--- conflicted
+++ resolved
@@ -50,7 +50,7 @@
       GPU_ARCH_TYPE: cpu-aarch64
       DOCKER_IMAGE: pytorch/manylinuxaarch64-builder:cpu-aarch64-main
       DESIRED_PYTHON: "3.8"
-      runs_on: linux.arm64.2xlarge
+      runs_on: linux.arm64.m7g.4xlarge
       ALPINE_IMAGE: "arm64v8/alpine"
       build_name: manywheel-py3_8-cpu-aarch64-experimental-split-build
       use_split_build: true
@@ -165,25 +165,110 @@
       conda-pytorchbot-token-test: ${{ secrets.CONDA_PYTORCHBOT_TOKEN_TEST }}
     uses: ./.github/workflows/_binary-upload.yml
 
-<<<<<<< HEAD
+  manywheel-py3_8-cuda-aarch64-experimental-split-build-build:
+    if: ${{ github.repository_owner == 'pytorch' }}
+    uses: ./.github/workflows/_binary-build-linux.yml
+    with:
+      PYTORCH_ROOT: /pytorch
+      BUILDER_ROOT: /builder
+      PACKAGE_TYPE: manywheel
+      # TODO: This is a legacy variable that we eventually want to get rid of in
+      #       favor of GPU_ARCH_VERSION
+      DESIRED_CUDA: cu124
+      GPU_ARCH_TYPE: cuda-aarch64
+      DOCKER_IMAGE: pytorch/manylinuxaarch64-builder:cuda12.4-main
+      DESIRED_PYTHON: "3.8"
+      runs_on: linux.arm64.m7g.4xlarge
+      ALPINE_IMAGE: "arm64v8/alpine"
+      build_name: manywheel-py3_8-cuda-aarch64-experimental-split-build
+      use_split_build: true
+      build_environment: linux-aarch64-binary-manywheel
+      PYTORCH_EXTRA_INSTALL_REQUIREMENTS: nvidia-cuda-nvrtc-cu12==12.1.105; platform_system == 'Linux' and platform_machine == 'x86_64' | nvidia-cuda-runtime-cu12==12.1.105; platform_system == 'Linux' and platform_machine == 'x86_64' | nvidia-cuda-cupti-cu12==12.1.105; platform_system == 'Linux' and platform_machine == 'x86_64' | nvidia-cudnn-cu12==8.9.2.26; platform_system == 'Linux' and platform_machine == 'x86_64' | nvidia-cublas-cu12==12.1.3.1; platform_system == 'Linux' and platform_machine == 'x86_64' | nvidia-cufft-cu12==11.0.2.54; platform_system == 'Linux' and platform_machine == 'x86_64' | nvidia-curand-cu12==10.3.2.106; platform_system == 'Linux' and platform_machine == 'x86_64' | nvidia-cusolver-cu12==11.4.5.107; platform_system == 'Linux' and platform_machine == 'x86_64' | nvidia-cusparse-cu12==12.1.0.106; platform_system == 'Linux' and platform_machine == 'x86_64' | nvidia-nccl-cu12==2.20.5; platform_system == 'Linux' and platform_machine == 'x86_64' | nvidia-nvtx-cu12==12.1.105; platform_system == 'Linux' and platform_machine == 'x86_64'
+      timeout-minutes: 420
+    secrets:
+      github-token: ${{ secrets.GITHUB_TOKEN }}
+  manywheel-py3_8-cuda-aarch64-experimental-split-build-upload:  # Uploading
+    if: ${{ github.repository_owner == 'pytorch' }}
+    permissions:
+      id-token: write
+      contents: read
+    needs: manywheel-py3_8-cuda-aarch64-experimental-split-build-build
+    with:
+      PYTORCH_ROOT: /pytorch
+      BUILDER_ROOT: /builder
+      PACKAGE_TYPE: manywheel
+      # TODO: This is a legacy variable that we eventually want to get rid of in
+      #       favor of GPU_ARCH_VERSION
+      DESIRED_CUDA: cu124
+      GPU_ARCH_TYPE: cuda-aarch64
+      DOCKER_IMAGE: pytorch/manylinuxaarch64-builder:cuda12.4-main
+      DESIRED_PYTHON: "3.8"
+      build_name: manywheel-py3_8-cuda-aarch64-experimental-split-build
+    secrets:
+      github-token: ${{ secrets.GITHUB_TOKEN }}
+      conda-pytorchbot-token: ${{ secrets.CONDA_PYTORCHBOT_TOKEN }}
+      conda-pytorchbot-token-test: ${{ secrets.CONDA_PYTORCHBOT_TOKEN_TEST }}
+    uses: ./.github/workflows/_binary-upload.yml
+
+  manywheel-py3_8-cuda-aarch64-build:
+    if: ${{ github.repository_owner == 'pytorch' }}
+    uses: ./.github/workflows/_binary-build-linux.yml
+    with:
+      PYTORCH_ROOT: /pytorch
+      BUILDER_ROOT: /builder
+      PACKAGE_TYPE: manywheel
+      # TODO: This is a legacy variable that we eventually want to get rid of in
+      #       favor of GPU_ARCH_VERSION
+      DESIRED_CUDA: cu124
+      GPU_ARCH_TYPE: cuda-aarch64
+      DOCKER_IMAGE: pytorch/manylinuxaarch64-builder:cuda12.4-main
+      DESIRED_PYTHON: "3.8"
+      runs_on: linux.arm64.m7g.4xlarge
+      ALPINE_IMAGE: "arm64v8/alpine"
+      build_name: manywheel-py3_8-cuda-aarch64
+      use_split_build: false
+      build_environment: linux-aarch64-binary-manywheel
+      PYTORCH_EXTRA_INSTALL_REQUIREMENTS: nvidia-cuda-nvrtc-cu12==12.1.105; platform_system == 'Linux' and platform_machine == 'x86_64' | nvidia-cuda-runtime-cu12==12.1.105; platform_system == 'Linux' and platform_machine == 'x86_64' | nvidia-cuda-cupti-cu12==12.1.105; platform_system == 'Linux' and platform_machine == 'x86_64' | nvidia-cudnn-cu12==8.9.2.26; platform_system == 'Linux' and platform_machine == 'x86_64' | nvidia-cublas-cu12==12.1.3.1; platform_system == 'Linux' and platform_machine == 'x86_64' | nvidia-cufft-cu12==11.0.2.54; platform_system == 'Linux' and platform_machine == 'x86_64' | nvidia-curand-cu12==10.3.2.106; platform_system == 'Linux' and platform_machine == 'x86_64' | nvidia-cusolver-cu12==11.4.5.107; platform_system == 'Linux' and platform_machine == 'x86_64' | nvidia-cusparse-cu12==12.1.0.106; platform_system == 'Linux' and platform_machine == 'x86_64' | nvidia-nccl-cu12==2.20.5; platform_system == 'Linux' and platform_machine == 'x86_64' | nvidia-nvtx-cu12==12.1.105; platform_system == 'Linux' and platform_machine == 'x86_64'
+      timeout-minutes: 420
+    secrets:
+      github-token: ${{ secrets.GITHUB_TOKEN }}
+  manywheel-py3_8-cuda-aarch64-upload:  # Uploading
+    if: ${{ github.repository_owner == 'pytorch' }}
+    permissions:
+      id-token: write
+      contents: read
+    needs: manywheel-py3_8-cuda-aarch64-build
+    with:
+      PYTORCH_ROOT: /pytorch
+      BUILDER_ROOT: /builder
+      PACKAGE_TYPE: manywheel
+      # TODO: This is a legacy variable that we eventually want to get rid of in
+      #       favor of GPU_ARCH_VERSION
+      DESIRED_CUDA: cu124
+      GPU_ARCH_TYPE: cuda-aarch64
+      DOCKER_IMAGE: pytorch/manylinuxaarch64-builder:cuda12.4-main
+      DESIRED_PYTHON: "3.8"
+      build_name: manywheel-py3_8-cuda-aarch64
+    secrets:
+      github-token: ${{ secrets.GITHUB_TOKEN }}
+      conda-pytorchbot-token: ${{ secrets.CONDA_PYTORCHBOT_TOKEN }}
+      conda-pytorchbot-token-test: ${{ secrets.CONDA_PYTORCHBOT_TOKEN_TEST }}
+    uses: ./.github/workflows/_binary-upload.yml
+
   manywheel-py3_9-cpu-aarch64-experimental-split-build-build:
-=======
-  manywheel-py3_8-cuda-aarch64-build:
->>>>>>> 4d4d2a96
-    if: ${{ github.repository_owner == 'pytorch' }}
-    uses: ./.github/workflows/_binary-build-linux.yml
-    with:
-      PYTORCH_ROOT: /pytorch
-      BUILDER_ROOT: /builder
-      PACKAGE_TYPE: manywheel
-      # TODO: This is a legacy variable that we eventually want to get rid of in
-      #       favor of GPU_ARCH_VERSION
-<<<<<<< HEAD
+    if: ${{ github.repository_owner == 'pytorch' }}
+    uses: ./.github/workflows/_binary-build-linux.yml
+    with:
+      PYTORCH_ROOT: /pytorch
+      BUILDER_ROOT: /builder
+      PACKAGE_TYPE: manywheel
+      # TODO: This is a legacy variable that we eventually want to get rid of in
+      #       favor of GPU_ARCH_VERSION
       DESIRED_CUDA: cpu
       GPU_ARCH_TYPE: cpu-aarch64
       DOCKER_IMAGE: pytorch/manylinuxaarch64-builder:cpu-aarch64-main
       DESIRED_PYTHON: "3.9"
-      runs_on: linux.arm64.2xlarge
+      runs_on: linux.arm64.m7g.4xlarge
       ALPINE_IMAGE: "arm64v8/alpine"
       build_name: manywheel-py3_9-cpu-aarch64-experimental-split-build
       use_split_build: true
@@ -212,50 +297,22 @@
     secrets:
       github-token: ${{ secrets.GITHUB_TOKEN }}
   manywheel-py3_9-cpu-aarch64-experimental-split-build-upload:  # Uploading
-=======
-      DESIRED_CUDA: cu124
-      GPU_ARCH_TYPE: cuda-aarch64
-      DOCKER_IMAGE: pytorch/manylinuxaarch64-builder:cuda12.4-main
-      DESIRED_DEVTOOLSET: cxx11-abi
-      DESIRED_PYTHON: "3.8"
-      runs_on: linux.arm64.m7g.4xlarge
-      ALPINE_IMAGE: "arm64v8/alpine"
-      build_name: manywheel-py3_8-cuda-aarch64
-      build_environment: linux-aarch64-binary-manywheel
-      timeout-minutes: 420
-    secrets:
-      github-token: ${{ secrets.GITHUB_TOKEN }}
-  manywheel-py3_8-cuda-aarch64-upload:  # Uploading
->>>>>>> 4d4d2a96
-    if: ${{ github.repository_owner == 'pytorch' }}
-    permissions:
-      id-token: write
-      contents: read
-<<<<<<< HEAD
+    if: ${{ github.repository_owner == 'pytorch' }}
+    permissions:
+      id-token: write
+      contents: read
     needs: manywheel-py3_9-cpu-aarch64-experimental-split-build-test
-=======
-    needs: manywheel-py3_8-cuda-aarch64-build
->>>>>>> 4d4d2a96
-    with:
-      PYTORCH_ROOT: /pytorch
-      BUILDER_ROOT: /builder
-      PACKAGE_TYPE: manywheel
-      # TODO: This is a legacy variable that we eventually want to get rid of in
-      #       favor of GPU_ARCH_VERSION
-<<<<<<< HEAD
+    with:
+      PYTORCH_ROOT: /pytorch
+      BUILDER_ROOT: /builder
+      PACKAGE_TYPE: manywheel
+      # TODO: This is a legacy variable that we eventually want to get rid of in
+      #       favor of GPU_ARCH_VERSION
       DESIRED_CUDA: cpu
       GPU_ARCH_TYPE: cpu-aarch64
       DOCKER_IMAGE: pytorch/manylinuxaarch64-builder:cpu-aarch64-main
       DESIRED_PYTHON: "3.9"
       build_name: manywheel-py3_9-cpu-aarch64-experimental-split-build
-=======
-      DESIRED_CUDA: cu124
-      GPU_ARCH_TYPE: cuda-aarch64
-      DOCKER_IMAGE: pytorch/manylinuxaarch64-builder:cuda12.4-main
-      DESIRED_DEVTOOLSET: cxx11-abi
-      DESIRED_PYTHON: "3.8"
-      build_name: manywheel-py3_8-cuda-aarch64
->>>>>>> 4d4d2a96
     secrets:
       github-token: ${{ secrets.GITHUB_TOKEN }}
       conda-pytorchbot-token: ${{ secrets.CONDA_PYTORCHBOT_TOKEN }}
@@ -326,25 +383,110 @@
       conda-pytorchbot-token-test: ${{ secrets.CONDA_PYTORCHBOT_TOKEN_TEST }}
     uses: ./.github/workflows/_binary-upload.yml
 
-<<<<<<< HEAD
+  manywheel-py3_9-cuda-aarch64-experimental-split-build-build:
+    if: ${{ github.repository_owner == 'pytorch' }}
+    uses: ./.github/workflows/_binary-build-linux.yml
+    with:
+      PYTORCH_ROOT: /pytorch
+      BUILDER_ROOT: /builder
+      PACKAGE_TYPE: manywheel
+      # TODO: This is a legacy variable that we eventually want to get rid of in
+      #       favor of GPU_ARCH_VERSION
+      DESIRED_CUDA: cu124
+      GPU_ARCH_TYPE: cuda-aarch64
+      DOCKER_IMAGE: pytorch/manylinuxaarch64-builder:cuda12.4-main
+      DESIRED_PYTHON: "3.9"
+      runs_on: linux.arm64.m7g.4xlarge
+      ALPINE_IMAGE: "arm64v8/alpine"
+      build_name: manywheel-py3_9-cuda-aarch64-experimental-split-build
+      use_split_build: true
+      build_environment: linux-aarch64-binary-manywheel
+      PYTORCH_EXTRA_INSTALL_REQUIREMENTS: nvidia-cuda-nvrtc-cu12==12.1.105; platform_system == 'Linux' and platform_machine == 'x86_64' | nvidia-cuda-runtime-cu12==12.1.105; platform_system == 'Linux' and platform_machine == 'x86_64' | nvidia-cuda-cupti-cu12==12.1.105; platform_system == 'Linux' and platform_machine == 'x86_64' | nvidia-cudnn-cu12==8.9.2.26; platform_system == 'Linux' and platform_machine == 'x86_64' | nvidia-cublas-cu12==12.1.3.1; platform_system == 'Linux' and platform_machine == 'x86_64' | nvidia-cufft-cu12==11.0.2.54; platform_system == 'Linux' and platform_machine == 'x86_64' | nvidia-curand-cu12==10.3.2.106; platform_system == 'Linux' and platform_machine == 'x86_64' | nvidia-cusolver-cu12==11.4.5.107; platform_system == 'Linux' and platform_machine == 'x86_64' | nvidia-cusparse-cu12==12.1.0.106; platform_system == 'Linux' and platform_machine == 'x86_64' | nvidia-nccl-cu12==2.20.5; platform_system == 'Linux' and platform_machine == 'x86_64' | nvidia-nvtx-cu12==12.1.105; platform_system == 'Linux' and platform_machine == 'x86_64'
+      timeout-minutes: 420
+    secrets:
+      github-token: ${{ secrets.GITHUB_TOKEN }}
+  manywheel-py3_9-cuda-aarch64-experimental-split-build-upload:  # Uploading
+    if: ${{ github.repository_owner == 'pytorch' }}
+    permissions:
+      id-token: write
+      contents: read
+    needs: manywheel-py3_9-cuda-aarch64-experimental-split-build-build
+    with:
+      PYTORCH_ROOT: /pytorch
+      BUILDER_ROOT: /builder
+      PACKAGE_TYPE: manywheel
+      # TODO: This is a legacy variable that we eventually want to get rid of in
+      #       favor of GPU_ARCH_VERSION
+      DESIRED_CUDA: cu124
+      GPU_ARCH_TYPE: cuda-aarch64
+      DOCKER_IMAGE: pytorch/manylinuxaarch64-builder:cuda12.4-main
+      DESIRED_PYTHON: "3.9"
+      build_name: manywheel-py3_9-cuda-aarch64-experimental-split-build
+    secrets:
+      github-token: ${{ secrets.GITHUB_TOKEN }}
+      conda-pytorchbot-token: ${{ secrets.CONDA_PYTORCHBOT_TOKEN }}
+      conda-pytorchbot-token-test: ${{ secrets.CONDA_PYTORCHBOT_TOKEN_TEST }}
+    uses: ./.github/workflows/_binary-upload.yml
+
+  manywheel-py3_9-cuda-aarch64-build:
+    if: ${{ github.repository_owner == 'pytorch' }}
+    uses: ./.github/workflows/_binary-build-linux.yml
+    with:
+      PYTORCH_ROOT: /pytorch
+      BUILDER_ROOT: /builder
+      PACKAGE_TYPE: manywheel
+      # TODO: This is a legacy variable that we eventually want to get rid of in
+      #       favor of GPU_ARCH_VERSION
+      DESIRED_CUDA: cu124
+      GPU_ARCH_TYPE: cuda-aarch64
+      DOCKER_IMAGE: pytorch/manylinuxaarch64-builder:cuda12.4-main
+      DESIRED_PYTHON: "3.9"
+      runs_on: linux.arm64.m7g.4xlarge
+      ALPINE_IMAGE: "arm64v8/alpine"
+      build_name: manywheel-py3_9-cuda-aarch64
+      use_split_build: false
+      build_environment: linux-aarch64-binary-manywheel
+      PYTORCH_EXTRA_INSTALL_REQUIREMENTS: nvidia-cuda-nvrtc-cu12==12.1.105; platform_system == 'Linux' and platform_machine == 'x86_64' | nvidia-cuda-runtime-cu12==12.1.105; platform_system == 'Linux' and platform_machine == 'x86_64' | nvidia-cuda-cupti-cu12==12.1.105; platform_system == 'Linux' and platform_machine == 'x86_64' | nvidia-cudnn-cu12==8.9.2.26; platform_system == 'Linux' and platform_machine == 'x86_64' | nvidia-cublas-cu12==12.1.3.1; platform_system == 'Linux' and platform_machine == 'x86_64' | nvidia-cufft-cu12==11.0.2.54; platform_system == 'Linux' and platform_machine == 'x86_64' | nvidia-curand-cu12==10.3.2.106; platform_system == 'Linux' and platform_machine == 'x86_64' | nvidia-cusolver-cu12==11.4.5.107; platform_system == 'Linux' and platform_machine == 'x86_64' | nvidia-cusparse-cu12==12.1.0.106; platform_system == 'Linux' and platform_machine == 'x86_64' | nvidia-nccl-cu12==2.20.5; platform_system == 'Linux' and platform_machine == 'x86_64' | nvidia-nvtx-cu12==12.1.105; platform_system == 'Linux' and platform_machine == 'x86_64'
+      timeout-minutes: 420
+    secrets:
+      github-token: ${{ secrets.GITHUB_TOKEN }}
+  manywheel-py3_9-cuda-aarch64-upload:  # Uploading
+    if: ${{ github.repository_owner == 'pytorch' }}
+    permissions:
+      id-token: write
+      contents: read
+    needs: manywheel-py3_9-cuda-aarch64-build
+    with:
+      PYTORCH_ROOT: /pytorch
+      BUILDER_ROOT: /builder
+      PACKAGE_TYPE: manywheel
+      # TODO: This is a legacy variable that we eventually want to get rid of in
+      #       favor of GPU_ARCH_VERSION
+      DESIRED_CUDA: cu124
+      GPU_ARCH_TYPE: cuda-aarch64
+      DOCKER_IMAGE: pytorch/manylinuxaarch64-builder:cuda12.4-main
+      DESIRED_PYTHON: "3.9"
+      build_name: manywheel-py3_9-cuda-aarch64
+    secrets:
+      github-token: ${{ secrets.GITHUB_TOKEN }}
+      conda-pytorchbot-token: ${{ secrets.CONDA_PYTORCHBOT_TOKEN }}
+      conda-pytorchbot-token-test: ${{ secrets.CONDA_PYTORCHBOT_TOKEN_TEST }}
+    uses: ./.github/workflows/_binary-upload.yml
+
   manywheel-py3_10-cpu-aarch64-experimental-split-build-build:
-=======
-  manywheel-py3_9-cuda-aarch64-build:
->>>>>>> 4d4d2a96
-    if: ${{ github.repository_owner == 'pytorch' }}
-    uses: ./.github/workflows/_binary-build-linux.yml
-    with:
-      PYTORCH_ROOT: /pytorch
-      BUILDER_ROOT: /builder
-      PACKAGE_TYPE: manywheel
-      # TODO: This is a legacy variable that we eventually want to get rid of in
-      #       favor of GPU_ARCH_VERSION
-<<<<<<< HEAD
+    if: ${{ github.repository_owner == 'pytorch' }}
+    uses: ./.github/workflows/_binary-build-linux.yml
+    with:
+      PYTORCH_ROOT: /pytorch
+      BUILDER_ROOT: /builder
+      PACKAGE_TYPE: manywheel
+      # TODO: This is a legacy variable that we eventually want to get rid of in
+      #       favor of GPU_ARCH_VERSION
       DESIRED_CUDA: cpu
       GPU_ARCH_TYPE: cpu-aarch64
       DOCKER_IMAGE: pytorch/manylinuxaarch64-builder:cpu-aarch64-main
       DESIRED_PYTHON: "3.10"
-      runs_on: linux.arm64.2xlarge
+      runs_on: linux.arm64.m7g.4xlarge
       ALPINE_IMAGE: "arm64v8/alpine"
       build_name: manywheel-py3_10-cpu-aarch64-experimental-split-build
       use_split_build: true
@@ -373,50 +515,22 @@
     secrets:
       github-token: ${{ secrets.GITHUB_TOKEN }}
   manywheel-py3_10-cpu-aarch64-experimental-split-build-upload:  # Uploading
-=======
-      DESIRED_CUDA: cu124
-      GPU_ARCH_TYPE: cuda-aarch64
-      DOCKER_IMAGE: pytorch/manylinuxaarch64-builder:cuda12.4-main
-      DESIRED_DEVTOOLSET: cxx11-abi
-      DESIRED_PYTHON: "3.9"
-      runs_on: linux.arm64.m7g.4xlarge
-      ALPINE_IMAGE: "arm64v8/alpine"
-      build_name: manywheel-py3_9-cuda-aarch64
-      build_environment: linux-aarch64-binary-manywheel
-      timeout-minutes: 420
-    secrets:
-      github-token: ${{ secrets.GITHUB_TOKEN }}
-  manywheel-py3_9-cuda-aarch64-upload:  # Uploading
->>>>>>> 4d4d2a96
-    if: ${{ github.repository_owner == 'pytorch' }}
-    permissions:
-      id-token: write
-      contents: read
-<<<<<<< HEAD
+    if: ${{ github.repository_owner == 'pytorch' }}
+    permissions:
+      id-token: write
+      contents: read
     needs: manywheel-py3_10-cpu-aarch64-experimental-split-build-test
-=======
-    needs: manywheel-py3_9-cuda-aarch64-build
->>>>>>> 4d4d2a96
-    with:
-      PYTORCH_ROOT: /pytorch
-      BUILDER_ROOT: /builder
-      PACKAGE_TYPE: manywheel
-      # TODO: This is a legacy variable that we eventually want to get rid of in
-      #       favor of GPU_ARCH_VERSION
-<<<<<<< HEAD
+    with:
+      PYTORCH_ROOT: /pytorch
+      BUILDER_ROOT: /builder
+      PACKAGE_TYPE: manywheel
+      # TODO: This is a legacy variable that we eventually want to get rid of in
+      #       favor of GPU_ARCH_VERSION
       DESIRED_CUDA: cpu
       GPU_ARCH_TYPE: cpu-aarch64
       DOCKER_IMAGE: pytorch/manylinuxaarch64-builder:cpu-aarch64-main
       DESIRED_PYTHON: "3.10"
       build_name: manywheel-py3_10-cpu-aarch64-experimental-split-build
-=======
-      DESIRED_CUDA: cu124
-      GPU_ARCH_TYPE: cuda-aarch64
-      DOCKER_IMAGE: pytorch/manylinuxaarch64-builder:cuda12.4-main
-      DESIRED_DEVTOOLSET: cxx11-abi
-      DESIRED_PYTHON: "3.9"
-      build_name: manywheel-py3_9-cuda-aarch64
->>>>>>> 4d4d2a96
     secrets:
       github-token: ${{ secrets.GITHUB_TOKEN }}
       conda-pytorchbot-token: ${{ secrets.CONDA_PYTORCHBOT_TOKEN }}
@@ -487,25 +601,110 @@
       conda-pytorchbot-token-test: ${{ secrets.CONDA_PYTORCHBOT_TOKEN_TEST }}
     uses: ./.github/workflows/_binary-upload.yml
 
-<<<<<<< HEAD
+  manywheel-py3_10-cuda-aarch64-experimental-split-build-build:
+    if: ${{ github.repository_owner == 'pytorch' }}
+    uses: ./.github/workflows/_binary-build-linux.yml
+    with:
+      PYTORCH_ROOT: /pytorch
+      BUILDER_ROOT: /builder
+      PACKAGE_TYPE: manywheel
+      # TODO: This is a legacy variable that we eventually want to get rid of in
+      #       favor of GPU_ARCH_VERSION
+      DESIRED_CUDA: cu124
+      GPU_ARCH_TYPE: cuda-aarch64
+      DOCKER_IMAGE: pytorch/manylinuxaarch64-builder:cuda12.4-main
+      DESIRED_PYTHON: "3.10"
+      runs_on: linux.arm64.m7g.4xlarge
+      ALPINE_IMAGE: "arm64v8/alpine"
+      build_name: manywheel-py3_10-cuda-aarch64-experimental-split-build
+      use_split_build: true
+      build_environment: linux-aarch64-binary-manywheel
+      PYTORCH_EXTRA_INSTALL_REQUIREMENTS: nvidia-cuda-nvrtc-cu12==12.1.105; platform_system == 'Linux' and platform_machine == 'x86_64' | nvidia-cuda-runtime-cu12==12.1.105; platform_system == 'Linux' and platform_machine == 'x86_64' | nvidia-cuda-cupti-cu12==12.1.105; platform_system == 'Linux' and platform_machine == 'x86_64' | nvidia-cudnn-cu12==8.9.2.26; platform_system == 'Linux' and platform_machine == 'x86_64' | nvidia-cublas-cu12==12.1.3.1; platform_system == 'Linux' and platform_machine == 'x86_64' | nvidia-cufft-cu12==11.0.2.54; platform_system == 'Linux' and platform_machine == 'x86_64' | nvidia-curand-cu12==10.3.2.106; platform_system == 'Linux' and platform_machine == 'x86_64' | nvidia-cusolver-cu12==11.4.5.107; platform_system == 'Linux' and platform_machine == 'x86_64' | nvidia-cusparse-cu12==12.1.0.106; platform_system == 'Linux' and platform_machine == 'x86_64' | nvidia-nccl-cu12==2.20.5; platform_system == 'Linux' and platform_machine == 'x86_64' | nvidia-nvtx-cu12==12.1.105; platform_system == 'Linux' and platform_machine == 'x86_64'
+      timeout-minutes: 420
+    secrets:
+      github-token: ${{ secrets.GITHUB_TOKEN }}
+  manywheel-py3_10-cuda-aarch64-experimental-split-build-upload:  # Uploading
+    if: ${{ github.repository_owner == 'pytorch' }}
+    permissions:
+      id-token: write
+      contents: read
+    needs: manywheel-py3_10-cuda-aarch64-experimental-split-build-build
+    with:
+      PYTORCH_ROOT: /pytorch
+      BUILDER_ROOT: /builder
+      PACKAGE_TYPE: manywheel
+      # TODO: This is a legacy variable that we eventually want to get rid of in
+      #       favor of GPU_ARCH_VERSION
+      DESIRED_CUDA: cu124
+      GPU_ARCH_TYPE: cuda-aarch64
+      DOCKER_IMAGE: pytorch/manylinuxaarch64-builder:cuda12.4-main
+      DESIRED_PYTHON: "3.10"
+      build_name: manywheel-py3_10-cuda-aarch64-experimental-split-build
+    secrets:
+      github-token: ${{ secrets.GITHUB_TOKEN }}
+      conda-pytorchbot-token: ${{ secrets.CONDA_PYTORCHBOT_TOKEN }}
+      conda-pytorchbot-token-test: ${{ secrets.CONDA_PYTORCHBOT_TOKEN_TEST }}
+    uses: ./.github/workflows/_binary-upload.yml
+
+  manywheel-py3_10-cuda-aarch64-build:
+    if: ${{ github.repository_owner == 'pytorch' }}
+    uses: ./.github/workflows/_binary-build-linux.yml
+    with:
+      PYTORCH_ROOT: /pytorch
+      BUILDER_ROOT: /builder
+      PACKAGE_TYPE: manywheel
+      # TODO: This is a legacy variable that we eventually want to get rid of in
+      #       favor of GPU_ARCH_VERSION
+      DESIRED_CUDA: cu124
+      GPU_ARCH_TYPE: cuda-aarch64
+      DOCKER_IMAGE: pytorch/manylinuxaarch64-builder:cuda12.4-main
+      DESIRED_PYTHON: "3.10"
+      runs_on: linux.arm64.m7g.4xlarge
+      ALPINE_IMAGE: "arm64v8/alpine"
+      build_name: manywheel-py3_10-cuda-aarch64
+      use_split_build: false
+      build_environment: linux-aarch64-binary-manywheel
+      PYTORCH_EXTRA_INSTALL_REQUIREMENTS: nvidia-cuda-nvrtc-cu12==12.1.105; platform_system == 'Linux' and platform_machine == 'x86_64' | nvidia-cuda-runtime-cu12==12.1.105; platform_system == 'Linux' and platform_machine == 'x86_64' | nvidia-cuda-cupti-cu12==12.1.105; platform_system == 'Linux' and platform_machine == 'x86_64' | nvidia-cudnn-cu12==8.9.2.26; platform_system == 'Linux' and platform_machine == 'x86_64' | nvidia-cublas-cu12==12.1.3.1; platform_system == 'Linux' and platform_machine == 'x86_64' | nvidia-cufft-cu12==11.0.2.54; platform_system == 'Linux' and platform_machine == 'x86_64' | nvidia-curand-cu12==10.3.2.106; platform_system == 'Linux' and platform_machine == 'x86_64' | nvidia-cusolver-cu12==11.4.5.107; platform_system == 'Linux' and platform_machine == 'x86_64' | nvidia-cusparse-cu12==12.1.0.106; platform_system == 'Linux' and platform_machine == 'x86_64' | nvidia-nccl-cu12==2.20.5; platform_system == 'Linux' and platform_machine == 'x86_64' | nvidia-nvtx-cu12==12.1.105; platform_system == 'Linux' and platform_machine == 'x86_64'
+      timeout-minutes: 420
+    secrets:
+      github-token: ${{ secrets.GITHUB_TOKEN }}
+  manywheel-py3_10-cuda-aarch64-upload:  # Uploading
+    if: ${{ github.repository_owner == 'pytorch' }}
+    permissions:
+      id-token: write
+      contents: read
+    needs: manywheel-py3_10-cuda-aarch64-build
+    with:
+      PYTORCH_ROOT: /pytorch
+      BUILDER_ROOT: /builder
+      PACKAGE_TYPE: manywheel
+      # TODO: This is a legacy variable that we eventually want to get rid of in
+      #       favor of GPU_ARCH_VERSION
+      DESIRED_CUDA: cu124
+      GPU_ARCH_TYPE: cuda-aarch64
+      DOCKER_IMAGE: pytorch/manylinuxaarch64-builder:cuda12.4-main
+      DESIRED_PYTHON: "3.10"
+      build_name: manywheel-py3_10-cuda-aarch64
+    secrets:
+      github-token: ${{ secrets.GITHUB_TOKEN }}
+      conda-pytorchbot-token: ${{ secrets.CONDA_PYTORCHBOT_TOKEN }}
+      conda-pytorchbot-token-test: ${{ secrets.CONDA_PYTORCHBOT_TOKEN_TEST }}
+    uses: ./.github/workflows/_binary-upload.yml
+
   manywheel-py3_11-cpu-aarch64-experimental-split-build-build:
-=======
-  manywheel-py3_10-cuda-aarch64-build:
->>>>>>> 4d4d2a96
-    if: ${{ github.repository_owner == 'pytorch' }}
-    uses: ./.github/workflows/_binary-build-linux.yml
-    with:
-      PYTORCH_ROOT: /pytorch
-      BUILDER_ROOT: /builder
-      PACKAGE_TYPE: manywheel
-      # TODO: This is a legacy variable that we eventually want to get rid of in
-      #       favor of GPU_ARCH_VERSION
-<<<<<<< HEAD
+    if: ${{ github.repository_owner == 'pytorch' }}
+    uses: ./.github/workflows/_binary-build-linux.yml
+    with:
+      PYTORCH_ROOT: /pytorch
+      BUILDER_ROOT: /builder
+      PACKAGE_TYPE: manywheel
+      # TODO: This is a legacy variable that we eventually want to get rid of in
+      #       favor of GPU_ARCH_VERSION
       DESIRED_CUDA: cpu
       GPU_ARCH_TYPE: cpu-aarch64
       DOCKER_IMAGE: pytorch/manylinuxaarch64-builder:cpu-aarch64-main
       DESIRED_PYTHON: "3.11"
-      runs_on: linux.arm64.2xlarge
+      runs_on: linux.arm64.m7g.4xlarge
       ALPINE_IMAGE: "arm64v8/alpine"
       build_name: manywheel-py3_11-cpu-aarch64-experimental-split-build
       use_split_build: true
@@ -534,50 +733,22 @@
     secrets:
       github-token: ${{ secrets.GITHUB_TOKEN }}
   manywheel-py3_11-cpu-aarch64-experimental-split-build-upload:  # Uploading
-=======
-      DESIRED_CUDA: cu124
-      GPU_ARCH_TYPE: cuda-aarch64
-      DOCKER_IMAGE: pytorch/manylinuxaarch64-builder:cuda12.4-main
-      DESIRED_DEVTOOLSET: cxx11-abi
-      DESIRED_PYTHON: "3.10"
-      runs_on: linux.arm64.m7g.4xlarge
-      ALPINE_IMAGE: "arm64v8/alpine"
-      build_name: manywheel-py3_10-cuda-aarch64
-      build_environment: linux-aarch64-binary-manywheel
-      timeout-minutes: 420
-    secrets:
-      github-token: ${{ secrets.GITHUB_TOKEN }}
-  manywheel-py3_10-cuda-aarch64-upload:  # Uploading
->>>>>>> 4d4d2a96
-    if: ${{ github.repository_owner == 'pytorch' }}
-    permissions:
-      id-token: write
-      contents: read
-<<<<<<< HEAD
+    if: ${{ github.repository_owner == 'pytorch' }}
+    permissions:
+      id-token: write
+      contents: read
     needs: manywheel-py3_11-cpu-aarch64-experimental-split-build-test
-=======
-    needs: manywheel-py3_10-cuda-aarch64-build
->>>>>>> 4d4d2a96
-    with:
-      PYTORCH_ROOT: /pytorch
-      BUILDER_ROOT: /builder
-      PACKAGE_TYPE: manywheel
-      # TODO: This is a legacy variable that we eventually want to get rid of in
-      #       favor of GPU_ARCH_VERSION
-<<<<<<< HEAD
+    with:
+      PYTORCH_ROOT: /pytorch
+      BUILDER_ROOT: /builder
+      PACKAGE_TYPE: manywheel
+      # TODO: This is a legacy variable that we eventually want to get rid of in
+      #       favor of GPU_ARCH_VERSION
       DESIRED_CUDA: cpu
       GPU_ARCH_TYPE: cpu-aarch64
       DOCKER_IMAGE: pytorch/manylinuxaarch64-builder:cpu-aarch64-main
       DESIRED_PYTHON: "3.11"
       build_name: manywheel-py3_11-cpu-aarch64-experimental-split-build
-=======
-      DESIRED_CUDA: cu124
-      GPU_ARCH_TYPE: cuda-aarch64
-      DOCKER_IMAGE: pytorch/manylinuxaarch64-builder:cuda12.4-main
-      DESIRED_DEVTOOLSET: cxx11-abi
-      DESIRED_PYTHON: "3.10"
-      build_name: manywheel-py3_10-cuda-aarch64
->>>>>>> 4d4d2a96
     secrets:
       github-token: ${{ secrets.GITHUB_TOKEN }}
       conda-pytorchbot-token: ${{ secrets.CONDA_PYTORCHBOT_TOKEN }}
@@ -648,25 +819,110 @@
       conda-pytorchbot-token-test: ${{ secrets.CONDA_PYTORCHBOT_TOKEN_TEST }}
     uses: ./.github/workflows/_binary-upload.yml
 
-<<<<<<< HEAD
+  manywheel-py3_11-cuda-aarch64-experimental-split-build-build:
+    if: ${{ github.repository_owner == 'pytorch' }}
+    uses: ./.github/workflows/_binary-build-linux.yml
+    with:
+      PYTORCH_ROOT: /pytorch
+      BUILDER_ROOT: /builder
+      PACKAGE_TYPE: manywheel
+      # TODO: This is a legacy variable that we eventually want to get rid of in
+      #       favor of GPU_ARCH_VERSION
+      DESIRED_CUDA: cu124
+      GPU_ARCH_TYPE: cuda-aarch64
+      DOCKER_IMAGE: pytorch/manylinuxaarch64-builder:cuda12.4-main
+      DESIRED_PYTHON: "3.11"
+      runs_on: linux.arm64.m7g.4xlarge
+      ALPINE_IMAGE: "arm64v8/alpine"
+      build_name: manywheel-py3_11-cuda-aarch64-experimental-split-build
+      use_split_build: true
+      build_environment: linux-aarch64-binary-manywheel
+      PYTORCH_EXTRA_INSTALL_REQUIREMENTS: nvidia-cuda-nvrtc-cu12==12.1.105; platform_system == 'Linux' and platform_machine == 'x86_64' | nvidia-cuda-runtime-cu12==12.1.105; platform_system == 'Linux' and platform_machine == 'x86_64' | nvidia-cuda-cupti-cu12==12.1.105; platform_system == 'Linux' and platform_machine == 'x86_64' | nvidia-cudnn-cu12==8.9.2.26; platform_system == 'Linux' and platform_machine == 'x86_64' | nvidia-cublas-cu12==12.1.3.1; platform_system == 'Linux' and platform_machine == 'x86_64' | nvidia-cufft-cu12==11.0.2.54; platform_system == 'Linux' and platform_machine == 'x86_64' | nvidia-curand-cu12==10.3.2.106; platform_system == 'Linux' and platform_machine == 'x86_64' | nvidia-cusolver-cu12==11.4.5.107; platform_system == 'Linux' and platform_machine == 'x86_64' | nvidia-cusparse-cu12==12.1.0.106; platform_system == 'Linux' and platform_machine == 'x86_64' | nvidia-nccl-cu12==2.20.5; platform_system == 'Linux' and platform_machine == 'x86_64' | nvidia-nvtx-cu12==12.1.105; platform_system == 'Linux' and platform_machine == 'x86_64'
+      timeout-minutes: 420
+    secrets:
+      github-token: ${{ secrets.GITHUB_TOKEN }}
+  manywheel-py3_11-cuda-aarch64-experimental-split-build-upload:  # Uploading
+    if: ${{ github.repository_owner == 'pytorch' }}
+    permissions:
+      id-token: write
+      contents: read
+    needs: manywheel-py3_11-cuda-aarch64-experimental-split-build-build
+    with:
+      PYTORCH_ROOT: /pytorch
+      BUILDER_ROOT: /builder
+      PACKAGE_TYPE: manywheel
+      # TODO: This is a legacy variable that we eventually want to get rid of in
+      #       favor of GPU_ARCH_VERSION
+      DESIRED_CUDA: cu124
+      GPU_ARCH_TYPE: cuda-aarch64
+      DOCKER_IMAGE: pytorch/manylinuxaarch64-builder:cuda12.4-main
+      DESIRED_PYTHON: "3.11"
+      build_name: manywheel-py3_11-cuda-aarch64-experimental-split-build
+    secrets:
+      github-token: ${{ secrets.GITHUB_TOKEN }}
+      conda-pytorchbot-token: ${{ secrets.CONDA_PYTORCHBOT_TOKEN }}
+      conda-pytorchbot-token-test: ${{ secrets.CONDA_PYTORCHBOT_TOKEN_TEST }}
+    uses: ./.github/workflows/_binary-upload.yml
+
+  manywheel-py3_11-cuda-aarch64-build:
+    if: ${{ github.repository_owner == 'pytorch' }}
+    uses: ./.github/workflows/_binary-build-linux.yml
+    with:
+      PYTORCH_ROOT: /pytorch
+      BUILDER_ROOT: /builder
+      PACKAGE_TYPE: manywheel
+      # TODO: This is a legacy variable that we eventually want to get rid of in
+      #       favor of GPU_ARCH_VERSION
+      DESIRED_CUDA: cu124
+      GPU_ARCH_TYPE: cuda-aarch64
+      DOCKER_IMAGE: pytorch/manylinuxaarch64-builder:cuda12.4-main
+      DESIRED_PYTHON: "3.11"
+      runs_on: linux.arm64.m7g.4xlarge
+      ALPINE_IMAGE: "arm64v8/alpine"
+      build_name: manywheel-py3_11-cuda-aarch64
+      use_split_build: false
+      build_environment: linux-aarch64-binary-manywheel
+      PYTORCH_EXTRA_INSTALL_REQUIREMENTS: nvidia-cuda-nvrtc-cu12==12.1.105; platform_system == 'Linux' and platform_machine == 'x86_64' | nvidia-cuda-runtime-cu12==12.1.105; platform_system == 'Linux' and platform_machine == 'x86_64' | nvidia-cuda-cupti-cu12==12.1.105; platform_system == 'Linux' and platform_machine == 'x86_64' | nvidia-cudnn-cu12==8.9.2.26; platform_system == 'Linux' and platform_machine == 'x86_64' | nvidia-cublas-cu12==12.1.3.1; platform_system == 'Linux' and platform_machine == 'x86_64' | nvidia-cufft-cu12==11.0.2.54; platform_system == 'Linux' and platform_machine == 'x86_64' | nvidia-curand-cu12==10.3.2.106; platform_system == 'Linux' and platform_machine == 'x86_64' | nvidia-cusolver-cu12==11.4.5.107; platform_system == 'Linux' and platform_machine == 'x86_64' | nvidia-cusparse-cu12==12.1.0.106; platform_system == 'Linux' and platform_machine == 'x86_64' | nvidia-nccl-cu12==2.20.5; platform_system == 'Linux' and platform_machine == 'x86_64' | nvidia-nvtx-cu12==12.1.105; platform_system == 'Linux' and platform_machine == 'x86_64'
+      timeout-minutes: 420
+    secrets:
+      github-token: ${{ secrets.GITHUB_TOKEN }}
+  manywheel-py3_11-cuda-aarch64-upload:  # Uploading
+    if: ${{ github.repository_owner == 'pytorch' }}
+    permissions:
+      id-token: write
+      contents: read
+    needs: manywheel-py3_11-cuda-aarch64-build
+    with:
+      PYTORCH_ROOT: /pytorch
+      BUILDER_ROOT: /builder
+      PACKAGE_TYPE: manywheel
+      # TODO: This is a legacy variable that we eventually want to get rid of in
+      #       favor of GPU_ARCH_VERSION
+      DESIRED_CUDA: cu124
+      GPU_ARCH_TYPE: cuda-aarch64
+      DOCKER_IMAGE: pytorch/manylinuxaarch64-builder:cuda12.4-main
+      DESIRED_PYTHON: "3.11"
+      build_name: manywheel-py3_11-cuda-aarch64
+    secrets:
+      github-token: ${{ secrets.GITHUB_TOKEN }}
+      conda-pytorchbot-token: ${{ secrets.CONDA_PYTORCHBOT_TOKEN }}
+      conda-pytorchbot-token-test: ${{ secrets.CONDA_PYTORCHBOT_TOKEN_TEST }}
+    uses: ./.github/workflows/_binary-upload.yml
+
   manywheel-py3_12-cpu-aarch64-experimental-split-build-build:
-=======
-  manywheel-py3_11-cuda-aarch64-build:
->>>>>>> 4d4d2a96
-    if: ${{ github.repository_owner == 'pytorch' }}
-    uses: ./.github/workflows/_binary-build-linux.yml
-    with:
-      PYTORCH_ROOT: /pytorch
-      BUILDER_ROOT: /builder
-      PACKAGE_TYPE: manywheel
-      # TODO: This is a legacy variable that we eventually want to get rid of in
-      #       favor of GPU_ARCH_VERSION
-<<<<<<< HEAD
+    if: ${{ github.repository_owner == 'pytorch' }}
+    uses: ./.github/workflows/_binary-build-linux.yml
+    with:
+      PYTORCH_ROOT: /pytorch
+      BUILDER_ROOT: /builder
+      PACKAGE_TYPE: manywheel
+      # TODO: This is a legacy variable that we eventually want to get rid of in
+      #       favor of GPU_ARCH_VERSION
       DESIRED_CUDA: cpu
       GPU_ARCH_TYPE: cpu-aarch64
       DOCKER_IMAGE: pytorch/manylinuxaarch64-builder:cpu-aarch64-main
       DESIRED_PYTHON: "3.12"
-      runs_on: linux.arm64.2xlarge
+      runs_on: linux.arm64.m7g.4xlarge
       ALPINE_IMAGE: "arm64v8/alpine"
       build_name: manywheel-py3_12-cpu-aarch64-experimental-split-build
       use_split_build: true
@@ -695,50 +951,22 @@
     secrets:
       github-token: ${{ secrets.GITHUB_TOKEN }}
   manywheel-py3_12-cpu-aarch64-experimental-split-build-upload:  # Uploading
-=======
-      DESIRED_CUDA: cu124
-      GPU_ARCH_TYPE: cuda-aarch64
-      DOCKER_IMAGE: pytorch/manylinuxaarch64-builder:cuda12.4-main
-      DESIRED_DEVTOOLSET: cxx11-abi
-      DESIRED_PYTHON: "3.11"
-      runs_on: linux.arm64.m7g.4xlarge
-      ALPINE_IMAGE: "arm64v8/alpine"
-      build_name: manywheel-py3_11-cuda-aarch64
-      build_environment: linux-aarch64-binary-manywheel
-      timeout-minutes: 420
-    secrets:
-      github-token: ${{ secrets.GITHUB_TOKEN }}
-  manywheel-py3_11-cuda-aarch64-upload:  # Uploading
->>>>>>> 4d4d2a96
-    if: ${{ github.repository_owner == 'pytorch' }}
-    permissions:
-      id-token: write
-      contents: read
-<<<<<<< HEAD
+    if: ${{ github.repository_owner == 'pytorch' }}
+    permissions:
+      id-token: write
+      contents: read
     needs: manywheel-py3_12-cpu-aarch64-experimental-split-build-test
-=======
-    needs: manywheel-py3_11-cuda-aarch64-build
->>>>>>> 4d4d2a96
-    with:
-      PYTORCH_ROOT: /pytorch
-      BUILDER_ROOT: /builder
-      PACKAGE_TYPE: manywheel
-      # TODO: This is a legacy variable that we eventually want to get rid of in
-      #       favor of GPU_ARCH_VERSION
-<<<<<<< HEAD
+    with:
+      PYTORCH_ROOT: /pytorch
+      BUILDER_ROOT: /builder
+      PACKAGE_TYPE: manywheel
+      # TODO: This is a legacy variable that we eventually want to get rid of in
+      #       favor of GPU_ARCH_VERSION
       DESIRED_CUDA: cpu
       GPU_ARCH_TYPE: cpu-aarch64
       DOCKER_IMAGE: pytorch/manylinuxaarch64-builder:cpu-aarch64-main
       DESIRED_PYTHON: "3.12"
       build_name: manywheel-py3_12-cpu-aarch64-experimental-split-build
-=======
-      DESIRED_CUDA: cu124
-      GPU_ARCH_TYPE: cuda-aarch64
-      DOCKER_IMAGE: pytorch/manylinuxaarch64-builder:cuda12.4-main
-      DESIRED_DEVTOOLSET: cxx11-abi
-      DESIRED_PYTHON: "3.11"
-      build_name: manywheel-py3_11-cuda-aarch64
->>>>>>> 4d4d2a96
     secrets:
       github-token: ${{ secrets.GITHUB_TOKEN }}
       conda-pytorchbot-token: ${{ secrets.CONDA_PYTORCHBOT_TOKEN }}
@@ -809,6 +1037,51 @@
       conda-pytorchbot-token-test: ${{ secrets.CONDA_PYTORCHBOT_TOKEN_TEST }}
     uses: ./.github/workflows/_binary-upload.yml
 
+  manywheel-py3_12-cuda-aarch64-experimental-split-build-build:
+    if: ${{ github.repository_owner == 'pytorch' }}
+    uses: ./.github/workflows/_binary-build-linux.yml
+    with:
+      PYTORCH_ROOT: /pytorch
+      BUILDER_ROOT: /builder
+      PACKAGE_TYPE: manywheel
+      # TODO: This is a legacy variable that we eventually want to get rid of in
+      #       favor of GPU_ARCH_VERSION
+      DESIRED_CUDA: cu124
+      GPU_ARCH_TYPE: cuda-aarch64
+      DOCKER_IMAGE: pytorch/manylinuxaarch64-builder:cuda12.4-main
+      DESIRED_PYTHON: "3.12"
+      runs_on: linux.arm64.m7g.4xlarge
+      ALPINE_IMAGE: "arm64v8/alpine"
+      build_name: manywheel-py3_12-cuda-aarch64-experimental-split-build
+      use_split_build: true
+      build_environment: linux-aarch64-binary-manywheel
+      PYTORCH_EXTRA_INSTALL_REQUIREMENTS: nvidia-cuda-nvrtc-cu12==12.1.105; platform_system == 'Linux' and platform_machine == 'x86_64' | nvidia-cuda-runtime-cu12==12.1.105; platform_system == 'Linux' and platform_machine == 'x86_64' | nvidia-cuda-cupti-cu12==12.1.105; platform_system == 'Linux' and platform_machine == 'x86_64' | nvidia-cudnn-cu12==8.9.2.26; platform_system == 'Linux' and platform_machine == 'x86_64' | nvidia-cublas-cu12==12.1.3.1; platform_system == 'Linux' and platform_machine == 'x86_64' | nvidia-cufft-cu12==11.0.2.54; platform_system == 'Linux' and platform_machine == 'x86_64' | nvidia-curand-cu12==10.3.2.106; platform_system == 'Linux' and platform_machine == 'x86_64' | nvidia-cusolver-cu12==11.4.5.107; platform_system == 'Linux' and platform_machine == 'x86_64' | nvidia-cusparse-cu12==12.1.0.106; platform_system == 'Linux' and platform_machine == 'x86_64' | nvidia-nccl-cu12==2.20.5; platform_system == 'Linux' and platform_machine == 'x86_64' | nvidia-nvtx-cu12==12.1.105; platform_system == 'Linux' and platform_machine == 'x86_64'
+      timeout-minutes: 420
+    secrets:
+      github-token: ${{ secrets.GITHUB_TOKEN }}
+  manywheel-py3_12-cuda-aarch64-experimental-split-build-upload:  # Uploading
+    if: ${{ github.repository_owner == 'pytorch' }}
+    permissions:
+      id-token: write
+      contents: read
+    needs: manywheel-py3_12-cuda-aarch64-experimental-split-build-build
+    with:
+      PYTORCH_ROOT: /pytorch
+      BUILDER_ROOT: /builder
+      PACKAGE_TYPE: manywheel
+      # TODO: This is a legacy variable that we eventually want to get rid of in
+      #       favor of GPU_ARCH_VERSION
+      DESIRED_CUDA: cu124
+      GPU_ARCH_TYPE: cuda-aarch64
+      DOCKER_IMAGE: pytorch/manylinuxaarch64-builder:cuda12.4-main
+      DESIRED_PYTHON: "3.12"
+      build_name: manywheel-py3_12-cuda-aarch64-experimental-split-build
+    secrets:
+      github-token: ${{ secrets.GITHUB_TOKEN }}
+      conda-pytorchbot-token: ${{ secrets.CONDA_PYTORCHBOT_TOKEN }}
+      conda-pytorchbot-token-test: ${{ secrets.CONDA_PYTORCHBOT_TOKEN_TEST }}
+    uses: ./.github/workflows/_binary-upload.yml
+
   manywheel-py3_12-cuda-aarch64-build:
     if: ${{ github.repository_owner == 'pytorch' }}
     uses: ./.github/workflows/_binary-build-linux.yml
@@ -821,12 +1094,13 @@
       DESIRED_CUDA: cu124
       GPU_ARCH_TYPE: cuda-aarch64
       DOCKER_IMAGE: pytorch/manylinuxaarch64-builder:cuda12.4-main
-      DESIRED_DEVTOOLSET: cxx11-abi
       DESIRED_PYTHON: "3.12"
       runs_on: linux.arm64.m7g.4xlarge
       ALPINE_IMAGE: "arm64v8/alpine"
       build_name: manywheel-py3_12-cuda-aarch64
-      build_environment: linux-aarch64-binary-manywheel
+      use_split_build: false
+      build_environment: linux-aarch64-binary-manywheel
+      PYTORCH_EXTRA_INSTALL_REQUIREMENTS: nvidia-cuda-nvrtc-cu12==12.1.105; platform_system == 'Linux' and platform_machine == 'x86_64' | nvidia-cuda-runtime-cu12==12.1.105; platform_system == 'Linux' and platform_machine == 'x86_64' | nvidia-cuda-cupti-cu12==12.1.105; platform_system == 'Linux' and platform_machine == 'x86_64' | nvidia-cudnn-cu12==8.9.2.26; platform_system == 'Linux' and platform_machine == 'x86_64' | nvidia-cublas-cu12==12.1.3.1; platform_system == 'Linux' and platform_machine == 'x86_64' | nvidia-cufft-cu12==11.0.2.54; platform_system == 'Linux' and platform_machine == 'x86_64' | nvidia-curand-cu12==10.3.2.106; platform_system == 'Linux' and platform_machine == 'x86_64' | nvidia-cusolver-cu12==11.4.5.107; platform_system == 'Linux' and platform_machine == 'x86_64' | nvidia-cusparse-cu12==12.1.0.106; platform_system == 'Linux' and platform_machine == 'x86_64' | nvidia-nccl-cu12==2.20.5; platform_system == 'Linux' and platform_machine == 'x86_64' | nvidia-nvtx-cu12==12.1.105; platform_system == 'Linux' and platform_machine == 'x86_64'
       timeout-minutes: 420
     secrets:
       github-token: ${{ secrets.GITHUB_TOKEN }}
@@ -845,7 +1119,6 @@
       DESIRED_CUDA: cu124
       GPU_ARCH_TYPE: cuda-aarch64
       DOCKER_IMAGE: pytorch/manylinuxaarch64-builder:cuda12.4-main
-      DESIRED_DEVTOOLSET: cxx11-abi
       DESIRED_PYTHON: "3.12"
       build_name: manywheel-py3_12-cuda-aarch64
     secrets:
