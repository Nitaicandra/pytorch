name: Upload test stats

on:
  workflow_run:
    workflows: [pull, trunk, periodic, inductor, unstable, slow, unstable-periodic, inductor-periodic, rocm, inductor-micro-benchmark]
    types:
      - completed

jobs:
  # the conclusion field in the github context is sometimes null
  # solution adapted from https://github.com/community/community/discussions/21090#discussioncomment-3226271
  get_workflow_conclusion:
    if: github.repository_owner == 'pytorch'
    runs-on: ubuntu-latest
    outputs:
      conclusion: ${{ fromJson(steps.get_conclusion.outputs.data).conclusion }}
    steps:
      - name: Get workflow run conclusion
        uses: octokit/request-action@v2.1.0
        id: get_conclusion
        with:
          route: GET /repos/${{ github.repository }}/actions/runs/${{ github.event.workflow_run.id }}/attempts/${{ github.event.workflow_run.run_attempt }}
        env:
          GITHUB_TOKEN: ${{ secrets.GITHUB_TOKEN }}

  upload-test-stats:
    needs: get_workflow_conclusion
    if:
      github.repository_owner == 'pytorch' &&
      (github.event.workflow_run.conclusion == 'success' || github.event.workflow_run.conclusion == 'failure' ||
      needs.get_workflow_conclusion.outputs.conclusion == 'success' || needs.get_workflow_conclusion.outputs.conclusion == 'failure')
    runs-on: ubuntu-22.04
    environment: upload-stats
    name: Upload test stats for ${{ github.event.workflow_run.id }}, attempt ${{ github.event.workflow_run.run_attempt }}
    steps:
      - name: Print workflow information
        env:
          TRIGGERING_WORKFLOW: ${{ toJSON(github.event.workflow_run) }}
        run: echo "${TRIGGERING_WORKFLOW}"

      - name: Checkout PyTorch
        uses: pytorch/pytorch/.github/actions/checkout-pytorch@main

      - uses: actions/setup-python@v4
        with:
          python-version: '3.11'
          cache: pip

      - run: |
          pip3 install requests==2.26 rockset==1.0.3 boto3==1.19.12

      - name: Upload test artifacts
<<<<<<< HEAD
=======
        id: upload-s3
        env:
          AWS_ACCESS_KEY_ID: ${{ secrets.AWS_ACCESS_KEY_ID }}
          AWS_SECRET_ACCESS_KEY: ${{ secrets.AWS_SECRET_ACCESS_KEY }}
          GITHUB_TOKEN: ${{ secrets.GITHUB_TOKEN }}
          WORKFLOW_ARTIFACTS_URL: ${{ github.event.workflow_run.artifacts_url }}
          WORKFLOW_RUN_ID: ${{ github.event.workflow_run.id }}
          WORKFLOW_RUN_ATTEMPT: ${{ github.event.workflow_run.run_attempt }}
          REPO_FULLNAME: ${{ github.event.workflow_run.repository.full_name }}
        run: |
          echo "${WORKFLOW_ARTIFACTS_URL}"

          # Note that in the case of Linux and Windows, their artifacts have already been uploaded to S3, so there simply won't be
          # anything on GitHub to upload. The command should return right away
          python3 -m tools.stats.upload_artifacts --workflow-run-id "${WORKFLOW_RUN_ID}" --workflow-run-attempt "${WORKFLOW_RUN_ATTEMPT}" --repo "${REPO_FULLNAME}"

      - name: Upload test stats
        env:
          ROCKSET_API_KEY: ${{ secrets.ROCKSET_API_KEY }}
          AWS_ACCESS_KEY_ID: ${{ secrets.AWS_ACCESS_KEY_ID }}
          AWS_SECRET_ACCESS_KEY: ${{ secrets.AWS_SECRET_ACCESS_KEY }}
          GITHUB_TOKEN: ${{ secrets.GITHUB_TOKEN }}
          WORKFLOW_RUN_ID: ${{ github.event.workflow_run.id }}
          WORKFLOW_RUN_ATTEMPT: ${{ github.event.workflow_run.run_attempt }}
          WORKFLOW_URL: ${{ github.event.workflow_run.html_url }}
          HEAD_REPOSITORY: ${{ github.event.workflow_run.head_repository.full_name }}
          HEAD_BRANCH: ${{ github.event.workflow_run.head_branch }}
        run: |
          echo "${WORKFLOW_URL}"
          python3 -m tools.stats.upload_test_stats --workflow-run-id "${WORKFLOW_RUN_ID}" --workflow-run-attempt "${WORKFLOW_RUN_ATTEMPT}" --head-branch "${HEAD_BRANCH}" --head-repository "${HEAD_REPOSITORY}"
          python3 -m tools.stats.upload_sccache_stats --workflow-run-id "${WORKFLOW_RUN_ID}" --workflow-run-attempt "${WORKFLOW_RUN_ATTEMPT}"

      - name: Analyze disabled tests rerun
>>>>>>> ed327876
        env:
          AWS_ACCESS_KEY_ID: ${{ secrets.AWS_ACCESS_KEY_ID }}
          AWS_SECRET_ACCESS_KEY: ${{ secrets.AWS_SECRET_ACCESS_KEY }}
          GITHUB_TOKEN: ${{ secrets.GITHUB_TOKEN }}
          WORKFLOW_ARTIFACTS_URL: ${{ github.event.workflow_run.artifacts_url }}
          WORKFLOW_RUN_ID: ${{ github.event.workflow_run.id }}
          WORKFLOW_RUN_ATTEMPT: ${{ github.event.workflow_run.run_attempt }}
          REPO_FULLNAME: ${{ github.event.workflow_run.repository.full_name }}
        run: |
          # Analyze the results from disable tests rerun and upload them to S3
          python3 -m tools.stats.check_disabled_tests --workflow-run-id "${WORKFLOW_RUN_ID}" --workflow-run-attempt "${WORKFLOW_RUN_ATTEMPT}" --repo "${REPO_FULLNAME}"

<<<<<<< HEAD
      - name: Upload test stats
        env:
          ROCKSET_API_KEY: ${{ secrets.ROCKSET_API_KEY }}
          AWS_ACCESS_KEY_ID: ${{ secrets.AWS_ACCESS_KEY_ID }}
          AWS_SECRET_ACCESS_KEY: ${{ secrets.AWS_SECRET_ACCESS_KEY }}
          GITHUB_TOKEN: ${{ secrets.GITHUB_TOKEN }}
          WORKFLOW_RUN_ID: ${{ github.event.workflow_run.id }}
          WORKFLOW_RUN_ATTEMPT: ${{ github.event.workflow_run.run_attempt }}
          WORKFLOW_URL: ${{ github.event.workflow_run.html_url }}
          HEAD_REPOSITORY: ${{ github.event.workflow_run.head_repository.full_name }}
          HEAD_BRANCH: ${{ github.event.workflow_run.head_branch }}
        run: |
          echo "${WORKFLOW_URL}"
          python3 -m tools.stats.upload_test_stats --workflow-run-id "${WORKFLOW_RUN_ID}" --workflow-run-attempt "${WORKFLOW_RUN_ATTEMPT}" --head-branch "${HEAD_BRANCH}" --head-repository "${HEAD_REPOSITORY}"
          python3 -m tools.stats.upload_sccache_stats --workflow-run-id "${WORKFLOW_RUN_ID}" --workflow-run-attempt "${WORKFLOW_RUN_ATTEMPT}"

      - name: Analyze disabled tests rerun
=======
      - name: Upload gpt-fast benchmark results to Rockset
        if: steps.upload-s3.outcome && steps.upload-s3.outcome == 'success' && github.event.workflow_run.name == 'inductor-micro-benchmark'
>>>>>>> ed327876
        env:
          ROCKSET_API_KEY: ${{ secrets.ROCKSET_API_KEY }}
          AWS_ACCESS_KEY_ID: ${{ secrets.AWS_ACCESS_KEY_ID }}
          AWS_SECRET_ACCESS_KEY: ${{ secrets.AWS_SECRET_ACCESS_KEY }}
          WORKFLOW_RUN_ID: ${{ github.event.workflow_run.id }}
          WORKFLOW_RUN_ATTEMPT: ${{ github.event.workflow_run.run_attempt }}
          REPO_FULLNAME: ${{ github.event.workflow_run.repository.full_name }}
          HEAD_BRANCH: ${{ github.event.workflow_run.head_branch }}
        run: |
          python3 -m tools.stats.upload_dynamo_perf_stats --workflow-run-id "${WORKFLOW_RUN_ID}" --workflow-run-attempt "${WORKFLOW_RUN_ATTEMPT}" --repo "${REPO_FULLNAME}" --head-branch "${HEAD_BRANCH}" --rockset-collection oss_ci_benchmark --rockset-workspace benchmarks --match-filename "^gpt_fast_benchmark"

  check-api-rate:
    if: ${{ always() && github.repository_owner == 'pytorch' }}
    runs-on: ubuntu-latest
    continue-on-error: true
    steps:
      - name: Get our GITHUB_TOKEN API limit usage
        env:
          GITHUB_TOKEN: ${{ secrets.GITHUB_TOKEN }}
        run: |
          curl -H "Accept: application/vnd.github.v3+json" -H "Authorization: token $GITHUB_TOKEN" https://api.github.com/rate_limit<|MERGE_RESOLUTION|>--- conflicted
+++ resolved
@@ -50,8 +50,6 @@
           pip3 install requests==2.26 rockset==1.0.3 boto3==1.19.12
 
       - name: Upload test artifacts
-<<<<<<< HEAD
-=======
         id: upload-s3
         env:
           AWS_ACCESS_KEY_ID: ${{ secrets.AWS_ACCESS_KEY_ID }}
@@ -85,7 +83,6 @@
           python3 -m tools.stats.upload_sccache_stats --workflow-run-id "${WORKFLOW_RUN_ID}" --workflow-run-attempt "${WORKFLOW_RUN_ATTEMPT}"
 
       - name: Analyze disabled tests rerun
->>>>>>> ed327876
         env:
           AWS_ACCESS_KEY_ID: ${{ secrets.AWS_ACCESS_KEY_ID }}
           AWS_SECRET_ACCESS_KEY: ${{ secrets.AWS_SECRET_ACCESS_KEY }}
@@ -98,28 +95,8 @@
           # Analyze the results from disable tests rerun and upload them to S3
           python3 -m tools.stats.check_disabled_tests --workflow-run-id "${WORKFLOW_RUN_ID}" --workflow-run-attempt "${WORKFLOW_RUN_ATTEMPT}" --repo "${REPO_FULLNAME}"
 
-<<<<<<< HEAD
-      - name: Upload test stats
-        env:
-          ROCKSET_API_KEY: ${{ secrets.ROCKSET_API_KEY }}
-          AWS_ACCESS_KEY_ID: ${{ secrets.AWS_ACCESS_KEY_ID }}
-          AWS_SECRET_ACCESS_KEY: ${{ secrets.AWS_SECRET_ACCESS_KEY }}
-          GITHUB_TOKEN: ${{ secrets.GITHUB_TOKEN }}
-          WORKFLOW_RUN_ID: ${{ github.event.workflow_run.id }}
-          WORKFLOW_RUN_ATTEMPT: ${{ github.event.workflow_run.run_attempt }}
-          WORKFLOW_URL: ${{ github.event.workflow_run.html_url }}
-          HEAD_REPOSITORY: ${{ github.event.workflow_run.head_repository.full_name }}
-          HEAD_BRANCH: ${{ github.event.workflow_run.head_branch }}
-        run: |
-          echo "${WORKFLOW_URL}"
-          python3 -m tools.stats.upload_test_stats --workflow-run-id "${WORKFLOW_RUN_ID}" --workflow-run-attempt "${WORKFLOW_RUN_ATTEMPT}" --head-branch "${HEAD_BRANCH}" --head-repository "${HEAD_REPOSITORY}"
-          python3 -m tools.stats.upload_sccache_stats --workflow-run-id "${WORKFLOW_RUN_ID}" --workflow-run-attempt "${WORKFLOW_RUN_ATTEMPT}"
-
-      - name: Analyze disabled tests rerun
-=======
       - name: Upload gpt-fast benchmark results to Rockset
         if: steps.upload-s3.outcome && steps.upload-s3.outcome == 'success' && github.event.workflow_run.name == 'inductor-micro-benchmark'
->>>>>>> ed327876
         env:
           ROCKSET_API_KEY: ${{ secrets.ROCKSET_API_KEY }}
           AWS_ACCESS_KEY_ID: ${{ secrets.AWS_ACCESS_KEY_ID }}
