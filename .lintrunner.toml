[[linter]]
code = 'FLAKE8'
include_patterns = ['**/*.py']
exclude_patterns = [
    '.git/**',
    'build_test_custom_build/**',
    'build/**',
    'caffe2/**',
    'docs/caffe2/**',
    'docs/cpp/src/**',
    'docs/src/**',
    'fb/**',
    '**/fb/**',
    'functorch/docs/**',
    'functorch/examples/**',
    'functorch/notebooks/**',
    'torch/_inductor/fx_passes/serialized_patterns/**',
    'scripts/**',
    'test/generated_type_hints_smoketest.py',
    # Tests from the NumPy test suite
    'test/torch_np/numpy_test/**/*.py',
    'third_party/**',
    'torch/include/**',
    'torch/lib/**',
    'venv/**',
    '**/*.pyi',
    'tools/test/test_selective_build.py',
]
command = [
    'python3',
    'tools/linter/adapters/flake8_linter.py',
    '--',
    '@{{PATHSFILE}}'
]
init_command = [
    'python3',
    'tools/linter/adapters/pip_init.py',
    '--dry-run={{DRYRUN}}',
    'flake8==6.1.0',
    'flake8-bugbear==23.3.23',
    'flake8-comprehensions==3.12.0',
    'flake8-executable==2.1.3',
    'flake8-logging-format==0.9.0',
    'flake8-pyi==23.3.1',
    'flake8-simplify==0.19.3',
    'mccabe==0.7.0',
    'pycodestyle==2.11.1',
    'pyflakes==3.1.0',
    'torchfix==0.4.0 ; python_version >= "3.9"',
]


[[linter]]
code = 'CLANGFORMAT'
include_patterns = [
    'aten/src/ATen/*.h',
    'aten/src/ATen/mps/**/*.mm',
    'aten/src/ATen/xpu/**/*.h',
    'aten/src/ATen/xpu/**/*.cpp',
    'aten/src/ATen/native/mps/**/*.mm',
    'aten/src/ATen/native/vulkan/**/*.h',
    'aten/src/ATen/native/vulkan/**/*.cpp',
    'aten/src/ATen/native/cuda/MultiTensorApply.cuh',
    'aten/src/ATen/native/**/Foreach*.*',
    'aten/src/ATen/native/cuda/fused*.*',
    'aten/src/ATen/native/cuda/Fused*.cu',
    'aten/src/ATen/native/cudnn/*.h',
    'aten/src/ATen/native/cudnn/*.cpp',
    'c10/**/*.h',
    'c10/**/*.cpp',
    'distributed/c10d/*SymmetricMemory.*',
    'torch/csrc/**/*.h',
    'torch/csrc/**/*.hpp',
    'torch/csrc/**/*.cpp',
    'test/cpp/**/*.h',
    'test/cpp/**/*.cpp',
]
exclude_patterns = [
    'aten/src/ATen/native/vulkan/api/vk_mem_alloc.h',
    'c10/util/strong_type.h',
    '**/fb/**',
    'torch/csrc/inductor/aoti_torch/generated/**',
    'torch/csrc/jit/serialization/mobile_bytecode_generated.h',
    'torch/csrc/utils/pythoncapi_compat.h',
    'aten/src/ATen/dlpack.h',
]
init_command = [
    'python3',
    'tools/linter/adapters/s3_init.py',
    '--config-json=tools/linter/adapters/s3_init_config.json',
    '--linter=clang-format',
    '--dry-run={{DRYRUN}}',
    '--output-dir=.lintbin',
    '--output-name=clang-format',
]
command = [
    'python3',
    'tools/linter/adapters/clangformat_linter.py',
    '--binary=.lintbin/clang-format',
    '--',
    '@{{PATHSFILE}}'
]
is_formatter = true

[[linter]]
code = 'MYPY'
include_patterns = [
    'torch/**/*.py',
    'torch/**/*.pyi',
    'caffe2/**/*.py',
    'caffe2/**/*.pyi',
    'test/test_bundled_images.py',
    'test/test_bundled_inputs.py',
    'test/test_complex.py',
    'test/test_datapipe.py',
    'test/test_futures.py',
    # 'test/test_numpy_interop.py',
    'test/test_torch.py',
    'test/test_type_hints.py',
    'test/test_type_info.py',
    'test/test_utils.py',
]
exclude_patterns = [
    '**/fb/**',
]
command = [
    'python3',
    'tools/linter/adapters/mypy_linter.py',
    '--config=mypy.ini',
    '--',
    '@{{PATHSFILE}}'
]
init_command = [
    'python3',
    'tools/linter/adapters/pip_init.py',
    '--dry-run={{DRYRUN}}',
    'numpy==1.24.3 ; python_version == "3.8"',
    'numpy==1.26.0 ; python_version >= "3.9"',
    'expecttest==0.1.6',
    'mypy==1.10.0',
    'sympy==1.11.1',
    'types-requests==2.27.25',
    'types-PyYAML==6.0.7',
    'types-tabulate==0.8.8',
    'types-protobuf==3.19.18',
    'types-pkg-resources==0.1.3',
    'types-Jinja2==2.11.9',
    'types-colorama==0.4.6',
    'filelock==3.13.1',
    'junitparser==2.1.1',
    'rich==10.9.0',
    'pyyaml==6.0.1',
    'optree==0.11.0',
]

[[linter]]
code = 'MYPYSTRICT'
include_patterns = [
    '.github/**/*.py',
    'benchmarks/instruction_counts/**/*.py',
    'tools/**/*.py',
    'torchgen/**/*.py',
    'torch/utils/_pytree.py',
    'torch/utils/_cxx_pytree.py',
    'torch/utils/benchmark/utils/common.py',
    'torch/utils/benchmark/utils/timer.py',
    'torch/utils/benchmark/utils/valgrind_wrapper/**/*.py',
]
exclude_patterns = [
    # (linbinyu) copied from internal repo
    '**/fb/**',
    'tools/code_analyzer/gen_operators_yaml.py',
    'tools/dynamo/verify_dynamo.py',
    'tools/gen_vulkan_spv.py',
    'tools/test/gen_operators_yaml_test.py',
    'tools/test/gen_oplist_test.py',
    'tools/test/test_selective_build.py',
]
command = [
    'python3',
    'tools/linter/adapters/mypy_linter.py',
    '--config=mypy-strict.ini',
    '--code=MYPYSTRICT',
    '--',
    '@{{PATHSFILE}}'
]

[[linter]]
code = 'CLANGTIDY'
include_patterns = [
    # Enable coverage of headers in aten/src/ATen
    # and excluding most sub-directories for now.
    'aten/src/ATen/*.h',
    'aten/src/ATen/*.cpp',
    'aten/src/ATen/core/*.h',
    'aten/src/ATen/core/*.cpp',
    'aten/src/ATen/detail/*',
    'aten/src/ATen/functorch/*.h',
    'aten/src/ATen/functorch/*.cpp',
    'c10/**/*.cpp',
    'c10/**/*.h',
    'torch/csrc/*.h',
    'torch/csrc/*.cpp',
    'torch/csrc/**/*.h',
    'torch/csrc/**/*.cpp',
]
exclude_patterns = [
    # The negative filters below are to exclude files that include onnx_pb.h or
    # caffe2_pb.h, otherwise we'd have to build protos as part of this CI job.
    # CUDA files are also excluded.
    '**/fb/**',
    '**/*pb.h',
    'aten/**/cuda/*pp',
    'c10/xpu/**/*.h',
    'c10/xpu/**/*.cpp',
    'c10/cuda/CUDAAlgorithm.h',
    'c10/util/complex_math.h',
    'c10/util/complex_utils.h',
    'c10/util/flat_hash_map.h',
    'c10/util/logging*.h',
    'c10/util/hash.h',
    'c10/util/strong_type.h',
    'c10/util/SmallVector.h',
    'c10/util/win32-headers.h',
    'c10/util/*inl.h',
    'c10/test/**/*.h',
    'third_party/**/*',
    'torch/csrc/api/**',
    'torch/csrc/autograd/generated/**',
    'torch/csrc/distributed/**/*',
    'torch/csrc/dynamo/eval_frame.h',
    'torch/csrc/inductor/**/*',
    'torch/csrc/jit/**/*',
    'torch/csrc/lazy/**/*',
]
init_command = [
    'python3',
    'tools/linter/adapters/s3_init.py',
    '--config-json=tools/linter/adapters/s3_init_config.json',
    '--linter=clang-tidy',
    '--dry-run={{DRYRUN}}',
    '--output-dir=.lintbin',
    '--output-name=clang-tidy',
]
command = [
    'python3',
    'tools/linter/adapters/clangtidy_linter.py',
    '--binary=.lintbin/clang-tidy',
    '--build_dir=./build',
    '--',
    '@{{PATHSFILE}}'
]

[[linter]]
code = 'TYPEIGNORE'
include_patterns = ['**/*.py', '**/*.pyi']
exclude_patterns = [
    'fb/**',
    '**/fb/**',
    'test/test_jit.py',
]
command = [
    'python3',
    'tools/linter/adapters/grep_linter.py',
    '--pattern=# type:\s*ignore([^\[]|$)',
    '--linter-name=TYPEIGNORE',
    '--error-name=unqualified type: ignore',
    """--error-description=\
        This line has an unqualified `type: ignore`; \
        please convert it to `type: ignore[xxxx]`\
    """,
    '--',
    '@{{PATHSFILE}}'
]

[[linter]]
code = 'TYPENOSKIP'
include_patterns = ['mypy.ini']
command = [
    'python3',
    'tools/linter/adapters/grep_linter.py',
    '--pattern=follow_imports\s*=\s*skip',
    '--linter-name=TYPENOSKIP',
    '--error-name=use of follow_imports = skip',
    """--error-description=\
        follow_imports = skip is forbidden from mypy.ini configuration as it \
        is extremely easy to accidentally turn off type checking unintentionally.  If \
        you need to suppress type errors, use a top level # mypy: ignore-errors.  \
        Do not rely on automatic Any substitution; instead, manually # type: ignore \
        at use sites or define a pyi type stub with more relaxed types. \
    """,
    '--',
    '@{{PATHSFILE}}'
]

[[linter]]
code = 'NOQA'
include_patterns = ['**/*.py', '**/*.pyi']
exclude_patterns = [
    'caffe2/**',
    'fb/**',
    '**/fb/**'
    ]
command = [
    'python3',
    'tools/linter/adapters/grep_linter.py',
    '--pattern=# noqa([^:]|$)',
    '--linter-name=NOQA',
    '--error-name=unqualified noqa',
    """--error-description=\
        This line has an unqualified `noqa`; \
        please convert it to `noqa: XXXX`\
    """,
    '--',
    '@{{PATHSFILE}}'
]

[[linter]]
code = 'NATIVEFUNCTIONS'
include_patterns=['aten/src/ATen/native/native_functions.yaml']
command = [
    'python3',
    'tools/linter/adapters/nativefunctions_linter.py',
    '--native-functions-yml=aten/src/ATen/native/native_functions.yaml',
]
init_command = [
    'python3',
    'tools/linter/adapters/pip_init.py',
    '--dry-run={{DRYRUN}}',
    'ruamel.yaml==0.17.4',
]
is_formatter = true

[[linter]]
code = 'NEWLINE'
include_patterns=['**']
exclude_patterns=[
    '**/contrib/**',
    'third_party/**',
    '**/*.bat',
    '**/*.expect',
    '**/*.ipynb',
    '**/*.ps1',
    '**/*.ptl',
    'fb/**',
    '**/fb/**',
    'tools/clang_format_hash/**',
    'test/cpp/jit/upgrader_models/*.ptl',
    'test/cpp/jit/upgrader_models/*.ptl.ff',
    '**/*.png',
    '**/*.gz',
]
command = [
    'python3',
    'tools/linter/adapters/newlines_linter.py',
    '--',
    '@{{PATHSFILE}}',
]
is_formatter = true

[[linter]]
code = 'CONSTEXPR'
include_patterns=['aten/src/ATen/native/cuda/*.cu']
command = [
    'python3',
    'tools/linter/adapters/constexpr_linter.py',
    '--',
    '@{{PATHSFILE}}',
]
is_formatter = true

[[linter]]
code = 'SPACES'
include_patterns = ['**']
exclude_patterns = [
    '**/contrib/**',
    '**/*.diff',
    '**/*.patch',
    'third_party/**',
    'aten/src/ATen/native/vulkan/api/vk_mem_alloc.h',
    'fb/**',
    '**/fb/**',
    'test/cpp/jit/upgrader_models/*.ptl',
    'test/cpp/jit/upgrader_models/*.ptl.ff',
]
command = [
    'python3',
    'tools/linter/adapters/grep_linter.py',
    '--pattern=[[:blank:]]$',
    '--linter-name=SPACES',
    '--error-name=trailing spaces',
    '--replace-pattern=s/[[:blank:]]+$//',
    """--error-description=\
        This line has trailing spaces; please remove them.\
    """,
    '--',
    '@{{PATHSFILE}}'
]

[[linter]]
code = 'TABS'
include_patterns = ['**']
exclude_patterns = [
    '**/*.svg',
    '**/*Makefile',
    '**/contrib/**',
    'third_party/**',
    '**/.gitattributes',
    '**/.gitmodules',
    'fb/**',
    '**/fb/**',
    'aten/src/ATen/native/vulkan/api/vk_mem_alloc.h',
    'test/cpp/jit/upgrader_models/*.ptl',
    'test/cpp/jit/upgrader_models/*.ptl.ff',
    '.lintrunner.toml',
]
command = [
    'python3',
    'tools/linter/adapters/grep_linter.py',
    # @lint-ignore TXT2
    '--pattern=	',
    '--linter-name=TABS',
    '--error-name=saw some tabs',
    '--replace-pattern=s/\t/    /',
    """--error-description=\
        This line has tabs; please replace them with spaces.\
    """,
    '--',
    '@{{PATHSFILE}}'
]

[[linter]]
code = 'INCLUDE'
include_patterns = [
    'c10/**',
    'aten/**',
    'torch/csrc/**',
]
exclude_patterns = [
    'aten/src/ATen/native/quantized/cpu/qnnpack/**',
    'aten/src/ATen/native/vulkan/api/vk_mem_alloc.h',
    'aten/src/ATen/native/vulkan/glsl/**',
    '**/fb/**',
    'torch/csrc/jit/serialization/mobile_bytecode_generated.h',
    'torch/csrc/utils/pythoncapi_compat.h',
]
command = [
    'python3',
    'tools/linter/adapters/grep_linter.py',
    '--pattern=#include "',
    '--linter-name=INCLUDE',
    '--error-name=quoted include',
    '--replace-pattern=s/#include "(.*)"$/#include <\1>/',
    """--error-description=\
        This #include uses quotes; please convert it to #include <xxxx>\
    """,
    '--',
    '@{{PATHSFILE}}'
]

[[linter]]
code = 'PYBIND11_INCLUDE'
include_patterns = [
    '**/*.cpp',
    '**/*.h',
]
exclude_patterns = [
    'torch/csrc/utils/pybind.h',
    'torch/utils/benchmark/utils/valgrind_wrapper/compat_bindings.cpp',
    'caffe2/**/*',
]
command = [
    'python3',
    'tools/linter/adapters/grep_linter.py',
    '--pattern=#include <pybind11\/',
    '--allowlist-pattern=#include <torch\/csrc\/utils\/pybind.h>',
    '--linter-name=PYBIND11_INCLUDE',
    '--match-first-only',
    '--error-name=direct include of pybind11',
    # https://stackoverflow.com/a/33416489/23845
    # NB: this won't work if the pybind11 include is on the first line;
    # but that's fine because it will just mean the lint will still fail
    # after applying the change and you will have to fix it manually
    '--replace-pattern=1,/(#include <pybind11\/)/ s/(#include <pybind11\/)/#include <torch\/csrc\/utils\/pybind.h>\n\1/',
    """--error-description=\
        This #include directly includes pybind11 without also including \
        #include <torch/csrc/utils/pybind.h>;  this means some important \
        specializations may not be included.\
    """,
    '--',
    '@{{PATHSFILE}}'
]

[[linter]]
code = 'ERROR_PRONE_ISINSTANCE'
include_patterns = [
    'torch/_refs/**/*.py',
    'torch/_prims/**/*.py',
    'torch/_prims_common/**/*.py',
    'torch/_decomp/**/*.py',
    'torch/_meta_registrations.py',
]
exclude_patterns = [
    '**/fb/**',
]
command = [
    'python3',
    'tools/linter/adapters/grep_linter.py',
    '--pattern=isinstance\([^)]+(int|float)\)',
    '--linter-name=ERROR_PRONE_ISINSTANCE',
    '--error-name=error prone isinstance',
    """--error-description=\
        This line has an isinstance call that directly refers to \
        int or float.  This is error-prone because you may also \
        have wanted to allow SymInt or SymFloat in your test.  \
        To suppress this lint, use an appropriate type alias defined \
        in torch._prims_common; use IntLike/FloatLike when you would accept \
        both regular and symbolic numbers, Dim for ints representing \
        dimensions, or IntWithoutSymInt/FloatWithoutSymFloat if you really \
        meant to exclude symbolic numbers.
    """,
    '--',
    '@{{PATHSFILE}}'
]

[[linter]]
code = 'PYBIND11_SPECIALIZATION'
include_patterns = [
    '**/*.cpp',
    '**/*.h',
]
exclude_patterns = [
    # The place for all orphan specializations
    'torch/csrc/utils/pybind.h',
    # These specializations are non-orphan
    'torch/csrc/distributed/c10d/init.cpp',
    'torch/csrc/jit/python/pybind.h',
    'fb/**',
    '**/fb/**',
    # These are safe to exclude as they do not have Python
    'c10/**/*',
]
command = [
    'python3',
    'tools/linter/adapters/grep_linter.py',
    '--pattern=PYBIND11_DECLARE_HOLDER_TYPE',
    '--linter-name=PYBIND11_SPECIALIZATION',
    '--error-name=pybind11 specialization in non-standard location',
    """--error-description=\
        This pybind11 specialization (PYBIND11_DECLARE_HOLDER_TYPE) should \
        be placed in torch/csrc/utils/pybind.h so that it is guaranteed to be \
        included at any site that may potentially make use of it via py::cast. \
        If your specialization is in the same header file as the definition \
        of the holder type, you can ignore this lint by adding your header to \
        the exclude_patterns for this lint in .lintrunner.toml.  For more \
        information see https://github.com/pybind/pybind11/issues/4099 \
    """,
    '--',
    '@{{PATHSFILE}}'
]

[[linter]]
code = 'PYPIDEP'
include_patterns = ['.github/**']
exclude_patterns = [
    '**/*.rst',
    '**/*.py',
    '**/*.md',
    '**/*.diff',
    '**/fb/**',
]
command = [
    'python3',
    'tools/linter/adapters/grep_linter.py',
    """--pattern=\
    (pip|pip3|python -m pip|python3 -m pip|python3 -mpip|python -mpip) \
    install ([a-zA-Z0-9][A-Za-z0-9\\._\\-]+)([^/=<>~!]+)[A-Za-z0-9\\._\\-\\*\\+\\!]*$\
    """,
    '--linter-name=PYPIDEP',
    '--error-name=unpinned PyPI install',
    """--error-description=\
        This line has unpinned PyPi installs; \
        please pin them to a specific version: e.g. 'thepackage==1.2'\
    """,
    '--',
    '@{{PATHSFILE}}'
]

[[linter]]
code = 'EXEC'
include_patterns = ['**']
exclude_patterns = [
    'third_party/**',
    'torch/bin/**',
    '**/*.so',
    '**/*.py',
    '**/*.sh',
    '**/*.bash',
    '**/git-pre-commit',
    '**/git-clang-format',
    '**/gradlew',
    'fb/**',
    '**/fb/**',
]
command = [
    'python3',
    'tools/linter/adapters/exec_linter.py',
    '--',
    '@{{PATHSFILE}}',
]

[[linter]]
code = 'CUBINCLUDE'
include_patterns = ['aten/**']
exclude_patterns = [
    'aten/src/ATen/cuda/cub*.cuh',
    '**/fb/**',
]
command = [
    'python3',
    'tools/linter/adapters/grep_linter.py',
    '--pattern=#include <cub/',
    '--linter-name=CUBINCLUDE',
    '--error-name=direct cub include',
    """--error-description=\
        This line has a direct cub include; please include \
        ATen/cuda/cub.cuh instead and wrap your cub calls in \
        at::native namespace if necessary.
    """,
    '--',
    '@{{PATHSFILE}}'
]

[[linter]]
code = 'RAWCUDA'
include_patterns = [
    'aten/**',
    'c10/**',
]
exclude_patterns = [
    'aten/src/ATen/test/**',
    'c10/cuda/CUDAFunctions.h',
    'c10/cuda/CUDACachingAllocator.cpp',
    '**/fb/**',
]
command = [
    'python3',
    'tools/linter/adapters/grep_linter.py',
    '--pattern=cudaStreamSynchronize',
    '--linter-name=RAWCUDA',
    '--error-name=raw CUDA API usage',
    """--error-description=\
        This line calls raw CUDA APIs directly; please use at::cuda wrappers instead.
    """,
    '--',
    '@{{PATHSFILE}}'
]

[[linter]]
code = 'RAWCUDADEVICE'
include_patterns = [
    'aten/**',
    'c10/**',
    'torch/csrc/**',
]
exclude_patterns = [
    'aten/src/ATen/cuda/CUDAContext.cpp',
    'aten/src/ATen/cuda/CUDAGeneratorImpl.cpp',
    'aten/src/ATen/test/**',
    'c10/core/impl/InlineDeviceGuard.h',
    'c10/cuda/CUDAFunctions.cpp',
    'c10/cuda/CUDAGuard.h',
    'c10/cuda/impl/CUDATest.cpp',
    'torch/csrc/cuda/nccl.cpp',
    '**/fb/**',
]
command = [
    'python3',
    'tools/linter/adapters/grep_linter.py',
    '--pattern=cudaSetDevice(',
    '--pattern=cudaGetDevice(',
    '--linter-name=RAWCUDADEVICE',
    '--error-name=raw CUDA API usage',
    """--error-description=\
        This line calls raw CUDA APIs directly; please use c10::cuda wrappers instead.
    """,
    '--',
    '@{{PATHSFILE}}'
]

[[linter]]
code = 'ROOT_LOGGING'
include_patterns = [
    '**/*.py',
]
# These are not library code, but scripts in their own right, and so
# therefore are permitted to use logging
exclude_patterns = [
    'tools/**',
    'test/**',
    'benchmarks/**',
    'torch/distributed/run.py',
    'functorch/benchmarks/**',
    # Grandfathered in
    'caffe2/**',
    'fb/**',
    '**/fb/**',
]
command = [
    'python3',
    'tools/linter/adapters/grep_linter.py',
    '--pattern=logging\.(debug|info|warn|warning|error|critical|log|exception)\(',
    '--replace-pattern=s/logging\.(debug|info|warn|warning|error|critical|log|exception)\(/log.\1(/',
    '--linter-name=ROOT_LOGGING',
    '--error-name=use of root logger',
    """--error-description=\
        Do not use root logger (logging.info, etc) directly; instead \
        define 'log = logging.getLogger(__name__)' and call, e.g., log.info().
    """,
    '--',
    '@{{PATHSFILE}}'
]

[[linter]]
code = 'DEPLOY_DETECTION'
include_patterns = [
    '**/*.py',
]
command = [
    'python3',
    'tools/linter/adapters/grep_linter.py',
    '--pattern=sys\.executable == .torch_deploy.',
    '--replace-pattern=s/sys\.executable == .torch_deploy./torch._running_with_deploy\(\)/',
    '--linter-name=DEPLOY_DETECTION',
    '--error-name=properly detect deploy runner',
    """--error-description=\
        Do not use sys.executable to detect if running within deploy/multipy, use torch._running_with_deploy().
    """,
    '--',
    '@{{PATHSFILE}}'
]

[[linter]]
code = 'CMAKE'
include_patterns = [
    "**/*.cmake",
    "**/*.cmake.in",
    "**/CMakeLists.txt",
]
exclude_patterns = [
    'cmake/Modules/**',
    'cmake/Modules_CUDA_fix/**',
    'cmake/Caffe2Config.cmake.in',
    'aten/src/ATen/ATenConfig.cmake.in',
    'cmake/TorchConfig.cmake.in',
    'cmake/TorchConfigVersion.cmake.in',
    'cmake/cmake_uninstall.cmake.i',
    'fb/**',
    '**/fb/**',
]
command = [
    'python3',
    'tools/linter/adapters/cmake_linter.py',
    '--config=.cmakelintrc',
    '--',
    '@{{PATHSFILE}}',
]
init_command = [
    'python3',
    'tools/linter/adapters/pip_init.py',
    '--dry-run={{DRYRUN}}',
    'cmakelint==1.4.1',
]

[[linter]]
code = 'SHELLCHECK'
include_patterns = [
    '.ci/pytorch/**/*.sh'
]
exclude_patterns = [
    '**/fb/**',
]
command = [
    'python3',
    'tools/linter/adapters/shellcheck_linter.py',
    '--',
    '@{{PATHSFILE}}',
]
init_command = [
    'python3',
    'tools/linter/adapters/pip_init.py',
    '--dry-run={{DRYRUN}}',
    'shellcheck-py==0.7.2.1',
]

[[linter]]
code = 'ACTIONLINT'
include_patterns = [
    '.github/workflows/*.yml',
    '.github/workflows/*.yaml',
    # actionlint does not support composite actions yet
    # '.github/actions/**/*.yml',
    # '.github/actions/**/*.yaml',
]
exclude_patterns = [
    '**/fb/**',
]
command = [
    'python3',
    'tools/linter/adapters/actionlint_linter.py',
    '--binary=.lintbin/actionlint',
    '--',
    '@{{PATHSFILE}}',
]
init_command = [
    'python3',
    'tools/linter/adapters/s3_init.py',
    '--config-json=tools/linter/adapters/s3_init_config.json',
    '--linter=actionlint',
    '--dry-run={{DRYRUN}}',
    '--output-dir=.lintbin',
    '--output-name=actionlint',
]

[[linter]]
code = 'TESTOWNERS'
include_patterns = [
    'test/**/test_*.py',
    'test/**/*_test.py',
]
exclude_patterns = [
    'test/run_test.py',
    '**/fb/**',
]
command = [
    'python3',
    'tools/linter/adapters/testowners_linter.py',
    '--',
    '@{{PATHSFILE}}',
]

[[linter]]
code = 'TEST_HAS_MAIN'
include_patterns = [
    'test/**/test_*.py',
]
exclude_patterns = [
    'test/run_test.py',
    '**/fb/**',
    'test/quantization/**',  # should be run through test/test_quantization.py
    'test/jit/**',  # should be run through test/test_jit.py
    'test/ao/sparsity/**',  # should be run through test/test_ao_sparsity.py
    'test/fx/**',  # should be run through test/test_fx.py
    'test/bottleneck_test/**',  # excluded by test/run_test.py
    'test/package/**',  # excluded by test/run_test.py
    'test/distributed/argparse_util_test.py',
    'test/distributed/bin/test_script.py',
    'test/distributed/elastic/agent/server/test/local_elastic_agent_test.py',
    'test/distributed/elastic/multiprocessing/bin/test_script.py',
    'test/distributed/elastic/multiprocessing/bin/zombie_test.py',
    'test/distributed/elastic/multiprocessing/errors/api_test.py',
    'test/distributed/elastic/multiprocessing/errors/error_handler_test.py',
    'test/distributed/elastic/multiprocessing/redirects_test.py',
    'test/distributed/elastic/multiprocessing/tail_log_test.py',
    'test/distributed/elastic/rendezvous/api_test.py',
    'test/distributed/elastic/rendezvous/c10d_rendezvous_backend_test.py',
    'test/distributed/elastic/rendezvous/dynamic_rendezvous_test.py',
    'test/distributed/elastic/rendezvous/etcd_rendezvous_backend_test.py',
    'test/distributed/elastic/rendezvous/etcd_rendezvous_test.py',
    'test/distributed/elastic/rendezvous/etcd_server_test.py',
    'test/distributed/elastic/rendezvous/rendezvous_backend_test.py',
    'test/distributed/elastic/rendezvous/static_rendezvous_test.py',
    'test/distributed/elastic/rendezvous/utils_test.py',
    'test/distributed/elastic/timer/api_test.py',
    'test/distributed/elastic/utils/data/cycling_iterator_test.py',
    'test/distributed/launcher/api_test.py',
    'test/distributed/launcher/bin/test_script.py',
    'test/distributed/launcher/bin/test_script_init_method.py',
    'test/distributed/launcher/bin/test_script_is_torchelastic_launched.py',
    'test/distributed/launcher/bin/test_script_local_rank.py',
    'test/distributed/launcher/launch_test.py',
    'test/distributed/launcher/run_test.py',
    'test/distributed/optim/test_apply_optimizer_in_backward.py',
    'test/distributed/optim/test_named_optimizer.py',
    'test/distributed/test_c10d_spawn.py',
    'test/distributed/test_collective_utils.py',
    'test/distributions/test_distributions.py',
    'test/inductor/test_aot_inductor_utils.py',
    'test/lazy/test_bindings.py',
    'test/lazy/test_extract_compiled_graph.py',
    'test/lazy/test_meta_kernel.py',
    'test/nn/test_init.py',
    'test/onnx/model_defs/op_test.py',
    'test/onnx/test_models_quantized_onnxruntime.py',
    'test/onnx/test_onnxscript_no_runtime.py',
    'test/onnx_caffe2/test_caffe2_common.py',
    'test/optim/test_lrscheduler.py',
    'test/optim/test_optim.py',
    'test/optim/test_swa_utils.py',
    'test/run_test.py',
    'test/test_bundled_images.py',
    'test/test_cuda_expandable_segments.py',
    'test/test_hub.py',
]
command = [
    'python3',
    'tools/linter/adapters/test_has_main_linter.py',
    '--',
    '@{{PATHSFILE}}',
]

[[linter]]
code = 'CALL_ONCE'
include_patterns = [
    'c10/**',
    'aten/**',
    'torch/csrc/**',
]
exclude_patterns = [
    'c10/util/CallOnce.h',
    '**/fb/**',
]
command = [
    'python3',
    'tools/linter/adapters/grep_linter.py',
    '--pattern=std::call_once',
    '--linter-name=CALL_ONCE',
    '--error-name=invalid call_once',
    '--replace-pattern=s/std::call_once/c10::call_once/',
    """--error-description=\
        Use of std::call_once is forbidden and should be replaced with c10::call_once\
    """,
    '--',
    '@{{PATHSFILE}}'
]

[[linter]]
code = 'ONCE_FLAG'
include_patterns = [
    'c10/**',
    'aten/**',
    'torch/csrc/**',
]
exclude_patterns = [
    '**/fb/**',
]
command = [
    'python3',
    'tools/linter/adapters/grep_linter.py',
    '--pattern=std::once_flag',
    '--linter-name=ONCE_FLAG',
    '--error-name=invalid once_flag',
    '--replace-pattern=s/std::once_flag/c10::once_flag/',
    """--error-description=\
        Use of std::once_flag is forbidden and should be replaced with c10::once_flag\
    """,
    '--',
    '@{{PATHSFILE}}'
]

[[linter]]
code = 'WORKFLOWSYNC'
include_patterns = [
    '.github/workflows/pull.yml',
    '.github/workflows/trunk.yml',
    '.github/workflows/periodic.yml',
    '.github/workflows/mac-mps.yml',
    '.github/workflows/slow.yml',
]
command = [
    'python3',
    'tools/linter/adapters/workflow_consistency_linter.py',
    '--',
    '@{{PATHSFILE}}'
]
init_command = [
    'python3',
    'tools/linter/adapters/pip_init.py',
    '--dry-run={{DRYRUN}}',
    'PyYAML==6.0.1',
]

# Black + usort
[[linter]]
code = 'UFMT'
include_patterns = [
    '**/*.py',
    '**/*.pyi',
]
command = [
    'python3',
    'tools/linter/adapters/ufmt_linter.py',
    '--',
    '@{{PATHSFILE}}'
]
exclude_patterns = [
    'tools/gen_vulkan_spv.py',
    # We don't care too much about files in this directory, don't enforce
    # formatting on them
    'caffe2/**/*.py',
    'caffe2/**/*.pyi',
    'fb/**',
    '**/fb/**',
    'third_party/**/*.py',
    'third_party/**/*.pyi',
    'torch/_inductor/fx_passes/serialized_patterns/**',
    # These files are all grandfathered in, feel free to remove from this list
    # as necessary
    'test/_nvfuser/__init__.py',
    'test/_nvfuser/test_dynamo.py',
    'test/_nvfuser/test_python_frontend.py',
    'test/_nvfuser/test_torchscript.py',
    'test/delete.py',
    'test/expect/__init__.py',
    'test/quantization/__init__.py',
    'test/quantization/core/__init__.py',
    'test/quantization/core/experimental/apot_fx_graph_mode_ptq.py',
    'test/quantization/core/experimental/apot_fx_graph_mode_qat.py',
    'test/quantization/core/experimental/quantization_util.py',
    'test/quantization/core/experimental/test_bits.py',
    'test/quantization/core/experimental/test_fake_quantize.py',
    'test/quantization/core/experimental/test_linear.py',
    'test/quantization/core/experimental/test_nonuniform_observer.py',
    'test/quantization/core/experimental/test_quantized_tensor.py',
    'test/quantization/core/experimental/test_quantizer.py',
    'test/quantization/core/test_backend_config.py',
    'test/quantization/core/test_docs.py',
    'test/quantization/core/test_quantized_functional.py',
    'test/quantization/core/test_quantized_module.py',
    'test/quantization/core/test_quantized_op.py',
    'test/quantization/core/test_quantized_tensor.py',
    'test/quantization/core/test_top_level_apis.py',
    'test/quantization/core/test_utils.py',
    'test/quantization/core/test_workflow_module.py',
    'test/quantization/core/test_workflow_ops.py',
    'test/quantization/eager/__init__.py',
    'test/quantization/eager/test_bias_correction_eager.py',
    'test/quantization/eager/test_equalize_eager.py',
    'test/quantization/eager/test_fuse_eager.py',
    'test/quantization/eager/test_model_numerics.py',
    'test/quantization/eager/test_numeric_suite_eager.py',
    'test/quantization/eager/test_quantize_eager_ptq.py',
    'test/quantization/eager/test_quantize_eager_qat.py',
    'test/quantization/fx/__init__.py',
    'test/quantization/fx/test_equalize_fx.py',
    'test/quantization/fx/test_model_report_fx.py',
    'test/quantization/fx/test_numeric_suite_fx.py',
    'test/quantization/fx/test_quantize_fx.py',
    'test/quantization/fx/test_subgraph_rewriter.py',
    'test/test_fake_tensor.py',
    'test/test_flop_counter.py',
    'test/test_function_schema.py',
    'test/test_functional_autograd_benchmark.py',
    'test/test_functional_optim.py',
    'test/test_functionalization_of_rng_ops.py',
    'test/test_datapipe.py',
    'test/test_futures.py',
    'test/test_fx.py',
    'test/test_fx_experimental.py',
    'test/test_fx_passes.py',
    'test/test_fx_reinplace_pass.py',
    'test/test_import_stats.py',
    'test/test_itt.py',
    'test/test_jit.py',
    'test/test_jit_autocast.py',
    'test/test_jit_cuda_fuser.py',
    'test/test_jit_disabled.py',
    'test/test_jit_fuser.py',
    'test/test_jit_fuser_legacy.py',
    'test/test_jit_legacy.py',
    'test/test_jit_llga_fuser.py',
    'test/test_jit_profiling.py',
    'test/test_jit_simple.py',
    'test/test_jit_string.py',
    'test/test_jiterator.py',
    'test/test_kernel_launch_checks.py',
    'test/test_linalg.py',
    'test/test_masked.py',
    'test/test_maskedtensor.py',
    'test/test_matmul_cuda.py',
    'test/test_meta.py',
    'test/test_metal.py',
    'test/test_mkl_verbose.py',
    'test/test_mkldnn.py',
    'test/test_mkldnn_fusion.py',
    'test/test_mkldnn_verbose.py',
    'test/test_mobile_optimizer.py',
    'test/test_model_dump.py',
    'test/test_modules.py',
    'test/test_monitor.py',
    'test/test_mps.py',
    'test/test_multiprocessing_spawn.py',
    'test/test_namedtensor.py',
    'test/test_namedtuple_return_api.py',
    'test/test_native_functions.py',
    'test/test_native_mha.py',
    'test/test_nn.py',
    'test/test_out_dtype_op.py',
    'test/test_overrides.py',
    'test/test_prims.py',
    'test/test_proxy_tensor.py',
    'test/test_pruning_op.py',
    'test/test_public_bindings.py',
    'test/test_quantization.py',
    'test/test_reductions.py',
    'test/test_scatter_gather_ops.py',
    'test/test_schema_check.py',
    'test/test_segment_reductions.py',
    'test/test_serialization.py',
    'test/test_set_default_mobile_cpu_allocator.py',
    'test/test_sparse.py',
    'test/test_sparse_csr.py',
    'test/test_sparse_semi_structured.py',
    'test/test_spectral_ops.py',
    'test/test_stateless.py',
    'test/test_static_runtime.py',
    'test/test_subclass.py',
    'test/test_sympy_utils.py',
    'test/test_tensor_creation_ops.py',
    'test/test_tensorboard.py',
    'test/test_tensorexpr.py',
    'test/test_tensorexpr_pybind.py',
    'test/test_testing.py',
    'test/test_torch.py',
    'test/test_transformers.py',
    'test/test_type_promotion.py',
    'test/test_unary_ufuncs.py',
    'test/test_vulkan.py',
    'test/test_xnnpack_integration.py',
    'test/torch_np/numpy_test/**/*.py',
    'torch/_awaits/__init__.py',
    'torch/_custom_op/__init__.py',
    'torch/_custom_op/autograd.py',
    'torch/_custom_op/functional.py',
    'torch/_custom_op/impl.py',
    'torch/_export/__init__.py',
    'torch/_export/constraints.py',
    'torch/_export/db/__init__.py',
    'torch/_export/db/case.py',
    'torch/_export/db/examples/__init__.py',
    'torch/_export/db/examples/assume_constant_result.py',
    'torch/_export/db/examples/autograd_function.py',
    'torch/_export/db/examples/class_method.py',
    'torch/_export/db/examples/cond_branch_class_method.py',
    'torch/_export/db/examples/cond_branch_nested_function.py',
    'torch/_export/db/examples/cond_branch_nonlocal_variables.py',
    'torch/_export/db/examples/cond_closed_over_variable.py',
    'torch/_export/db/examples/cond_operands.py',
    'torch/_export/db/examples/cond_predicate.py',
    'torch/_export/db/examples/decorator.py',
    'torch/_export/db/examples/dictionary.py',
    'torch/_export/db/examples/dynamic_shape_assert.py',
    'torch/_export/db/examples/dynamic_shape_constructor.py',
    'torch/_export/db/examples/dynamic_shape_if_guard.py',
    'torch/_export/db/examples/dynamic_shape_map.py',
    'torch/_export/db/examples/dynamic_shape_round.py',
    'torch/_export/db/examples/dynamic_shape_slicing.py',
    'torch/_export/db/examples/dynamic_shape_view.py',
    'torch/_export/db/examples/fn_with_kwargs.py',
    'torch/_export/db/examples/list_contains.py',
    'torch/_export/db/examples/list_unpack.py',
    'torch/_export/db/examples/nested_function.py',
    'torch/_export/db/examples/null_context_manager.py',
    'torch/_export/db/examples/pytree_flatten.py',
    'torch/_export/db/examples/scalar_output.py',
    'torch/_export/db/examples/specialized_attribute.py',
    'torch/_export/db/examples/static_for_loop.py',
    'torch/_export/db/examples/static_if.py',
    'torch/_export/db/examples/tensor_setattr.py',
    'torch/_export/db/examples/type_reflection_method.py',
    'torch/_export/db/gen_example.py',
    'torch/_export/db/logging.py',
    'torch/_export/error.py',
    'torch/_export/exported_program.py',
    'torch/_export/pass_base.py',
    'torch/_export/pass_infra/__init__.py',
    'torch/_export/pass_infra/node_metadata.py',
    'torch/_export/pass_infra/proxy_value.py',
    'torch/_export/passes/__init__.py',
    'torch/_export/passes/add_runtime_assertions_for_constraints_pass.py',
    'torch/_export/passes/const_prop_pass.py',
    'torch/_export/passes/functionalize_side_effectful_ops_pass.py',
    'torch/_export/passes/replace_sym_size_ops_pass.py',
    'torch/_export/passes/replace_view_ops_with_view_copy_ops_pass.py',
    'torch/_export/serde/__init__.py',
    'torch/_export/serde/schema.py',
    'torch/_export/serde/serialize.py',
    'torch/_export/serde/upgrade.py',
    'torch/_export/trace.py',
    'torch/_export/verifier.py',
    'torch/_higher_order_ops/__init__.py',
    'torch/_higher_order_ops/out_dtype.py',
    'torch/_higher_order_ops/wrap.py',
    'torch/_vendor/**',
    'torch/ao/__init__.py',
    'torch/ao/nn/__init__.py',
    'torch/ao/nn/intrinsic/__init__.py',
    'torch/ao/nn/intrinsic/modules/__init__.py',
    'torch/ao/nn/intrinsic/modules/fused.py',
    'torch/ao/nn/intrinsic/qat/__init__.py',
    'torch/ao/nn/intrinsic/qat/modules/__init__.py',
    'torch/ao/nn/intrinsic/qat/modules/conv_fused.py',
    'torch/ao/nn/intrinsic/qat/modules/linear_fused.py',
    'torch/ao/nn/intrinsic/qat/modules/linear_relu.py',
    'torch/ao/nn/intrinsic/quantized/__init__.py',
    'torch/ao/nn/intrinsic/quantized/dynamic/__init__.py',
    'torch/ao/nn/intrinsic/quantized/dynamic/modules/__init__.py',
    'torch/ao/nn/intrinsic/quantized/dynamic/modules/linear_relu.py',
    'torch/ao/nn/intrinsic/quantized/modules/__init__.py',
    'torch/ao/nn/intrinsic/quantized/modules/bn_relu.py',
    'torch/ao/nn/intrinsic/quantized/modules/conv_add.py',
    'torch/ao/nn/intrinsic/quantized/modules/conv_relu.py',
    'torch/ao/nn/intrinsic/quantized/modules/linear_relu.py',
    'torch/ao/nn/qat/__init__.py',
    'torch/ao/nn/qat/dynamic/__init__.py',
    'torch/ao/nn/qat/dynamic/modules/__init__.py',
    'torch/ao/nn/qat/dynamic/modules/linear.py',
    'torch/ao/nn/qat/modules/__init__.py',
    'torch/ao/nn/qat/modules/conv.py',
    'torch/ao/nn/qat/modules/embedding_ops.py',
    'torch/ao/nn/qat/modules/linear.py',
    'torch/ao/nn/quantizable/__init__.py',
    'torch/ao/nn/quantizable/modules/__init__.py',
    'torch/ao/nn/quantizable/modules/activation.py',
    'torch/ao/nn/quantizable/modules/rnn.py',
    'torch/ao/nn/quantized/__init__.py',
    'torch/ao/nn/quantized/dynamic/__init__.py',
    'torch/ao/nn/quantized/dynamic/modules/__init__.py',
    'torch/ao/nn/quantized/dynamic/modules/conv.py',
    'torch/ao/nn/quantized/dynamic/modules/linear.py',
    'torch/ao/nn/quantized/dynamic/modules/rnn.py',
    'torch/ao/nn/quantized/functional.py',
    'torch/ao/nn/quantized/modules/__init__.py',
    'torch/ao/nn/quantized/modules/activation.py',
    'torch/ao/nn/quantized/modules/batchnorm.py',
    'torch/ao/nn/quantized/modules/conv.py',
    'torch/ao/nn/quantized/modules/dropout.py',
    'torch/ao/nn/quantized/modules/embedding_ops.py',
    'torch/ao/nn/quantized/modules/functional_modules.py',
    'torch/ao/nn/quantized/modules/linear.py',
    'torch/ao/nn/quantized/modules/normalization.py',
    'torch/ao/nn/quantized/modules/rnn.py',
    'torch/ao/nn/quantized/modules/utils.py',
    'torch/ao/nn/quantized/reference/__init__.py',
    'torch/ao/nn/quantized/reference/modules/__init__.py',
    'torch/ao/nn/quantized/reference/modules/conv.py',
    'torch/ao/nn/quantized/reference/modules/linear.py',
    'torch/ao/nn/quantized/reference/modules/rnn.py',
    'torch/ao/nn/quantized/reference/modules/sparse.py',
    'torch/ao/nn/quantized/reference/modules/utils.py',
    'torch/ao/nn/sparse/__init__.py',
    'torch/ao/nn/sparse/quantized/__init__.py',
    'torch/ao/nn/sparse/quantized/dynamic/__init__.py',
    'torch/ao/nn/sparse/quantized/dynamic/linear.py',
    'torch/ao/nn/sparse/quantized/linear.py',
    'torch/ao/nn/sparse/quantized/utils.py',
    'torch/ao/ns/__init__.py',
    'torch/ao/ns/_numeric_suite.py',
    'torch/ao/ns/_numeric_suite_fx.py',
    'torch/ao/ns/fx/__init__.py',
    'torch/ao/ns/fx/graph_matcher.py',
    'torch/ao/ns/fx/graph_passes.py',
    'torch/ao/ns/fx/mappings.py',
    'torch/ao/ns/fx/n_shadows_utils.py',
    'torch/ao/ns/fx/ns_types.py',
    'torch/ao/ns/fx/pattern_utils.py',
    'torch/ao/ns/fx/qconfig_multi_mapping.py',
    'torch/ao/ns/fx/utils.py',
    'torch/ao/ns/fx/weight_utils.py',
    'torch/ao/pruning/__init__.py',
    'torch/ao/pruning/_experimental/__init__.py',
    'torch/ao/pruning/_experimental/activation_sparsifier/__init__.py',
    'torch/ao/pruning/_experimental/activation_sparsifier/activation_sparsifier.py',
    'torch/ao/pruning/_experimental/data_scheduler/__init__.py',
    'torch/ao/pruning/_experimental/data_scheduler/base_data_scheduler.py',
    'torch/ao/pruning/_experimental/data_sparsifier/__init__.py',
    'torch/ao/pruning/_experimental/data_sparsifier/base_data_sparsifier.py',
    'torch/ao/pruning/_experimental/data_sparsifier/benchmarks/dlrm_utils.py',
    'torch/ao/pruning/_experimental/data_sparsifier/benchmarks/evaluate_disk_savings.py',
    'torch/ao/pruning/_experimental/data_sparsifier/benchmarks/evaluate_forward_time.py',
    'torch/ao/pruning/_experimental/data_sparsifier/benchmarks/evaluate_model_metrics.py',
    'torch/ao/pruning/_experimental/data_sparsifier/data_norm_sparsifier.py',
    'torch/ao/pruning/_experimental/data_sparsifier/lightning/__init__.py',
    'torch/ao/pruning/_experimental/data_sparsifier/lightning/callbacks/__init__.py',
    'torch/ao/pruning/_experimental/data_sparsifier/lightning/callbacks/_data_sparstity_utils.py',
    'torch/ao/pruning/_experimental/data_sparsifier/lightning/callbacks/data_sparsity.py',
    'torch/ao/pruning/_experimental/data_sparsifier/lightning/tests/test_callbacks.py',
    'torch/ao/pruning/_experimental/data_sparsifier/quantization_utils.py',
    'torch/ao/pruning/_experimental/pruner/__init__.py',
    'torch/ao/pruning/_experimental/pruner/base_structured_sparsifier.py',
    'torch/ao/pruning/_experimental/pruner/lstm_saliency_pruner.py',
    'torch/ao/pruning/_experimental/pruner/match_utils.py',
    'torch/ao/pruning/_experimental/pruner/parametrization.py',
    'torch/ao/pruning/_experimental/pruner/prune_functions.py',
    'torch/ao/pruning/_experimental/pruner/saliency_pruner.py',
    'torch/ao/pruning/_mappings.py',
    'torch/ao/pruning/scheduler/__init__.py',
    'torch/ao/pruning/scheduler/base_scheduler.py',
    'torch/ao/pruning/scheduler/cubic_scheduler.py',
    'torch/ao/pruning/scheduler/lambda_scheduler.py',
    'torch/ao/pruning/sparsifier/__init__.py',
    'torch/ao/pruning/sparsifier/base_sparsifier.py',
    'torch/ao/pruning/sparsifier/nearly_diagonal_sparsifier.py',
    'torch/ao/pruning/sparsifier/utils.py',
    'torch/ao/pruning/sparsifier/weight_norm_sparsifier.py',
    'torch/ao/quantization/__init__.py',
    'torch/ao/quantization/_correct_bias.py',
    'torch/ao/quantization/_equalize.py',
    'torch/ao/quantization/_learnable_fake_quantize.py',
    'torch/ao/quantization/backend_config/__init__.py',
    'torch/ao/quantization/backend_config/_common_operator_config_utils.py',
    'torch/ao/quantization/backend_config/_qnnpack_pt2e.py',
    'torch/ao/quantization/backend_config/_x86_inductor_pt2e.py',
    'torch/ao/quantization/backend_config/backend_config.py',
    'torch/ao/quantization/backend_config/executorch.py',
    'torch/ao/quantization/backend_config/fbgemm.py',
    'torch/ao/quantization/backend_config/native.py',
    'torch/ao/quantization/backend_config/observation_type.py',
    'torch/ao/quantization/backend_config/onednn.py',
    'torch/ao/quantization/backend_config/qnnpack.py',
    'torch/ao/quantization/backend_config/tensorrt.py',
    'torch/ao/quantization/backend_config/utils.py',
    'torch/ao/quantization/backend_config/x86.py',
    'torch/ao/quantization/experimental/APoT_tensor.py',
    'torch/ao/quantization/experimental/apot_utils.py',
    'torch/ao/quantization/experimental/fake_quantize.py',
    'torch/ao/quantization/experimental/fake_quantize_function.py',
    'torch/ao/quantization/experimental/linear.py',
    'torch/ao/quantization/experimental/observer.py',
    'torch/ao/quantization/experimental/qconfig.py',
    'torch/ao/quantization/experimental/quantizer.py',
    'torch/ao/quantization/fake_quantize.py',
    'torch/ao/quantization/fuse_modules.py',
    'torch/ao/quantization/fuser_method_mappings.py',
    'torch/ao/quantization/fx/__init__.py',
    'torch/ao/quantization/fx/_decomposed.py',
    'torch/ao/quantization/fx/_equalize.py',
    'torch/ao/quantization/fx/_lower_to_native_backend.py',
    'torch/ao/quantization/fx/_model_report/__init__.py',
    'torch/ao/quantization/fx/_model_report/detector.py',
    'torch/ao/quantization/fx/_model_report/model_report.py',
    'torch/ao/quantization/fx/_model_report/model_report_observer.py',
    'torch/ao/quantization/fx/_model_report/model_report_visualizer.py',
    'torch/ao/quantization/fx/convert.py',
    'torch/ao/quantization/fx/custom_config.py',
    'torch/ao/quantization/fx/fuse.py',
    'torch/ao/quantization/fx/fuse_handler.py',
    'torch/ao/quantization/fx/graph_module.py',
    'torch/ao/quantization/fx/lower_to_fbgemm.py',
    'torch/ao/quantization/fx/lower_to_qnnpack.py',
    'torch/ao/quantization/fx/lstm_utils.py',
    'torch/ao/quantization/fx/match_utils.py',
    'torch/ao/quantization/fx/pattern_utils.py',
    'torch/ao/quantization/fx/prepare.py',
    'torch/ao/quantization/fx/qconfig_mapping_utils.py',
    'torch/ao/quantization/fx/quantize_handler.py',
    'torch/ao/quantization/fx/tracer.py',
    'torch/ao/quantization/fx/utils.py',
    'torch/ao/quantization/observer.py',
    'torch/ao/quantization/pt2e/__init__.py',
    'torch/ao/quantization/pt2e/_propagate_annotation.py',
    'torch/ao/quantization/pt2e/graph_utils.py',
    'torch/ao/quantization/pt2e/prepare.py',
    'torch/ao/quantization/pt2e/qat_utils.py',
    'torch/ao/quantization/pt2e/quantizer/__init__.py',
    'torch/ao/quantization/pt2e/quantizer/composable_quantizer.py',
    'torch/ao/quantization/pt2e/quantizer/embedding_quantizer.py',
    'torch/ao/quantization/pt2e/quantizer/qnnpack_quantizer.py',
    'torch/ao/quantization/pt2e/quantizer/quantizer.py',
    'torch/ao/quantization/pt2e/quantizer/utils.py',
    'torch/ao/quantization/pt2e/quantizer/x86_inductor_quantizer.py',
    'torch/ao/quantization/pt2e/representation/__init__.py',
    'torch/ao/quantization/pt2e/representation/rewrite.py',
    'torch/ao/quantization/pt2e/utils.py',
    'torch/ao/quantization/qconfig.py',
    'torch/ao/quantization/qconfig_mapping.py',
    'torch/ao/quantization/quant_type.py',
    'torch/ao/quantization/quantization_mappings.py',
    'torch/ao/quantization/quantize.py',
    'torch/ao/quantization/quantize_fx.py',
    'torch/ao/quantization/quantize_jit.py',
    'torch/ao/quantization/quantize_pt2e.py',
    'torch/ao/quantization/stubs.py',
    'torch/ao/quantization/utils.py',
    'torch/compiler/__init__.py',
    'torch/contrib/__init__.py',
    'torch/contrib/_tensorboard_vis.py',
    "torch/cuda/_gpu_trace.py",
    'torch/cuda/_memory_viz.py',  # mypy: Value of type "object" is not indexable
    'torch/fft/__init__.py',
    'torch/func/__init__.py',
    'torch/futures/__init__.py',
    'torch/fx/__init__.py',
    'torch/fx/_compatibility.py',
    'torch/fx/_symbolic_trace.py',
    'torch/fx/annotate.py',
    'torch/fx/config.py',
    'torch/fx/experimental/__init__.py',
    'torch/fx/experimental/accelerator_partitioner.py',
    'torch/fx/experimental/const_fold.py',
    'torch/fx/experimental/debug.py',
    'torch/fx/experimental/graph_gradual_typechecker.py',
    'torch/fx/experimental/merge_matmul.py',
    'torch/fx/experimental/meta_tracer.py',
    'torch/fx/experimental/migrate_gradual_types/__init__.py',
    'torch/fx/experimental/migrate_gradual_types/constraint.py',
    'torch/fx/experimental/migrate_gradual_types/constraint_generator.py',
    'torch/fx/experimental/migrate_gradual_types/constraint_transformation.py',
    'torch/fx/experimental/migrate_gradual_types/operation.py',
    'torch/fx/experimental/migrate_gradual_types/transform_to_z3.py',
    'torch/fx/experimental/migrate_gradual_types/util.py',
    'torch/fx/experimental/migrate_gradual_types/z3_types.py',
    'torch/fx/experimental/normalize.py',
    'torch/fx/experimental/optimization.py',
    'torch/fx/experimental/partitioner_utils.py',
    'torch/fx/experimental/proxy_tensor.py',
    'torch/fx/experimental/refinement_types.py',
    'torch/fx/experimental/rewriter.py',
    'torch/fx/experimental/schema_type_annotation.py',
    'torch/fx/experimental/symbolic_shapes.py',
    'torch/fx/experimental/unification/__init__.py',
    'torch/fx/experimental/unification/core.py',
    'torch/fx/experimental/unification/dispatch.py',
    'torch/fx/experimental/unification/match.py',
    'torch/fx/experimental/unification/more.py',
    'torch/fx/experimental/unification/multipledispatch/__init__.py',
    'torch/fx/experimental/unification/multipledispatch/conflict.py',
    'torch/fx/experimental/unification/multipledispatch/core.py',
    'torch/fx/experimental/unification/multipledispatch/dispatcher.py',
    'torch/fx/experimental/unification/multipledispatch/utils.py',
    'torch/fx/experimental/unification/multipledispatch/variadic.py',
    'torch/fx/experimental/unification/unification_tools.py',
    'torch/fx/experimental/unification/utils.py',
    'torch/fx/experimental/unification/variable.py',
    'torch/fx/experimental/unify_refinements.py',
    'torch/fx/experimental/validator.py',
    'torch/fx/graph.py',
    'torch/fx/graph_module.py',
    'torch/fx/interpreter.py',
    'torch/fx/node.py',
    'torch/fx/operator_schemas.py',
    'torch/fx/passes/__init__.py',
    'torch/fx/passes/annotate_getitem_nodes.py',
    'torch/fx/passes/backends/__init__.py',
    'torch/fx/passes/backends/cudagraphs.py',
    'torch/fx/passes/dialect/__init__.py',
    'torch/fx/passes/dialect/common/__init__.py',
    'torch/fx/passes/dialect/common/cse_pass.py',
    'torch/fx/passes/fake_tensor_prop.py',
    'torch/fx/passes/graph_drawer.py',
    'torch/fx/passes/graph_manipulation.py',
    'torch/fx/passes/infra/__init__.py',
    'torch/fx/passes/infra/partitioner.py',
    'torch/fx/passes/infra/pass_base.py',
    'torch/fx/passes/infra/pass_manager.py',
    'torch/fx/passes/net_min_base.py',
    'torch/fx/passes/operator_support.py',
    'torch/fx/passes/param_fetch.py',
    'torch/fx/passes/pass_manager.py',
    'torch/fx/passes/reinplace.py',
    'torch/fx/passes/shape_prop.py',
    'torch/fx/passes/split_module.py',
    'torch/fx/passes/split_utils.py',
    'torch/fx/passes/splitter_base.py',
    'torch/fx/passes/tests/__init__.py',
    'torch/fx/passes/tests/test_pass_manager.py',
    'torch/fx/passes/tools_common.py',
    'torch/fx/passes/utils/__init__.py',
    'torch/fx/passes/utils/common.py',
    'torch/fx/passes/utils/fuser_utils.py',
    'torch/fx/passes/utils/matcher_utils.py',
    'torch/fx/passes/utils/source_matcher_utils.py',
    'torch/fx/proxy.py',
    'torch/fx/subgraph_rewriter.py',
    'torch/fx/tensor_type.py',
    'torch/fx/traceback.py',
    'torch/linalg/__init__.py',
    'torch/monitor/__init__.py',
    'torch/nested/__init__.py',
<<<<<<< HEAD
    'torch/nn/__init__.py',
    'torch/nn/_reduction.py',
    'torch/nn/common_types.py',
    'torch/nn/cpp.py',
    'torch/nn/grad.py',
    'torch/nn/init.py',
=======
    'torch/nn/functional.py',
>>>>>>> 1094b8d7
    'torch/nn/intrinsic/__init__.py',
    'torch/nn/intrinsic/modules/__init__.py',
    'torch/nn/intrinsic/modules/fused.py',
    'torch/nn/intrinsic/qat/__init__.py',
    'torch/nn/intrinsic/qat/modules/__init__.py',
    'torch/nn/intrinsic/qat/modules/conv_fused.py',
    'torch/nn/intrinsic/qat/modules/linear_fused.py',
    'torch/nn/intrinsic/qat/modules/linear_relu.py',
    'torch/nn/intrinsic/quantized/__init__.py',
    'torch/nn/intrinsic/quantized/dynamic/__init__.py',
    'torch/nn/intrinsic/quantized/dynamic/modules/__init__.py',
    'torch/nn/intrinsic/quantized/dynamic/modules/linear_relu.py',
    'torch/nn/intrinsic/quantized/modules/__init__.py',
    'torch/nn/intrinsic/quantized/modules/bn_relu.py',
    'torch/nn/intrinsic/quantized/modules/conv_relu.py',
    'torch/nn/intrinsic/quantized/modules/linear_relu.py',
    'torch/nn/qat/__init__.py',
    'torch/nn/qat/dynamic/__init__.py',
    'torch/nn/qat/dynamic/modules/__init__.py',
    'torch/nn/qat/dynamic/modules/linear.py',
    'torch/nn/qat/modules/__init__.py',
    'torch/nn/qat/modules/conv.py',
    'torch/nn/qat/modules/embedding_ops.py',
    'torch/nn/qat/modules/linear.py',
    'torch/nn/quantizable/__init__.py',
    'torch/nn/quantizable/modules/__init__.py',
    'torch/nn/quantizable/modules/activation.py',
    'torch/nn/quantizable/modules/rnn.py',
    'torch/nn/quantized/__init__.py',
    'torch/nn/quantized/_reference/__init__.py',
    'torch/nn/quantized/_reference/modules/__init__.py',
    'torch/nn/quantized/_reference/modules/conv.py',
    'torch/nn/quantized/_reference/modules/linear.py',
    'torch/nn/quantized/_reference/modules/rnn.py',
    'torch/nn/quantized/_reference/modules/sparse.py',
    'torch/nn/quantized/_reference/modules/utils.py',
    'torch/nn/quantized/dynamic/__init__.py',
    'torch/nn/quantized/dynamic/modules/__init__.py',
    'torch/nn/quantized/dynamic/modules/conv.py',
    'torch/nn/quantized/dynamic/modules/linear.py',
    'torch/nn/quantized/dynamic/modules/rnn.py',
    'torch/nn/quantized/functional.py',
    'torch/nn/quantized/modules/__init__.py',
    'torch/nn/quantized/modules/activation.py',
    'torch/nn/quantized/modules/batchnorm.py',
    'torch/nn/quantized/modules/conv.py',
    'torch/nn/quantized/modules/dropout.py',
    'torch/nn/quantized/modules/embedding_ops.py',
    'torch/nn/quantized/modules/functional_modules.py',
    'torch/nn/quantized/modules/linear.py',
    'torch/nn/quantized/modules/normalization.py',
    'torch/nn/quantized/modules/rnn.py',
    'torch/nn/quantized/modules/utils.py',
    'torch/signal/__init__.py',
    'torch/signal/windows/__init__.py',
    'torch/signal/windows/windows.py',
    'torch/sparse/__init__.py',
    'torch/sparse/_semi_structured_conversions.py',
    'torch/sparse/_triton_ops.py',
    'torch/sparse/semi_structured.py',
    'torch/special/__init__.py',
    'torch/storage.py',
    'torch/testing/_internal/__init__.py',
    'torch/testing/_internal/autocast_test_lists.py',
    'torch/testing/_internal/autograd_function_db.py',
    'torch/testing/_internal/check_kernel_launches.py',
    'torch/testing/_internal/codegen/__init__.py',
    'torch/testing/_internal/codegen/random_topo_test.py',
    'torch/testing/_internal/common_cuda.py',
    'torch/testing/_internal/common_distributed.py',
    'torch/testing/_internal/common_jit.py',
    'torch/testing/_internal/common_methods_invocations.py',
    'torch/testing/_internal/common_modules.py',
    'torch/testing/_internal/common_nn.py',
    'torch/testing/_internal/common_pruning.py',
    'torch/testing/_internal/common_quantization.py',
    'torch/testing/_internal/common_quantized.py',
    'torch/testing/_internal/common_subclass.py',
    'torch/testing/_internal/common_utils.py',
    'torch/testing/_internal/composite_compliance.py',
    'torch/testing/_internal/hop_db.py',
    'torch/testing/_internal/custom_op_db.py',
    'torch/testing/_internal/data/__init__.py',
    'torch/testing/_internal/data/network1.py',
    'torch/testing/_internal/data/network2.py',
    'torch/testing/_internal/dist_utils.py',
    'torch/testing/_internal/distributed/__init__.py',
    'torch/testing/_internal/distributed/_shard/__init__.py',
    'torch/testing/_internal/distributed/_shard/sharded_tensor/__init__.py',
    'torch/testing/_internal/distributed/_shard/sharded_tensor/_test_ops_common.py',
    'torch/testing/_internal/distributed/_shard/sharded_tensor/_test_st_common.py',
    'torch/testing/_internal/distributed/_shard/test_common.py',
    'torch/testing/_internal/distributed/_tensor/__init__.py',
    'torch/testing/_internal/distributed/_tensor/common_dtensor.py',
    'torch/testing/_internal/distributed/ddp_under_dist_autograd_test.py',
    'torch/testing/_internal/distributed/distributed_test.py',
    'torch/testing/_internal/distributed/distributed_utils.py',
    'torch/testing/_internal/distributed/fake_pg.py',
    'torch/testing/_internal/distributed/multi_threaded_pg.py',
    'torch/testing/_internal/distributed/nn/__init__.py',
    'torch/testing/_internal/distributed/nn/api/__init__.py',
    'torch/testing/_internal/distributed/nn/api/remote_module_test.py',
    'torch/testing/_internal/distributed/rpc/__init__.py',
    'torch/testing/_internal/distributed/rpc/dist_autograd_test.py',
    'torch/testing/_internal/distributed/rpc/dist_optimizer_test.py',
    'torch/testing/_internal/distributed/rpc/examples/__init__.py',
    'torch/testing/_internal/distributed/rpc/examples/parameter_server_test.py',
    'torch/testing/_internal/distributed/rpc/examples/reinforcement_learning_rpc_test.py',
    'torch/testing/_internal/distributed/rpc/faulty_agent_rpc_test.py',
    'torch/testing/_internal/distributed/rpc/faulty_rpc_agent_test_fixture.py',
    'torch/testing/_internal/distributed/rpc/jit/__init__.py',
    'torch/testing/_internal/distributed/rpc/jit/dist_autograd_test.py',
    'torch/testing/_internal/distributed/rpc/jit/rpc_test.py',
    'torch/testing/_internal/distributed/rpc/jit/rpc_test_faulty.py',
    'torch/testing/_internal/distributed/rpc/rpc_agent_test_fixture.py',
    'torch/testing/_internal/distributed/rpc/rpc_test.py',
    'torch/testing/_internal/distributed/rpc/tensorpipe_rpc_agent_test_fixture.py',
    'torch/testing/_internal/distributed/rpc_utils.py',
    'torch/testing/_internal/generated/__init__.py',
    'torch/testing/_internal/hypothesis_utils.py',
    'torch/testing/_internal/inductor_utils.py',
    'torch/testing/_internal/jit_metaprogramming_utils.py',
    'torch/testing/_internal/jit_utils.py',
    'torch/testing/_internal/logging_tensor.py',
    'torch/testing/_internal/logging_utils.py',
    'torch/testing/_internal/optests/__init__.py',
    'torch/testing/_internal/optests/aot_autograd.py',
    'torch/testing/_internal/optests/compile_check.py',
    'torch/testing/_internal/optests/fake_tensor.py',
    'torch/testing/_internal/optests/make_fx.py',
    'torch/testing/_internal/quantization_torch_package_models.py',
    'torch/testing/_internal/test_module/__init__.py',
    'torch/testing/_internal/test_module/future_div.py',
    'torch/testing/_internal/test_module/no_future_div.py',
    'torch/utils/__init__.py',
    'torch/utils/_contextlib.py',
    'torch/utils/_cpp_extension_versioner.py',
    'torch/utils/_crash_handler.py',
    'torch/utils/_device.py',
    'torch/utils/_foreach_utils.py',
    'torch/utils/_freeze.py',
    'torch/utils/_mode_utils.py',
    'torch/utils/_python_dispatch.py',
    'torch/utils/_stats.py',
    'torch/utils/_traceback.py',
    'torch/utils/_zip.py',
    'torch/utils/backcompat/__init__.py',
    'torch/utils/backend_registration.py',
    'torch/utils/benchmark/__init__.py',
    'torch/utils/benchmark/examples/__init__.py',
    'torch/utils/benchmark/examples/blas_compare.py',
    'torch/utils/benchmark/examples/blas_compare_setup.py',
    'torch/utils/benchmark/examples/compare.py',
    'torch/utils/benchmark/examples/end_to_end.py',
    'torch/utils/benchmark/examples/fuzzer.py',
    'torch/utils/benchmark/examples/op_benchmark.py',
    'torch/utils/benchmark/examples/simple_timeit.py',
    'torch/utils/benchmark/examples/sparse/compare.py',
    'torch/utils/benchmark/examples/sparse/fuzzer.py',
    'torch/utils/benchmark/examples/sparse/op_benchmark.py',
    'torch/utils/benchmark/examples/spectral_ops_fuzz_test.py',
    'torch/utils/benchmark/op_fuzzers/__init__.py',
    'torch/utils/benchmark/op_fuzzers/binary.py',
    'torch/utils/benchmark/op_fuzzers/sparse_binary.py',
    'torch/utils/benchmark/op_fuzzers/sparse_unary.py',
    'torch/utils/benchmark/op_fuzzers/spectral.py',
    'torch/utils/benchmark/op_fuzzers/unary.py',
    'torch/utils/benchmark/utils/__init__.py',
    'torch/utils/benchmark/utils/_stubs.py',
    'torch/utils/benchmark/utils/common.py',
    'torch/utils/benchmark/utils/compare.py',
    'torch/utils/benchmark/utils/compile.py',
    'torch/utils/benchmark/utils/cpp_jit.py',
    'torch/utils/benchmark/utils/fuzzer.py',
    'torch/utils/benchmark/utils/sparse_fuzzer.py',
    'torch/utils/benchmark/utils/timer.py',
    'torch/utils/benchmark/utils/valgrind_wrapper/__init__.py',
    'torch/utils/benchmark/utils/valgrind_wrapper/timer_interface.py',
    'torch/utils/bottleneck/__init__.py',
    'torch/utils/bottleneck/__main__.py',
    'torch/utils/bundled_inputs.py',
    'torch/utils/checkpoint.py',
    'torch/utils/collect_env.py',
    'torch/utils/cpp_backtrace.py',
    'torch/utils/cpp_extension.py',
    'torch/utils/data/__init__.py',
    'torch/utils/data/_utils/__init__.py',
    'torch/utils/data/_utils/collate.py',
    'torch/utils/data/_utils/fetch.py',
    'torch/utils/data/_utils/pin_memory.py',
    'torch/utils/data/_utils/serialization.py',
    'torch/utils/data/_utils/signal_handling.py',
    'torch/utils/data/_utils/worker.py',
    'torch/utils/data/backward_compatibility.py',
    'torch/utils/data/dataloader.py',
    'torch/utils/data/datapipes/__init__.py',
    'torch/utils/data/datapipes/_decorator.py',
    'torch/utils/data/datapipes/_hook_iterator.py',
    'torch/utils/data/datapipes/_typing.py',
    'torch/utils/data/datapipes/dataframe/__init__.py',
    'torch/utils/data/datapipes/dataframe/dataframe_wrapper.py',
    'torch/utils/data/datapipes/dataframe/dataframes.py',
    'torch/utils/data/datapipes/dataframe/datapipes.py',
    'torch/utils/data/datapipes/dataframe/structures.py',
    'torch/utils/data/datapipes/datapipe.py',
    'torch/utils/data/datapipes/gen_pyi.py',
    'torch/utils/data/datapipes/iter/__init__.py',
    'torch/utils/data/datapipes/iter/callable.py',
    'torch/utils/data/datapipes/iter/combinatorics.py',
    'torch/utils/data/datapipes/iter/combining.py',
    'torch/utils/data/datapipes/iter/filelister.py',
    'torch/utils/data/datapipes/iter/fileopener.py',
    'torch/utils/data/datapipes/iter/grouping.py',
    'torch/utils/data/datapipes/iter/routeddecoder.py',
    'torch/utils/data/datapipes/iter/selecting.py',
    'torch/utils/data/datapipes/iter/sharding.py',
    'torch/utils/data/datapipes/iter/streamreader.py',
    'torch/utils/data/datapipes/iter/utils.py',
    'torch/utils/data/datapipes/map/__init__.py',
    'torch/utils/data/datapipes/map/callable.py',
    'torch/utils/data/datapipes/map/combinatorics.py',
    'torch/utils/data/datapipes/map/combining.py',
    'torch/utils/data/datapipes/map/grouping.py',
    'torch/utils/data/datapipes/map/utils.py',
    'torch/utils/data/datapipes/utils/__init__.py',
    'torch/utils/data/datapipes/utils/common.py',
    'torch/utils/data/datapipes/utils/decoder.py',
    'torch/utils/data/datapipes/utils/snapshot.py',
    'torch/utils/data/distributed.py',
    'torch/utils/data/graph.py',
    'torch/utils/data/graph_settings.py',
    'torch/utils/data/sampler.py',
    'torch/utils/dlpack.py',
    'torch/utils/file_baton.py',
    'torch/utils/flop_counter.py',
    'torch/utils/hipify/__init__.py',
    'torch/utils/hipify/constants.py',
    'torch/utils/hipify/cuda_to_hip_mappings.py',
    'torch/utils/hipify/hipify_python.py',
    'torch/utils/hipify/version.py',
    'torch/utils/hooks.py',
    'torch/utils/jit/__init__.py',
    'torch/utils/jit/log_extract.py',
    'torch/utils/mkldnn.py',
    'torch/utils/mobile_optimizer.py',
    'torch/utils/model_dump/__init__.py',
    'torch/utils/model_dump/__main__.py',
    'torch/utils/model_zoo.py',
    'torch/utils/show_pickle.py',
    'torch/utils/tensorboard/__init__.py',
    'torch/utils/tensorboard/_caffe2_graph.py',
    'torch/utils/tensorboard/_convert_np.py',
    'torch/utils/tensorboard/_embedding.py',
    'torch/utils/tensorboard/_onnx_graph.py',
    'torch/utils/tensorboard/_proto_graph.py',
    'torch/utils/tensorboard/_pytorch_graph.py',
    'torch/utils/tensorboard/_utils.py',
    'torch/utils/tensorboard/summary.py',
    'torch/utils/tensorboard/writer.py',
    'torch/utils/throughput_benchmark.py',
    'torch/utils/viz/__init__.py',
    'torch/utils/viz/_cycles.py',
    'torch/utils/weak.py',
    'torch/xpu/_gpu_trace.py',
]
init_command = [
    'python3',
    'tools/linter/adapters/pip_init.py',
    '--dry-run={{DRYRUN}}',
    '--no-black-binary',
    'black==23.12.1',
    'ufmt==2.1.0',
    'usort==1.0.6',
]
is_formatter = true

[[linter]]
code = 'COPYRIGHT'
include_patterns = ['**']
exclude_patterns = [
    '.lintrunner.toml',
    'fb/**',
    '**/fb/**',
]
command = [
    'python3',
    'tools/linter/adapters/grep_linter.py',
    '--pattern=Confidential and proprietary',
    '--linter-name=COPYRIGHT',
    '--error-name=Confidential Code',
    """--error-description=\
        Proprietary and confidential source code\
        should not be contributed to PyTorch codebase\
    """,
    '--',
    '@{{PATHSFILE}}'
]

[[linter]]
code = 'BAZEL_LINTER'
include_patterns = ['WORKSPACE']
command = [
    'python3',
    'tools/linter/adapters/bazel_linter.py',
    '--binary=.lintbin/bazel',
    '--',
    '@{{PATHSFILE}}'
]
init_command = [
    'python3',
    'tools/linter/adapters/s3_init.py',
    '--config-json=tools/linter/adapters/s3_init_config.json',
    '--linter=bazel',
    '--dry-run={{DRYRUN}}',
    '--output-dir=.lintbin',
    '--output-name=bazel',
]
is_formatter = true

[[linter]]
code = 'LINTRUNNER_VERSION'
include_patterns = ['**']
exclude_patterns = [
    'fb/**',
    '**/fb/**',
]
command = [
    'python3',
    'tools/linter/adapters/lintrunner_version_linter.py'
]

[[linter]]
code = 'RUFF'
include_patterns = ['**/*.py', '**/*.pyi']
exclude_patterns = [
    'caffe2/**',
    'functorch/docs/**',
    'functorch/notebooks/**',
    'torch/_inductor/fx_passes/serialized_patterns/**',
    'scripts/**',
    'third_party/**',
    'fb/**',
    '**/fb/**',
]
command = [
    'python3',
    'tools/linter/adapters/ruff_linter.py',
    '--config=pyproject.toml',
    '--show-disable',
    '--',
    '@{{PATHSFILE}}'
]
init_command = [
    'python3',
    'tools/linter/adapters/pip_init.py',
    '--dry-run={{DRYRUN}}',
    'ruff==0.4.8',
]
is_formatter = true

# This linter prevents merge conlicts in csv files in pytorch by enforcing
# three lines of whitespace between entries such that unless people are modifying
# the same line, merge conflicts should not arise in git or hg
[[linter]]
code = 'MERGE_CONFLICTLESS_CSV'
include_patterns = ['benchmarks/dynamo/ci_expected_accuracy/*.csv']
command = [
    'python3',
    'tools/linter/adapters/no_merge_conflict_csv_linter.py',
    '--',
    '@{{PATHSFILE}}'
]
is_formatter = true

[[linter]]
code = 'ATEN_CPU_GPU_AGNOSTIC'
include_patterns = [
    # aten source
    "aten/src/ATen/*.cpp",
    "aten/src/ATen/cpu/*.cpp",
    "aten/src/ATen/functorch/**/*.cpp",
    "aten/src/ATen/nnapi/*.cpp",
    "aten/src/ATen/quantized/*.cpp",
    "aten/src/ATen/vulkan/*.cpp",
    "aten/src/ATen/metal/*.cpp",
    "aten/src/ATen/detail/CPUGuardImpl.cpp",
    "aten/src/ATen/detail/MetaGuardImpl.cpp",
    # aten native source
    "aten/src/ATen/native/cpu/*.cpp",
    "aten/src/ATen/native/ao_sparse/cpu/kernels/*.cpp",
    "aten/src/ATen/native/ao_sparse/quantized/cpu/kernels/*.cpp",
    "aten/src/ATen/native/quantized/cpu/kernels/*.cpp",
    "aten/src/ATen/native/*.cpp",
    "aten/src/ATen/native/cpu/**/*.cpp",
    "aten/src/ATen/native/ao_sparse/*.cpp",
    "aten/src/ATen/native/ao_sparse/**/*.cpp",
    "aten/src/ATen/native/ao_sparse/quantized/*.cpp",
    "aten/src/ATen/native/ao_sparse/quantized/**/*.cpp",
    "aten/src/ATen/native/nested/*.cpp",
    "aten/src/ATen/native/quantized/*.cpp",
    "aten/src/ATen/native/quantized/**/*.cpp",
    "aten/src/ATen/native/sparse/*.cpp",
    "aten/src/ATen/native/transformers/*.cpp",
    "aten/src/ATen/native/utils/*.cpp",
    "aten/src/ATen/native/xnnpack/*.cpp",
    "aten/src/ATen/native/metal/MetalPrepackOpRegister.cpp",
    # aten headers
    "aten/src/ATen/*.h",
    "aten/src/ATen/functorch/**/*.h",
    "aten/src/ATen/ops/*.h",
    "aten/src/ATen/cpu/**/*.h",
    "aten/src/ATen/nnapi/*.h",
    "aten/src/ATen/quantized/*.h",
    "aten/src/ATen/vulkan/*.h",
    "aten/src/ATen/metal/*.h",
    "aten/src/ATen/mps/*.h",
    # aten native headers
    "aten/src/ATen/native/*.h",
    "aten/src/ATen/native/cpu/**/*.h",
    "aten/src/ATen/native/nested/*.h",
    "aten/src/ATen/native/sparse/*.h",
    "aten/src/ATen/native/ao_sparse/*.h",
    "aten/src/ATen/native/ao_sparse/cpu/*.h",
    "aten/src/ATen/native/ao_sparse/quantized/*.h",
    "aten/src/ATen/native/ao_sparse/quantized/cpu/*.h",
    "aten/src/ATen/native/quantized/*.h",
    "aten/src/ATen/native/quantized/cpu/*.h",
    "aten/src/ATen/native/transformers/*.h",
    "aten/src/ATen/native/quantized/cpu/qnnpack/include/*.h",
    "aten/src/ATen/native/utils/*.h",
    "aten/src/ATen/native/vulkan/ops/*.h",
    "aten/src/ATen/native/xnnpack/*.h",
    "aten/src/ATen/native/metal/MetalPrepackOpContext.h",
    "aten/src/ATen/native/mps/Copy.h",
    "aten/src/ATen/native/mkldnn/**/*.h",
]
exclude_patterns = [
    "aten/src/ATen/Context.h",
    "aten/src/ATen/Context.cpp",
    "aten/src/ATen/DLConvertor.cpp",
    "aten/src/ATen/core/Array.h",
    "aten/src/ATen/native/quantized/ConvUtils.h",
    "aten/src/ATen/native/sparse/SparseBlasImpl.cpp",  # triton implementation
    "aten/src/ATen/native/transformers/attention.cpp",
    "aten/src/ATen/native/**/cudnn/**",  # cudnn is cuda specific
]
command = [
    'python3',
    'tools/linter/adapters/grep_linter.py',
    '--pattern=(^#if.*USE_ROCM.*)|(^#if.*USE_CUDA.*)',
    '--linter-name=ATEN_CPU',
    '--error-name=aten-cpu should be gpu agnostic',
    """--error-description=\
        We strongly discourage the compile-time divergence \
        on ATen-CPU code for different GPU code. This \
        disallows sharing the same aten-cpu shared object \
        between different GPU backends \
    """,
    '--',
    '@{{PATHSFILE}}'
]
is_formatter = true<|MERGE_RESOLUTION|>--- conflicted
+++ resolved
@@ -1477,16 +1477,6 @@
     'torch/linalg/__init__.py',
     'torch/monitor/__init__.py',
     'torch/nested/__init__.py',
-<<<<<<< HEAD
-    'torch/nn/__init__.py',
-    'torch/nn/_reduction.py',
-    'torch/nn/common_types.py',
-    'torch/nn/cpp.py',
-    'torch/nn/grad.py',
-    'torch/nn/init.py',
-=======
-    'torch/nn/functional.py',
->>>>>>> 1094b8d7
     'torch/nn/intrinsic/__init__.py',
     'torch/nn/intrinsic/modules/__init__.py',
     'torch/nn/intrinsic/modules/fused.py',
