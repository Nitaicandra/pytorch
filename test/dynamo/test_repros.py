"""
PYTEST_DONT_REWRITE (prevents pytest from rewriting assertions, which interferes
with test_rewrite_assert_with_msg and test_rewrite_assert_without_msg)
"""
# Owner(s): ["module: dynamo"]
import collections
import contextlib
import copy
import functools
import inspect
import itertools
import random
import unittest
import warnings
import weakref
from abc import ABC
from collections import namedtuple
from copy import deepcopy
from enum import Enum
from functools import wraps
from typing import Any, Dict, Iterator, List, Tuple
from unittest import mock

import numpy as np

import torch

import torch._dynamo.test_case
import torch._dynamo.testing
import torch._dynamo.utils

import torch._functorch.config
import torch.library
from torch import nn
from torch._dynamo.debug_utils import same_two_models
from torch._dynamo.testing import CompileCounter, rand_strided, same
from torch.nn import functional as F

from torch.testing._internal.common_cuda import PLATFORM_SUPPORTS_FLASH_ATTENTION
from torch.testing._internal.common_utils import (
    disable_translation_validation_if_dynamic_shapes,
    instantiate_parametrized_tests,
    parametrize,
    TEST_WITH_ROCM,
)
from torch.testing._internal.two_tensor import TwoTensor


_orig_module_call = torch.nn.Module.__call__

# Custom operator that only supports CPU and Meta
lib = torch.library.Library("test_sample", "DEF")  # noqa: TOR901
lib.define("foo(Tensor self) -> Tensor")
lib.impl("foo", torch.sin, "CPU")


requires_cuda = unittest.skipUnless(torch.cuda.is_available(), "requires cuda")


_GLOBAL_CPU_TENSOR = torch.randn(3)


def exists(val):
    return val is not None


def maybe(fn):
    @wraps(fn)
    def inner(x, *args, **kwargs):
        if not exists(x):
            return x
        return fn(x, *args, **kwargs)

    return inner


def is_fx_tracing_test() -> bool:
    """
    Copied from the hpc trainer codebase
    """
    return torch.nn.Module.__call__ is not _orig_module_call


def has_detectron2():
    try:
        from detectron2.layers.mask_ops import _paste_masks_tensor_shape

        return _paste_masks_tensor_shape is not None
    except ImportError:
        return False


def _do_paste_mask(masks, boxes, img_h: int, img_w: int, skip_empty: bool = True):
    # from detectron2 mask_ops.py

    device = masks.device

    if skip_empty and not torch.jit.is_scripting():
        x0_int, y0_int = torch.clamp(boxes.min(dim=0).values.floor()[:2] - 1, min=0).to(
            dtype=torch.int32
        )
        x1_int = torch.clamp(boxes[:, 2].max().ceil() + 1, max=img_w).to(
            dtype=torch.int32
        )
        y1_int = torch.clamp(boxes[:, 3].max().ceil() + 1, max=img_h).to(
            dtype=torch.int32
        )
    else:
        x0_int, y0_int = 0, 0
        x1_int, y1_int = img_w, img_h
    x0, y0, x1, y1 = torch.split(boxes, 1, dim=1)  # each is Nx1

    N = masks.shape[0]

    img_y = torch.arange(y0_int, y1_int, device=device, dtype=torch.float32) + 0.5
    img_x = torch.arange(x0_int, x1_int, device=device, dtype=torch.float32) + 0.5
    img_y = (img_y - y0) / (y1 - y0) * 2 - 1
    img_x = (img_x - x0) / (x1 - x0) * 2 - 1
    # img_x, img_y have shapes (N, w), (N, h)

    gx = img_x[:, None, :].expand(N, img_y.size(1), img_x.size(1))
    gy = img_y[:, :, None].expand(N, img_y.size(1), img_x.size(1))
    grid = torch.stack([gx, gy], dim=3)

    if not torch.jit.is_scripting():
        if not masks.dtype.is_floating_point:
            masks = masks.float()
    img_masks = F.grid_sample(masks, grid.to(masks.dtype), align_corners=False)

    if skip_empty and not torch.jit.is_scripting():
        return img_masks[:, 0], (slice(y0_int, y1_int), slice(x0_int, x1_int))
    else:
        return img_masks[:, 0], ()


def global_fn(x):
    return torch.sin(x)


def cat(tensors, dim=0):
    # from detectron2 wrappers.py
    assert isinstance(tensors, (list, tuple))
    if len(tensors) == 1:
        return tensors[0]
    return torch.cat(tensors, dim)


def shapes_to_tensor(x, device=None):
    # from detectron2 wrappers.py
    if torch.jit.is_scripting():
        return torch.as_tensor(x, device=device)
    if torch.jit.is_tracing():
        assert all(
            isinstance(t, torch.Tensor) for t in x
        ), "Shape should be tensor during tracing!"
        # as_tensor should not be used in tracing because it records a constant
        ret = torch.stack(x)
        if ret.device != device:  # avoid recording a hard-coded device if not necessary
            ret = ret.to(device=device)
        return ret
    return torch.as_tensor(x, device=device)


fw_graph = [None]
bw_graph = [None]


def aot_graph_capture_backend(gm, args):
    from functorch.compile import min_cut_rematerialization_partition
    from torch._functorch.aot_autograd import aot_module_simplified

    def fw_compiler(gm, _):
        fw_graph[0] = gm
        return gm

    def bw_compiler(gm, _):
        bw_graph[0] = gm
        return gm

    return aot_module_simplified(
        gm,
        args,
        fw_compiler,
        bw_compiler,
        partition_fn=min_cut_rematerialization_partition,
        keep_inference_input_mutations=True,
    )


class Boxes:
    # from detectron2 poolers.py
    def __init__(self, tensor: torch.Tensor):
        """
        Args:
            tensor (Tensor[float]): a Nx4 matrix.  Each row is (x1, y1, x2, y2).
        """
        device = (
            tensor.device if isinstance(tensor, torch.Tensor) else torch.device("cpu")
        )
        tensor = torch.as_tensor(tensor, dtype=torch.float32, device=device)
        if tensor.numel() == 0:
            # Use reshape, so we don't end up creating a new tensor that does not depend on
            # the inputs (and consequently confuses jit)
            tensor = tensor.reshape((-1, 4)).to(dtype=torch.float32, device=device)
        assert tensor.dim() == 2 and tensor.size(-1) == 4, tensor.size()
        self.tensor = tensor

    def __len__(self) -> int:
        return self.tensor.shape[0]

    @property
    def device(self):
        return self.tensor.device


def convert_boxes_to_pooler_format(box_lists):
    # from detectron2 structures.py
    boxes = torch.cat([x.tensor for x in box_lists], dim=0)
    # __len__ returns Tensor in tracing.
    sizes = shapes_to_tensor([x.__len__() for x in box_lists], device=boxes.device)
    indices = torch.repeat_interleave(
        torch.arange(len(box_lists), dtype=boxes.dtype, device=boxes.device), sizes
    )
    return cat([indices[:, None], boxes], dim=1)


ReformerBackwardOutput = namedtuple(
    "ReformerBackwardOutput",
    ["attn_output", "hidden_states", "grad_attn_output", "grad_hidden_states"],
)
ReformerEncoderOutput = namedtuple(
    "ReformerEncoderOutput",
    ["hidden_states", "all_hidden_states", "all_attentions", "past_buckets_states"],
)


class _ReversibleFunction(torch.autograd.Function):
    # taken from modeling_reformer.py in huggingface
    @staticmethod
    def forward(
        ctx,
        hidden_states,
        layers,
        attention_mask,
        head_mask,
        num_hashes,
        all_hidden_states,
        all_attentions,
        past_buckets_states,
        use_cache,
        orig_sequence_length,
        output_hidden_states,
        output_attentions,
    ):
        all_buckets = ()

        # split duplicated tensor
        hidden_states, attn_output = torch.chunk(hidden_states, 2, dim=-1)

        for layer_id, (layer, layer_head_mask) in enumerate(zip(layers, head_mask)):
            if output_hidden_states is True:
                all_hidden_states.append(hidden_states)

            attn_output = layer(attn_output)
            all_buckets = all_buckets + (attn_output,)

        # Add last layer
        if output_hidden_states is True:
            all_hidden_states.append(hidden_states)

        # attach params to ctx for backward
        ctx.save_for_backward(attn_output.detach(), hidden_states.detach())
        ctx.layers = layers
        ctx.all_buckets = all_buckets
        ctx.head_mask = head_mask
        ctx.attention_mask = attention_mask

        # Concatenate 2 RevNet outputs
        return torch.cat([attn_output, hidden_states], dim=-1)

    @staticmethod
    def backward(ctx, grad_hidden_states):
        grad_attn_output, grad_hidden_states = torch.chunk(
            grad_hidden_states, 2, dim=-1
        )

        # free memory
        del grad_attn_output

        # num of return vars has to match num of forward() args
        # return gradient for hidden_states arg and None for other args
        return (
            grad_hidden_states,
            None,
            None,
            None,
            None,
            None,
            None,
            None,
            None,
            None,
            None,
            None,
        )


class ReformerEncoder(torch.nn.Module):
    def __init__(self):
        super().__init__()
        self.dropout = 0.5
        self.layer_norm = torch.nn.LayerNorm(512, eps=1.0e-12)
        self.layers = [torch.nn.Linear(256, 256)]

    def forward(
        self,
        hidden_states,
        attention_mask=None,
        head_mask=[None] * 6,
        num_hashes=None,
        use_cache=False,
        orig_sequence_length=64,
        output_hidden_states=False,
        output_attentions=False,
    ):
        # hidden_states and attention lists to be filled if wished
        all_hidden_states = []
        all_attentions = []
        past_buckets_states = [((None), (None)) for i in range(len(self.layers))]

        # concat same tensor for reversible ResNet
        hidden_states = torch.cat([hidden_states, hidden_states], dim=-1)
        hidden_states = _ReversibleFunction.apply(
            hidden_states,
            self.layers,
            attention_mask,
            head_mask,
            num_hashes,
            all_hidden_states,
            all_attentions,
            past_buckets_states,
            use_cache,
            orig_sequence_length,
            output_hidden_states,
            output_attentions,
        )

        # Apply layer norm to concatenated hidden states
        hidden_states = self.layer_norm(hidden_states)

        # Apply dropout
        hidden_states = torch.nn.functional.dropout(
            hidden_states, p=self.dropout, training=self.training
        )

        return ReformerEncoderOutput(
            hidden_states=hidden_states,
            all_hidden_states=all_hidden_states,
            all_attentions=all_attentions,
            past_buckets_states=past_buckets_states,
        )


class ListConfig:
    class ValueNode:
        def __init__(self, value):
            self.value = value

        def _dereference_node(self):
            return self

        def _is_missing(self):
            return False

        def _value(self):
            return self.value

    # Based on an example from omegaconfig.listconfig
    class ListIterator(Iterator[Any]):
        def __init__(self, lst: Any, resolve: bool) -> None:
            self.resolve = resolve
            self.iterator = iter(lst.__dict__["_content"])
            self.index = 0

        def __next__(self) -> Any:
            x = next(self.iterator)
            if self.resolve:
                x = x._dereference_node()
                if x._is_missing():
                    raise AssertionError

            self.index = self.index + 1
            if isinstance(x, ListConfig.ValueNode):
                return x._value()
            raise AssertionError

    def __iter__(self):
        return self._iter_ex(True)

    def _iter_ex(self, resolve: bool) -> Iterator[Any]:
        try:
            return ListConfig.ListIterator(self, resolve)
        except Exception:
            raise AssertionError

    def __init__(self):
        self._content = [
            ListConfig.ValueNode(1),
            ListConfig.ValueNode(3),
            ListConfig.ValueNode(torch.tensor([7.0])),
        ]


def longformer_chunk(hidden_states, window_overlap=256):
    """convert into overlapping chunks. Chunk size = 2w, overlap size = w"""

    # non-overlapping chunks of size = 2w
    hidden_states = hidden_states.view(
        hidden_states.size(0),
        hidden_states.size(1) // (window_overlap * 2),
        window_overlap * 2,
        hidden_states.size(2),
    )

    # use `as_strided` to make the chunks overlap with an overlap size = window_overlap
    chunk_size = list(hidden_states.size())
    chunk_size[1] = chunk_size[1] * 2 - 1

    chunk_stride = list(hidden_states.stride())
    chunk_stride[1] = chunk_stride[1] // 2
    return hidden_states.as_strided(size=chunk_size, stride=chunk_stride)


class PartialT5(torch.nn.Module):
    # Highly simplified T5Attention prefix
    def __init__(self):
        super().__init__()
        self.q = torch.nn.Linear(512, 512)
        self.k = torch.nn.Linear(512, 512)
        self.v = torch.nn.Linear(512, 512)

    def forward(
        self,
        hidden_states,
        key_value_states=None,
        past_key_value=None,
        query_length=None,
    ):
        batch_size, seq_length = hidden_states.shape[:2]

        real_seq_length = seq_length

        if past_key_value is not None:
            assert (
                len(past_key_value) == 2
            ), f"past_key_value should have 2 past states: keys and values. Got { len(past_key_value)} past states"
            real_seq_length += (
                past_key_value[0].shape[2] if query_length is None else query_length
            )

        def shape(states):
            """projection"""
            return states.view(batch_size, -1, 8, 64).transpose(1, 2)

        def project(hidden_states, proj_layer, key_value_states, past_key_value):
            """projects hidden states correctly to key/query states"""
            if key_value_states is None:
                # self-attn
                # (batch_size, n_heads, seq_length, dim_per_head)
                hidden_states = shape(proj_layer(hidden_states))
            elif past_key_value is None:
                # cross-attn
                # (batch_size, n_heads, seq_length, dim_per_head)
                hidden_states = shape(proj_layer(key_value_states))

            if past_key_value is not None:
                if key_value_states is None:
                    # self-attn
                    # (batch_size, n_heads, key_length, dim_per_head)
                    hidden_states = torch.cat([past_key_value, hidden_states], dim=2)
                else:
                    # cross-attn
                    hidden_states = past_key_value
            return hidden_states

        # get query states
        query_states = shape(
            self.q(hidden_states)
        )  # (batch_size, n_heads, seq_length, dim_per_head)

        # get key/value states
        key_states = project(
            hidden_states,
            self.k,
            key_value_states,
            past_key_value[0] if past_key_value is not None else None,
        )
        value_states = project(
            hidden_states,
            self.v,
            key_value_states,
            past_key_value[1] if past_key_value is not None else None,
        )

        # compute scores
        scores = torch.matmul(query_states, key_states.transpose(3, 2))

        # (truncated here )
        return scores, value_states


class ChunkReformerFeedForward(torch.nn.Module):
    # simplified from HF modeling_reformer.py
    def __init__(self):
        super().__init__()
        self.layer_norm = torch.nn.LayerNorm(256, eps=1e-12)
        self.dense = torch.nn.Linear(256, 256)
        self.output = torch.nn.Linear(256, 256)

    def forward(self, attention_output):
        return apply_chunking_to_forward(
            self.forward_chunk,
            attention_output + 1,
        )

    def forward_chunk(self, hidden_states):
        hidden_states = self.layer_norm(hidden_states)
        hidden_states = self.dense(hidden_states)
        return self.output(hidden_states)


def apply_chunking_to_forward(forward_fn, *input_tensors):
    # simplified from HF model_utils.py
    assert len(input_tensors) > 0
    tensor_shape = input_tensors[0].shape[1]
    assert all(input_tensor.shape[1] == tensor_shape for input_tensor in input_tensors)
    num_args_in_forward_chunk_fn = len(inspect.signature(forward_fn).parameters)
    if num_args_in_forward_chunk_fn != len(input_tensors):
        raise ValueError

    return forward_fn(*input_tensors)


def _validate_model_kwargs(fn, model_kwargs):
    # simplified from transformers.generation.utils._validate_model_kwargs
    unused_model_args = []
    model_args = set(inspect.signature(fn).parameters)
    for key, value in model_kwargs.items():
        if value is not None and key not in model_args:
            unused_model_args.append(key)
    if unused_model_args:
        raise ValueError(
            f"The following `model_kwargs` are not used by the model: {unused_model_args} (note: typos in the"
            " generate arguments will also show up in this list)"
        )


class FakeMamlInner(torch.nn.Module):
    def __init__(self):
        super().__init__()
        self.linear = torch.nn.Linear(784, 5)

    def forward(self, x, ignored=None, bn_training=False):
        return self.linear(x.view(x.shape[0], -1))


class PartialMaml(torch.nn.Module):
    # Highly simplified version of maml.meta.Meta.finetuning
    def __init__(self):
        super().__init__()
        self.net = FakeMamlInner()
        self.update_step_test = 10
        self.update_lr = 0.4

    def forward(self, x_spt, y_spt, x_qry, y_qry):
        querysz = x_qry.size(0)

        corrects = [0 for _ in range(self.update_step_test + 1)]

        # in order to not ruin the state of running_mean/variance and bn_weight/bias
        # we finetuning on the copied model instead of self.net
        net = deepcopy(self.net)

        # 1. run the i-th task and compute loss for k=0
        logits = net(x_spt)
        loss = F.cross_entropy(logits, y_spt)
        grad = torch.autograd.grad(loss, net.parameters())
        fast_weights = [
            p[1] - self.update_lr * p[0] for p in zip(grad, net.parameters())
        ]

        # this is the loss and accuracy before first update
        with torch.no_grad():
            # [setsz, nway]
            logits_q = net(x_qry, net.parameters(), bn_training=True)
            # [setsz]
            pred_q = F.softmax(logits_q, dim=1).argmax(dim=1)
            # scalar
            correct = torch.eq(pred_q, y_qry).sum().item()
            corrects[0] = corrects[0] + correct

        # this is the loss and accuracy after the first update
        with torch.no_grad():
            # [setsz, nway]
            logits_q = net(x_qry, fast_weights, bn_training=True)
            # [setsz]
            pred_q = F.softmax(logits_q, dim=1).argmax(dim=1)
            # scalar
            correct = torch.eq(pred_q, y_qry).sum().item()
            corrects[1] = corrects[1] + correct

        del net

        accs = torch.tensor(corrects) / querysz

        return accs


def softmax_backward_data(parent, grad_output, output, dim, self):
    from torch import _softmax_backward_data

    return _softmax_backward_data(grad_output, output, parent.dim, self.dtype)


class XSoftmax(torch.autograd.Function):
    # transformers.models.deberta.modeling_deberta.XSoftmax
    @staticmethod
    def forward(self, input, mask, dim):
        self.dim = dim
        rmask = ~(mask.to(torch.bool))
        output = input.masked_fill(rmask, torch.tensor(torch.finfo(input.dtype).min))
        output = torch.softmax(output, self.dim)
        output.masked_fill_(rmask, 0)
        self.save_for_backward(output, rmask)
        return output

    @staticmethod
    def backward(self, grad_output):
        (output, rmask) = self.saved_tensors
        inputGrad = softmax_backward_data(self, grad_output, output, self.dim, output)
        return inputGrad, None, None


class ModelOutput(collections.OrderedDict):
    """based on file_utils.py in HuggingFace"""

    def __getitem__(self, k):
        if isinstance(k, str):
            inner_dict = dict(self.items())
            return inner_dict[k]
        else:
            return self.to_tuple()[k]

    def __setattr__(self, name, value):
        if name in self.keys() and value is not None:
            # Don't call self.__setitem__ to avoid recursion errors
            super().__setitem__(name, value)
        super().__setattr__(name, value)

    def __setitem__(self, key, value):
        # Will raise a KeyException if needed
        super().__setitem__(key, value)
        # Don't call self.__setattr__ to avoid recursion errors
        super().__setattr__(key, value)

    def to_tuple(self):
        return tuple(self[k] for k in self.keys())


def create_rand_mask_from_inputs(
    from_blocked_mask,
    to_blocked_mask,
    rand_attn,
    num_attention_heads,
    num_rand_blocks,
    batch_size,
    from_seq_length,
    from_block_size,
):
    """taken from HF modeling_big_bird.py"""
    num_windows = from_seq_length // from_block_size - 2
    rand_mask = torch.stack(
        [p1[i1.flatten()] for p1, i1 in zip(to_blocked_mask, rand_attn)]
    )
    rand_mask = rand_mask.view(
        batch_size, num_attention_heads, num_windows, num_rand_blocks * from_block_size
    )
    rand_mask = torch.einsum("blq,bhlk->bhlqk", from_blocked_mask[:, 1:-1], rand_mask)
    return rand_mask


class SequentialAppendList(torch.nn.Sequential):
    """from timm/models/vovnet.py"""

    def forward(self, x: torch.Tensor, concat_list: List[torch.Tensor]) -> torch.Tensor:
        for i, module in enumerate(self):
            if i == 0:
                concat_list.append(module(x))
            else:
                concat_list.append(module(concat_list[-1]))
        x = torch.cat(concat_list, dim=1)
        return x, concat_list


class BatchNormAct2d(torch.nn.BatchNorm2d):
    """Taken from timm"""

    def __init__(
        self,
        num_features,
        eps=1e-5,
        momentum=0.1,
        affine=True,
        track_running_stats=True,
        act_layer=torch.nn.ReLU,
        inplace=True,
    ):
        super().__init__(
            num_features,
            eps=eps,
            momentum=momentum,
            affine=affine,
            track_running_stats=track_running_stats,
        )
        self.act = act_layer(inplace=inplace)

    @torch.jit.ignore
    def _forward_python(self, x):
        return super().forward(x)

    def forward(self, x):
        if torch.jit.is_scripting():
            x = self._forward_jit(x)
        else:
            x = self._forward_python(x)
        x = self.act(x)
        return x


def get_parameter_dtype(parameter):
    """from huggingface model_utils.py"""
    try:
        return next(parameter.parameters()).dtype
    except StopIteration:
        # For nn.DataParallel compatibility in PyTorch 1.5

        def find_tensor_attributes(module):
            tuples = [(k, v) for k, v in module.__dict__.items() if torch.is_tensor(v)]
            return tuples

        gen = parameter._named_members(get_members_fn=find_tensor_attributes)
        first_tuple = next(gen)
        return first_tuple[1].dtype


class DummyConfig:
    attn_layers = ["local", "lsh", "local", "lsh", "local", "lsh"]
    lsh_attn_chunk_length = 64
    local_attn_chunk_length = 64


def _get_min_chunk_len(config):
    """from hf_Reformer"""
    attn_types = config.attn_layers
    attn_types_set = set(attn_types)
    if len(attn_types_set) == 1 and attn_types[0] == "lsh":
        return config.lsh_attn_chunk_length
    elif len(attn_types_set) == 1 and attn_types[0] == "local":
        return config.local_attn_chunk_length
    elif len(attn_types_set) == 2 and attn_types_set == set(  # noqa: C405
        ["lsh", "local"]
    ):
        return min(config.lsh_attn_chunk_length, config.local_attn_chunk_length)
    else:
        raise NotImplementedError(
            f"Only attn layer types 'lsh' and 'local' exist, but `config.attn_layers`: {config.attn_layers}. Select "
            "attn layer types from ['lsh', 'local'] only."
        )


def _stable_argsort(vector, dim):
    """from hf_Reformer"""
    # this function scales the vector so that torch.argsort is stable.
    # torch.argsort is not stable on its own
    scale_offset = torch.arange(vector.shape[dim], device=vector.device).view(1, 1, -1)
    scale_offset = scale_offset.expand(vector.shape)
    scaled_vector = vector.shape[dim] * vector + (scale_offset % vector.shape[dim])
    return torch.argsort(scaled_vector, dim=dim)


def _get_sorted_bucket_idx_and_undo_sorted_bucket_idx(buckets):
    """from hf_Reformer"""
    # no gradients are needed
    with torch.no_grad():
        # hash-based sort
        sorted_bucket_idx = _stable_argsort(buckets, dim=-1)

        # create simple indices to scatter to, to have undo sort
        indices = (
            torch.arange(sorted_bucket_idx.shape[-1], device=buckets.device)
            .view(1, 1, -1)
            .expand(sorted_bucket_idx.shape)
        )

        # get undo sort
        undo_sorted_bucket_idx = sorted_bucket_idx.new(*sorted_bucket_idx.size())
        undo_sorted_bucket_idx.scatter_(-1, sorted_bucket_idx, indices)

    return sorted_bucket_idx, undo_sorted_bucket_idx


class CustomList1(list):
    def __call__(self, x):
        for processor in self:
            x = processor(x)
        return x

    def clear(self):
        pass  # this prevents RestrictedListSubclassVariable from kicking in


class CustomList2(list):
    def __call__(self, x):
        for processor in self:
            x = processor(x)
        return x

    def length_times_10(self):
        return len(self) * 10

    def append_twice(self, x):
        self.extend([x, x])


def _merge_criteria_processor_list(default_list, custom_list):
    # simplified transformers/generation/utils.py
    if len(custom_list) == 0:
        return default_list
    for default in default_list:
        for custom in custom_list:
            if type(custom) is type(default):
                raise ValueError
    default_list.extend(custom_list)
    return default_list


class FeedForwardLayer(nn.Module):
    def __init__(self, d_model, dim_feedforward, activation, dropout) -> None:
        super().__init__()
        self.linear1 = nn.Linear(d_model, dim_feedforward)
        self.activation = activation
        self.dropout1 = nn.Dropout(dropout)
        self.linear2 = nn.Linear(dim_feedforward, d_model)
        self.dropout2 = nn.Dropout(dropout)

    def forward(self, x):
        return self.dropout2(
            self.linear2(self.dropout1(self.activation(self.linear1(x))))
        )


class TransformerEncoderLayer(nn.Module):
    def __init__(
        self,
        d_model,
        nhead,
        dim_feedforward=2048,
        dropout=0.1,
        activation=nn.ReLU(),
        layer_norm_eps=1e-5,
    ):
        super().__init__()
        self.self_attn = nn.MultiheadAttention(d_model, nhead, dropout=dropout)
        self.norm1 = nn.LayerNorm(d_model, eps=layer_norm_eps)
        self.norm2 = nn.LayerNorm(d_model, eps=layer_norm_eps)
        self.dropout = nn.Dropout(dropout)
        self.ff_block = FeedForwardLayer(d_model, dim_feedforward, activation, dropout)

    def forward(self, src, src_mask=None, src_key_padding_mask=None):
        x = src
        x = self.norm1(x + self._sa_block(x, src_mask, src_key_padding_mask))
        x = self.norm2(x + self._ff_block(x))
        return x

    # self-attention block
    def _sa_block(self, x, attn_mask, key_padding_mask):
        x = self.self_attn(
            x,
            x,
            x,
            attn_mask=attn_mask,
            key_padding_mask=key_padding_mask,
            need_weights=False,
        )[0]
        return self.dropout(x)

    # feed forward block
    def _ff_block(self, x):
        return self.ff_block(x)


class MockModule(torch.nn.Module):
    def inner_fn(self, left, right):
        return tuple(left) == tuple(right)

    def fn(self, tensor):
        if type(tensor) is int:
            return False

        torch.add(tensor, tensor)
        return self.inner_fn(tensor.shape, (1, 2, 3))


class IncByOne:
    def __init__(self, x):
        self.x = x + 1


class IncByTwo:
    def __init__(self, x):
        self.x = x + 2


class ReproTests(torch._dynamo.test_case.TestCase):
    def test_do_paste_mask(self):
        torch._dynamo.utils.counters.clear()
        cnt = torch._dynamo.testing.CompileCounter()
        opt__do_paste_mask = torch.compile(_do_paste_mask, backend=cnt)
        opt__do_paste_mask(
            torch.randn(1, 1, 28, 28),
            torch.tensor([[0.0, 1, 2, 4]]) * 1,
            427,
            640,
            True,
        )
        opt__do_paste_mask(
            torch.randn(1, 1, 28, 28),
            torch.tensor([[0.0, 1, 2, 4]]) * 2,
            427,
            640,
            True,
        )
        opt__do_paste_mask(
            torch.randn(1, 1, 28, 28),
            torch.tensor([[0.0, 1, 2, 4]]) * 3,
            612,
            612,
            True,
        )
        opt__do_paste_mask(
            torch.randn(1, 1, 28, 28),
            torch.tensor([[0.0, 1, 2, 4]]) * 4,
            612,
            612,
            True,
        )
        opt__do_paste_mask(
            torch.randn(1, 1, 28, 28),
            torch.tensor([[0.0, 1, 2, 4]]) * 2,
            427,
            640,
            False,
        )
        # (dynamic shapes, static shapes)
        self.assertIn(cnt.frame_count, (5, 7))
        self.assertIn(cnt.op_count, (104, 106, 127))

    def test_convert_boxes_to_pooler_format(self):
        boxes1 = [
            Boxes(torch.arange(0, 8).reshape((2, 4))),
            Boxes(torch.arange(8, 16).reshape((2, 4))),
        ]
        boxes2 = [
            Boxes(torch.arange(16, 20).reshape((1, 4))),
            Boxes(torch.arange(20, 24).reshape((1, 4))),
        ]
        correct1 = convert_boxes_to_pooler_format(boxes1)
        correct2 = convert_boxes_to_pooler_format(boxes2)
        fn = convert_boxes_to_pooler_format
        cnt = torch._dynamo.testing.CompileCounter()
        opt_fn = torch._dynamo.optimize(cnt)(fn)
        self.assertTrue(same(opt_fn(boxes1), correct1))
        self.assertTrue(same(opt_fn(boxes2), correct2))

        # repeat_interleave is a dynamic shape operator we do not execute/
        # In the future, we could reduce the frame_count down to 1
        # by guarding on the exact values of `Tensor repeats` arg
        if torch._dynamo.config.assume_static_by_default:
            self.assertExpectedInline(cnt.frame_count, """4""")
            self.assertExpectedInline(cnt.op_count, """10""")
        else:
            self.assertExpectedInline(cnt.frame_count, """4""")
            self.assertExpectedInline(cnt.op_count, """14""")

    def test_boxes_len(self):
        def fn(boxes):
            return len(boxes) + boxes.__len__() + boxes.tensor

        boxes1 = Boxes(torch.arange(0, 8).reshape((2, 4)))
        cnt = torch._dynamo.testing.CompileCounter()
        opt_fn = torch._dynamo.optimize_assert(cnt)(fn)
        self.assertTrue(same(opt_fn(boxes1), boxes1.tensor + 4.0))

        if torch._dynamo.config.assume_static_by_default:
            self.assertExpectedInline(cnt.frame_count, """1""")
            self.assertExpectedInline(cnt.op_count, """1""")
        else:
            self.assertExpectedInline(cnt.frame_count, """1""")
            self.assertExpectedInline(cnt.op_count, """6""")

    def _reformer(self, nopython):
        input = torch.randn([1, 64, 256])
        model = ReformerEncoder()
        torch.manual_seed(1337)
        correct = copy.deepcopy(model)(input)
        cnt = torch._dynamo.testing.CompileCounter()
        torch.manual_seed(1337)
        opt_model = torch._dynamo.optimize(cnt, nopython=nopython)(model)
        self.assertTrue(same(opt_model(input), correct))
        return cnt

    @requires_cuda
    def test_sub_alpha_scalar_repro(self):
        @torch.compile(backend="aot_eager")
        def f(x):
            return x.sub(1, alpha=2)

        f(torch.ones(2, device="cuda", dtype=torch.float64))

    # https://github.com/pytorch/pytorch/issues/113010
    def test_out_overload_non_contiguous(self):
        def f(x, y):
            return torch.abs(x, out=y.T)

        f_compiled = torch.compile(f, backend="aot_eager")

        x_ref = torch.arange(4, dtype=torch.float32).reshape(2, 2)
        y_ref = torch.arange(4, dtype=torch.float32).reshape(2, 2)
        x_test = torch.arange(4, dtype=torch.float32).reshape(2, 2)
        y_test = torch.arange(4, dtype=torch.float32).reshape(2, 2)

        out_ref = f(x_ref, y_ref)
        out_test = f_compiled(x_test, y_test)
        self.assertEqual(out_ref, out_test)
        self.assertEqual(y_ref, y_test)

    # https://github.com/pytorch/pytorch/issues/109053
    def test_view_dtype_overload(self):
        def f(x):
            return x.view(torch.int32)

        f_compiled = torch.compile(f, backend="aot_eager")

        x1 = torch.ones(4, requires_grad=True)
        out_ref = f(x1)
        out_test = f_compiled(x1)
        self.assertEqual(out_ref, out_test)

        x2 = torch.ones(4, requires_grad=False)
        out_ref = f(x2)
        out_test = f_compiled(x2)
        self.assertEqual(out_ref, out_test)

    # https://github.com/pytorch/pytorch/issues/90552
    def test_intermediate_leaf_requires_grad(self):
        def f(x):
            leaf = torch.ones(2, requires_grad=True)
            return leaf, leaf * 2

        f_compiled = torch.compile(f, backend="aot_eager")
        x = torch.arange(4, dtype=torch.float32).reshape(2, 2)

        leaf, out = f(x)
        leaf_test, out_test = f_compiled(x)
        out.sum().backward()
        out_test.sum().backward()
        self.assertEqual(leaf.grad, leaf_test.grad)

    # See https://github.com/pytorch/pytorch/issues/97745
    def test_gan_repro_trying_to_backward_through_the_graph_a_second_time(self):
        def f(a, b):
            c = torch.ones(2, 2)
            d = torch.ones(2, 2)
            e = torch.matmul(a, c)
            g_loss = torch.abs(e - d).mean()
            g_loss.backward()
            fake_d_pred = torch.matmul(b, e.detach())
            d_loss = fake_d_pred.mean()
            d_loss.backward()

        a_ref = torch.randn(2, 2, requires_grad=True)
        b_ref = torch.randn(2, 2, requires_grad=True)
        out_ref = f(a_ref, b_ref)

        a_test = a_ref.clone().detach().requires_grad_(True)
        b_test = b_ref.clone().detach().requires_grad_(True)
        out_test = torch.compile(f, backend="aot_eager")(a_test, b_test)

        self.assertEqual(out_ref, out_test)
        self.assertEqual(a_ref.grad, a_test.grad)
        self.assertEqual(b_ref.grad, b_test.grad)

    # https://github.com/pytorch/pytorch/issues/111603
    def test_tuple_enum_as_key_dict(self):
        class MyEnum(Enum):
            A = "a"

        class SomeModel(torch.nn.Module):
            def __init__(self) -> None:
                super().__init__()
                self.linear = torch.nn.Linear(1, 1)

            def forward(self, x) -> torch.Tensor:
                return self.linear(x[MyEnum.A])

        x = {MyEnum.A: torch.rand(8, 1)}
        model_pytorch = SomeModel()
        model = torch.compile(model_pytorch)
        # Executing twice works
        model(x)
        y = model(x)
        self.assertEqual(y, model_pytorch(x))

    def test_embedding_backward_broadcasting_decomp(self):
        def f(grad_output, indices):
            num_weights = 10
            padding_idx = 1
            scale_grad_by_freq = True
            return torch.ops.aten.embedding_dense_backward(
                grad_output, indices, num_weights, padding_idx, scale_grad_by_freq
            )

        f_compiled = torch.compile(f, backend="aot_eager")

        grad_output = torch.ones(2, 4, 3, dtype=torch.float16)
        indices = torch.ones(2, 4, dtype=torch.int64)

        out_ref = f(grad_output, indices)
        out_test = f_compiled(grad_output, indices)

        self.assertEqual(out_ref, out_test)

    def test_reformer_eval(self):
        with torch.no_grad():
            cnt = self._reformer(nopython=True)
        self.assertEqual(cnt.frame_count, 1)
        self.assertEqual(cnt.op_count, 11)

    def test_reformer_train(self):
        with torch.enable_grad():
            cnt = self._reformer(nopython=False)
        # cant inline torch.autograd.Function means graph break
        if torch._dynamo.config.assume_static_by_default:
            self.assertExpectedInline(cnt.frame_count, """1""")
            self.assertExpectedInline(cnt.op_count, """5""")
        else:
            self.assertExpectedInline(cnt.frame_count, """1""")
            self.assertExpectedInline(cnt.op_count, """5""")

    @disable_translation_validation_if_dynamic_shapes
    def test_longformer_chunk(self):
        input1 = torch.randn([1, 4096, 1])
        input2 = torch.randn([12, 4096, 64])
        correct1 = longformer_chunk(input1)
        correct2 = longformer_chunk(input2)
        fn = longformer_chunk
        cnt = torch._dynamo.testing.CompileCounter()
        opt_fn = torch._dynamo.optimize_assert(cnt)(fn)
        self.assertTrue(same(opt_fn(input1), correct1))
        self.assertTrue(same(opt_fn(input2), correct2))
        self.assertTrue(same(opt_fn(input1), correct1))
        self.assertTrue(same(opt_fn(input2), correct2))

        if torch._dynamo.config.assume_static_by_default:
            if torch._dynamo.config.automatic_dynamic_shapes:
                self.assertExpectedInline(cnt.frame_count, """2""")
                self.assertExpectedInline(cnt.op_count, """14""")
            else:
                self.assertExpectedInline(cnt.frame_count, """2""")
                self.assertExpectedInline(cnt.op_count, """4""")
        else:
            self.assertExpectedInline(cnt.frame_count, """2""")
            self.assertExpectedInline(cnt.op_count, """35""")

    def test_hf_t5_forward(self):
        input = torch.randn([1, 2048, 512])
        model = PartialT5()
        correct = model(input)
        cnt = torch._dynamo.testing.CompileCounter()
        opt_model = torch._dynamo.optimize_assert(cnt)(model)
        self.assertTrue(same(opt_model(input), correct))

        if torch._dynamo.config.assume_static_by_default:
            self.assertExpectedInline(cnt.frame_count, """1""")
            self.assertExpectedInline(cnt.op_count, """11""")
        else:
            self.assertExpectedInline(cnt.frame_count, """1""")
            self.assertExpectedInline(cnt.op_count, """11""")

    def test_module_in_skipfiles(self):
        model = nn.Linear(10, 10)
        cnt = torch._dynamo.testing.CompileCounter()
        torch.compile(model, backend=cnt, fullgraph=True)(torch.randn([5, 10]))
        self.assertEqual(cnt.frame_count, 1)
        self.assertEqual(cnt.op_count, 1)

    def test_function_in_skipfiles(self):
        cnt = torch._dynamo.testing.CompileCounter()
        torch.compile(torch.sin, backend=cnt, fullgraph=True)(torch.randn([5, 10]))
        self.assertEqual(cnt.frame_count, 1)
        self.assertEqual(cnt.op_count, 1)

    def test_slicing_dynamic_shape(self):
        def fn(y):
            x = torch.ones(8)
            idx = y[0]
            out = x[idx:]
            return (out + 3) * 5

        counter = torch._dynamo.testing.CompileCounter()
        opt_fn = torch._dynamo.optimize(counter)(fn)
        out = opt_fn(torch.ones(10, dtype=torch.long))
        # idx should be 1 -> slicing off [1:] of 8 elem tensor
        self.assertEqual(list(out.shape), [7])

        self.assertEqual(counter.op_count, 2)
        self.assertEqual(counter.frame_count, 1)

        self.assertEqual(list(opt_fn(torch.tensor([4])).shape), [4])

    def test_slicing_dynamic_shape_setitem(self):
        def fn(input_lengths: torch.Tensor, new_ones_1):
            getitem_13 = input_lengths[3]
            new_ones_1[(3, slice(getitem_13, None, None))] = 0
            setitem_13 = new_ones_1
            return (setitem_13,)

        x = torch.randn(10).to(dtype=torch.int64)
        y = torch.randn(10, 204)
        ref = fn(x, y)
        opt_fn = torch._dynamo.optimize("aot_eager")(fn)
        res = opt_fn(x, y)
        self.assertTrue(same(ref, res))

    def test_chunk_reformer_ff(self):
        input = torch.randn([1, 4096, 256])
        model = ChunkReformerFeedForward()
        correct = model(input)
        cnt = torch._dynamo.testing.CompileCounter()
        opt_model = torch._dynamo.optimize_assert(cnt)(model)
        self.assertTrue(same(opt_model(input), correct))

        self.assertEqual(cnt.frame_count, 1)
        self.assertLessEqual(cnt.op_count, 10)

    # see: https://github.com/pytorch/pytorch/issues/80067
    # NB: When you remove the expectedFailure, don't forget to
    # uncomment/adjust the assertEqual below
    @unittest.expectedFailure
    @torch._dynamo.config.patch(
        fake_tensor_propagation=True, capture_scalar_outputs=True
    )
    def test_maml_item_capture(self):
        a = torch.randn(5, 1, 28, 28)
        b = torch.zeros(5, dtype=torch.int64)
        c = torch.randn(75, 1, 28, 28)
        d = torch.zeros(75, dtype=torch.int64)
        model = PartialMaml()
        correct = model(a, b, c, d)
        cnt = torch._dynamo.testing.CompileCounter()
        opt_model = torch._dynamo.optimize(cnt)(model)
        for _ in range(10):
            self.assertTrue(same(opt_model(a, b, c, d), correct))

        # if torch._dynamo.config.assume_static_by_default:
        #     self.assertExpectedInline(cnt.frame_count, """2""")
        # else:
        #     self.assertExpectedInline(cnt.frame_count, """3""")
        # TODO(jansel): figure out why op count depends on imports
        self.assertIn(cnt.op_count, (36, 35, 34, 29, 28, 27))

    # see: https://github.com/pytorch/pytorch/issues/80067
    @torch._dynamo.config.patch(capture_scalar_outputs=False)
    def test_maml_no_item_capture(self):
        a = torch.randn(5, 1, 28, 28)
        b = torch.zeros(5, dtype=torch.int64)
        c = torch.randn(75, 1, 28, 28)
        d = torch.zeros(75, dtype=torch.int64)
        model = PartialMaml()
        correct = model(a, b, c, d)
        cnt = torch._dynamo.testing.CompileCounter()
        opt_model = torch._dynamo.optimize(cnt)(model)
        for _ in range(10):
            self.assertTrue(same(opt_model(a, b, c, d), correct))

        if torch._dynamo.config.assume_static_by_default:
            self.assertExpectedInline(cnt.frame_count, """4""")
        else:
            self.assertExpectedInline(cnt.frame_count, """5""")

    def test_hf_model_output(self):
        ex = ModelOutput(a=torch.randn(10), b=torch.randn(10), c=torch.randn(10))

        def fn1(x):
            return x["a"] + 1

        def fn2(x):
            return x.a + 1

        def fn3(x):
            return x.to_tuple()[0] + 1

        def fn4(x):
            return x[0] + 1

        cnt = torch._dynamo.testing.CompileCounter()
        for fn in (fn1, fn2, fn3, fn4):
            cnt.clear()
            opt_fn = torch._dynamo.optimize_assert(cnt)(fn)
            self.assertTrue(same(opt_fn(ex), ex.a + 1))
            self.assertEqual(cnt.frame_count, 1)
            self.assertEqual(cnt.op_count, 1)

    @disable_translation_validation_if_dynamic_shapes
    def test_create_rand_mask_from_inputs(self):
        args = [
            torch.randn([1, 64, 64]),
            torch.randn([1, 64, 64]),
            torch.zeros([1, 12, 62, 3], dtype=torch.int64),
            12,
            3,
            1,
            4096,
            64,
        ]
        correct = create_rand_mask_from_inputs(*args)
        fn = create_rand_mask_from_inputs

        cnt = torch._dynamo.testing.CompileCounter()
        opt_fn = torch._dynamo.optimize_assert(cnt)(fn)
        self.assertTrue(same(opt_fn(*args), correct))
        if torch._dynamo.config.assume_static_by_default:
            self.assertExpectedInline(cnt.frame_count, """1""")
            self.assertExpectedInline(cnt.op_count, """8""")
        else:
            self.assertExpectedInline(cnt.frame_count, """1""")
            self.assertExpectedInline(cnt.op_count, """11""")

    def test_rng_state(self):
        def fn():
            state = torch.get_rng_state()
            before = torch.rand(1000)
            torch.set_rng_state(state)
            after = torch.rand(1000)
            return before, after

        cnt = torch._dynamo.testing.CompileCounter()
        opt_fn = torch._dynamo.optimize(cnt)(fn)

        before, after = opt_fn()
        self.assertTrue(same(before, after))
        self.assertEqual(cnt.frame_count, 2)
        self.assertEqual(cnt.op_count, 2)  # rand, rand
        try:
            graph, _ = torch._dynamo.export(fn)()
            # See https://github.com/pytorch/pytorch/pull/87490
            self.fail("unexpected export success")
        except torch._dynamo.exc.Unsupported:
            pass

    def test_threading_local(self):
        import threading

        foo = threading.local()
        foo.x = torch.rand(1)

        def f(x):
            return torch.cat([x, foo.x])

        cnt = torch._dynamo.testing.CompileCounter()
        opt_f = torch._dynamo.optimize(cnt, nopython=True)(f)

        inp = torch.ones(1)
        out = f(inp)
        opt_out = opt_f(inp)
        self.assertEqual(opt_out, out)
        self.assertEqual(cnt.frame_count, 1)

    def test_seq_append_list(self):
        x = torch.randn(4, 10)
        model = SequentialAppendList(
            torch.nn.Linear(10, 10),
            torch.nn.ReLU(),
            torch.nn.Linear(10, 10),
            torch.nn.ReLU(),
        )
        # this one is tricky because it mutates the list provided as an input
        l1 = [x]
        l2 = [x]
        correct, _ = model(x, l1)
        cnt = torch._dynamo.testing.CompileCounter()
        opt_model = torch._dynamo.optimize_assert(cnt)(model)
        result, l3 = opt_model(x, l2)
        self.assertTrue(same(result, correct))
        self.assertTrue(same(l1, l2))
        self.assertIs(l2, l3)
        self.assertEqual(cnt.frame_count, 1)
        self.assertEqual(cnt.op_count, 5)

    def test_batch_norm_act(self):
        a = torch.randn(5, 1, 28, 28)
        model = BatchNormAct2d(1).eval()
        correct = model(a)
        cnt = torch._dynamo.testing.CompileCounter()
        if not torch._dynamo.config.specialize_int:
            # _local_scalar_dense causes graph break w 0-dim tensor
            opt_model = torch._dynamo.optimize(cnt)(model)
            self.assertTrue(same(opt_model(a), correct))
            return

        opt_model = torch._dynamo.optimize_assert(cnt)(model)
        self.assertTrue(same(opt_model(a), correct))
        self.assertEqual(cnt.frame_count, 1)
        self.assertEqual(cnt.op_count, 2)

    def test_get_parameter_dtype(self):
        model = SequentialAppendList(
            torch.nn.Linear(10, 10),
            torch.nn.ReLU(),
        )

        def fn(model, x):
            return x + torch.randn(10, dtype=get_parameter_dtype(model))

        cnt = torch._dynamo.testing.CompileCounter()
        opt_fn = torch._dynamo.optimize_assert(cnt)(fn)
        self.assertEqual(opt_fn(model, torch.randn(10)).dtype, torch.float32)
        self.assertEqual(cnt.frame_count, 1)
        self.assertEqual(cnt.op_count, 2)

    def test_nn_parameter(self):
        def test_fn():
            a = torch.nn.Parameter(torch.randn(5, 5))
            # Checks that TensorVariable stores the type information correctly
            self.assertTrue(isinstance(a, torch.nn.Parameter))
            return a

        cnt = torch._dynamo.testing.CompileCounter()
        opt_test_fn = torch._dynamo.optimize(cnt)(test_fn)
        out = opt_test_fn()
        self.assertTrue(isinstance(out, torch.nn.Parameter))

    def test_Size(self):
        def test_fn():
            a = torch.randn(4)
            x = torch.Size([1, 2, 3])
            # Checks that SizeVariable return torch.Size object
            assert isinstance(x, torch.Size)
            # Causes graph breaks and checks reconstruction of SizeVariable
            # object
            self.assertIsInstance(x, torch.Size)
            return a

        cnt = torch._dynamo.testing.CompileCounter()
        opt_test_fn = torch._dynamo.optimize(cnt)(test_fn)
        opt_test_fn()

    # See https://github.com/pytorch/pytorch/issues/100067
    def test_copy_weird_strides(self):
        # This test requires inductor's copy() decomp to preserve strides properly.
        def test_fn(a):
            b = torch.zeros(48, 4, 256, 513)
            b[:, 0, 1:256, 1:256] = a
            c = b.view(4, 12, 1024, 513)
            d = c.transpose(2, 1)
            d.add_(1)
            return d

        sh, st, dt, dev, rg = (
            (48, 255, 255),
            (787968, 513, 1),
            torch.float16,
            "cpu",
            True,
        )
        a = rand_strided(sh, st, dt, dev).requires_grad_(rg)
        compiled_f = torch.compile(test_fn, backend="aot_eager_decomp_partition")
        out1 = test_fn(a)
        out2 = compiled_f(a)
        self.assertEqual(out1, out2)

    def test_indexing_with_list(self):
        def test_fn():
            def run_test(tensor, *idx):
                npt = tensor.numpy()
                assert npt[idx].shape == tensor[idx].shape

            x = torch.arange(0, 10)
            cases = [
                [None, None],
                [1, None],
            ]

            for case in cases:
                run_test(x, *case)

            return torch.randn(4)

        cnt = torch._dynamo.testing.CompileCounter()
        opt_test_fn = torch._dynamo.optimize(cnt)(test_fn)
        opt_test_fn()

    def test_reformer_min_chunk_len(self):
        def fn(cfg):
            t = torch.empty(10)
            t.fill_(_get_min_chunk_len(cfg))
            return t[0]

        cfg = DummyConfig()
        cnt = torch._dynamo.testing.CompileCounter()
        opt_fn = torch._dynamo.optimize_assert(cnt)(fn)
        self.assertEqual(opt_fn(cfg), 64)
        # With unspec int, maximum computation is preserved
        if torch._dynamo.config.assume_static_by_default:
            self.assertExpectedInline(cnt.frame_count, """1""")
            self.assertExpectedInline(cnt.op_count, """3""")
        else:
            self.assertExpectedInline(cnt.frame_count, """1""")
            self.assertExpectedInline(cnt.op_count, """4""")

    def test_reformer_sorting(self):
        x = torch.zeros([1, 12, 4096], dtype=torch.int64)
        correct = _get_sorted_bucket_idx_and_undo_sorted_bucket_idx(x)
        fn = _get_sorted_bucket_idx_and_undo_sorted_bucket_idx

        cnt = torch._dynamo.testing.CompileCounter()
        opt_fn = torch._dynamo.optimize_assert(cnt)(fn)
        self.assertTrue(same(opt_fn(x), correct))
        if torch._dynamo.config.assume_static_by_default:
            self.assertExpectedInline(cnt.frame_count, """1""")
            self.assertExpectedInline(cnt.op_count, """14""")
        else:
            self.assertExpectedInline(cnt.frame_count, """1""")
            self.assertExpectedInline(cnt.op_count, """27""")

    def test_recursive_map(self):
        # https://github.com/pytorch/torchdynamo/issues/132
        def _recursive_map(struct, batch_dim=0):
            for k, v in struct.items():
                if v is not None:
                    if isinstance(v, dict):
                        _recursive_map(v)
                    else:
                        struct[k] = v

        def toy_example(a, b, v):
            x = a / (torch.abs(a) + 1)
            if v is not None:
                _recursive_map(v)
            return x * b

        cnt = torch._dynamo.testing.CompileCounter()
        opt_toy_example = torch._dynamo.optimize(cnt)(toy_example)
        opt_toy_example(
            torch.randn(10),
            torch.randn(10),
            {"layer0": {"memory_keys": torch.randn(10)}},
        )
        self.assertEqual(cnt.frame_count, 1)
        self.assertEqual(cnt.op_count, 4)

    def test_issue114171(self):
        device = torch.device("cpu")

        def fcnn(in_dim, out_dim, hidden_dim, activation=torch.nn.GELU):
            layers = [
                torch.nn.Linear(in_dim, hidden_dim, device=device),
                activation(),
                torch.nn.Linear(hidden_dim, out_dim, device=device),
            ]
            return torch.nn.Sequential(*layers)

        class testmodel(torch.nn.Module):
            def __init__(self):
                super().__init__()
                self.interaction_networks = torch.nn.ModuleList(
                    [fcnn(262, 1174, 400) for _ in range(4)]
                )

            def interact(self, x, cycle):
                return self.interaction_networks[cycle](x)

        model = testmodel()
        forward_aot = torch.compile(
            model.interact, fullgraph=True, dynamic=True, backend="eager"
        )

        x = torch.rand([111, 262], device=device)
        y2 = forward_aot(x, 2)  # previously failed

    def test_issue175(self):
        n_heads = 2
        d_model = 64
        model = TransformerEncoderLayer(d_model, n_heads)
        inp = torch.randn(1, d_model)
        cnt = torch._dynamo.testing.CompileCounter()
        opt_model = torch._dynamo.optimize(cnt, nopython=True)(model)
        opt_model(inp)
        opt_model(inp)
        self.assertEqual(cnt.frame_count, 1)
        self.assertEqual(cnt.op_count, 12)

    def test_exec_import(self):
        def fn1():
            exec("import math")

        def fn2():
            try:
                math.sqrt(4)
                return False
            except NameError:
                return True

        def fn3():
            fn1()
            return fn2()

        self.assertTrue(fn3())
        opt_fn3 = torch._dynamo.optimize("eager")(fn3)
        self.assertTrue(opt_fn3())

    def test_exec_wildcard_import(self):
        # Test that globals are not carried over from frame to frame
        def fn1():
            exec("from torch import *")

        def fn2():
            x = torch.zeros(4)
            for i in range(5):
                x = x + i
            return x

        def fn3():
            fn1()
            return fn2()

        ref = fn3()
        opt_fn3 = torch._dynamo.optimize("eager")(fn3)
        res = opt_fn3()
        self.assertTrue(same(ref, res))

    def test_with_on_graph_break_inst(self):
        def reversible(x):
            print("Hello world")  # Cause graph break so inline fails
            return torch.sin(torch.cos(x))

        def fn(x):
            with torch.enable_grad():
                a = torch.sin(x)
                b = reversible(a)
                c = torch.sigmoid(b)
                c.sum().backward()
                return x.grad

        x = torch.randn(3, requires_grad=True)
        x.grad = None
        with torch.no_grad():
            ref = fn(x)

        x.grad = None
        opt_fn = torch._dynamo.optimize("eager")(fn)
        with torch.no_grad():
            res = opt_fn(x)
        self.assertTrue(same(ref, res))

    def test_with_on_graph_break_nested(self):
        def reversible(x):
            torch._dynamo.graph_break()  # Cause graph break so inline fails
            return torch.sin(torch.cos(x))

        def fn(x):
            # nested context manager failed previously
            with torch.no_grad():
                with torch.enable_grad():
                    a = torch.sin(x)
                    b = reversible(a)
                    c = torch.sigmoid(b)
                    c.sum().backward()
                    return x.grad

        x = torch.randn(3, requires_grad=True)
        x.grad = None
        with torch.no_grad():
            ref = fn(x)

        x.grad = None
        opt_fn = torch._dynamo.optimize("eager")(fn)
        with torch.no_grad():
            res = opt_fn(x)
        self.assertTrue(same(ref, res))

    # https://github.com/pytorch/torchdynamo/issues/1446
    def test_grad_mode_carrying_correct_state_after_graph_break(self):
        def fn(x):
            with torch.no_grad():
                y = x * 3
                print("Break")
                z = x + 2
            return y, z

        x = torch.randn(3, requires_grad=True)
        opt_fn = torch._dynamo.optimize("eager")(fn)
        y, z = opt_fn(x)
        self.assertFalse(y.requires_grad)
        self.assertFalse(z.requires_grad)

    def test_abc_setattr(self):
        # tests that we correctly bail out of __setattr__ calls

        # TODO: does not ensure ABC classes are correctly inferred as ClassVariables
        # (doesn't test the fix for 'super()')

        class BaseModule(torch.nn.Module, ABC):
            def blah(self, x):
                return x + 1

        class Derived(BaseModule):
            def __setattr__(self, name, value) -> None:
                super().__setattr__(name, value)

            def forward(self, x):
                # expect a graph break on __setattr__
                self.foo = 0
                return self.blah(x)

            def blah(self, x):
                return super().blah(x)

        x = torch.randn(3, requires_grad=True)
        mod = Derived()
        opt_mod = torch._dynamo.optimize("eager")(mod)
        opt_mod(x)

        # Not sure what this test is testing. It was earlier graph breaking on
        # __dict__, so the counter >= 2. With __dict__ support, there is no
        # graph break.
        self.assertGreaterEqual(torch._dynamo.utils.counters["frames"]["ok"], 1)
        self.assertGreaterEqual(torch._dynamo.utils.counters["frames"]["total"], 1)

    @torch._dynamo.config.patch("suppress_errors", True)
    def test_guard_fail_tensor_bool(self):
        @torch._dynamo.disable(recursive=False)
        def fn():
            condition_shape = (5, 5)
            dtypes = (torch.bool,)
            shapes = (
                (),
                (5,),
                (1, 5),
            )

            tensors = [
                torch.empty(shape, dtype=dtype).fill_(17)
                for shape, dtype in itertools.product(shapes, dtypes)
            ]

            x_vals = (5.0, *tensors)
            y_vals = (6.0, *tensors)

            @torch._dynamo.disable
            def get_expected(condition, x, y):
                x_np = x.cpu().numpy() if isinstance(x, torch.Tensor) else x
                y_np = y.cpu().numpy() if isinstance(y, torch.Tensor) else y
                return torch.from_numpy(
                    np.where(condition.cpu().numpy(), x_np, y_np)
                ).to(common_dtype)

            for x, y in zip(x_vals, y_vals):
                condition = torch.empty(*condition_shape, dtype=torch.bool).bernoulli_()
                common_dtype = torch.result_type(x, y)

                def check_equal(condition, x, y):
                    # NumPy aggressively promotes to double, hence cast to output to correct dtype
                    expected = get_expected(condition, x, y)
                    result = torch.where(condition, x, y)
                    assert torch.allclose(expected, result)

                check_equal(condition, x, y)
                check_equal(condition, y, x)

        fn()
        opt_fn = torch._dynamo.optimize("eager")(fn)
        opt_fn()

    def test_guard_fail_nested_tuple(self):
        def fn(args):
            return torch.ones(()), args[0] * 2

        # This adds a tensor check on args[1][0] and args[1][1]
        args1 = (torch.ones(1), (torch.ones(1), torch.ones(1)))
        args2 = (torch.ones(1), torch.ones(1))
        opt_fn = torch._dynamo.optimize("eager")(fn)
        ref = opt_fn(args1)
        res = opt_fn(args2)

        self.assertTrue(same(ref, res))

    def test_nullcontext1(self):
        @torch.compile(fullgraph=True, backend="eager")
        def fn(x, ctx):
            x = x.sin()
            with ctx:
                x = x.cos()
            x = x.sin()
            return x

        y = torch.randn(10)
        self.assertTrue(same(fn(y, contextlib.nullcontext()), y.sin().cos().sin()))

    def test_nullcontext2(self):
        @torch.compile(fullgraph=True, backend="eager")
        def fn(x, ctx):
            x = x.sin()
            with ctx():
                x = x.cos()
            x = x.sin()
            return x

        y = torch.randn(10)
        self.assertTrue(same(fn(y, contextlib.nullcontext), y.sin().cos().sin()))

    def test_no_grad_inline(self):
        @torch.no_grad()
        def a(x):
            return x.sin()

        @torch.compile(backend="eager", fullgraph=True)
        def b(x):
            return a(x).cos()

        y = torch.randn(10)
        self.assertTrue(same(b(y), y.sin().cos()))

    def test_longtensor_list(self):
        for partition in [0, 5, 10]:

            @torch._dynamo.disable
            def rand_gen():
                rand_vals = [random.randint(5, 10) for _ in range(10)]
                # List of tensors mixed with np.arrays
                return list(np.array(rand_vals[:partition])) + [
                    torch.tensor(val) for val in rand_vals[partition:]
                ]

            def fn(x):
                random_list = rand_gen()
                z = torch.LongTensor(random_list)
                return x * z

            x = torch.ones(10) * 2

            random.seed(0)
            ref0 = fn(x)
            ref1 = fn(x)

            random.seed(0)
            opt_fn = torch._dynamo.optimize("eager")(fn)
            res0 = opt_fn(x)
            res1 = opt_fn(x)

            self.assertTrue(same(ref0, res0))
            self.assertTrue(same(ref1, res1))

    def test_primtorch(self):
        @torch._dynamo.optimize("eager")
        def fn(x):
            torch._refs.abs(x)

        fn(torch.randn(3))

    @unittest.expectedFailure
    # inline_call [('inline in skipfiles: bind ...python3.10/inspect.py', 1)]
    def test_primtorch_no_graph_break(self):
        @torch._dynamo.optimize("eager", nopython=True)
        def fn(x):
            torch._refs.abs(x)

        fn(torch.randn(3))

    def test_torch_tensor_ops_no_graph_break(self):
        @torch._dynamo.optimize("eager", nopython=True)
        def fn(x):
            torch.Tensor.abs_(x)

        fn(torch.randn(3))

    @unittest.skipIf(
        not isinstance(torch.ops.aten.abs, torch._ops.OpOverloadPacket),
        "old pt doesn't work",
    )
    def test_torch_ops_aten(self):
        # Picked an op that doesn't show up in the default list
        @torch._dynamo.optimize("eager", nopython=True)
        def fn(x):
            return torch.ops.aten.absolute(x)

        fn(torch.randn(3))

    def test_hf_gelu_inline(self):
        class GELUActivation(nn.Module):
            def __init__(self):
                super().__init__()
                self.act = nn.functional.gelu

            def forward(self, input):
                return self.act(input)

        @torch._dynamo.optimize("eager", nopython=True)
        def fn(x):
            return GELUActivation()(x)

        y = torch.randn(10)
        self.assertTrue(same(fn(y), nn.functional.gelu(y)))

        @torch._dynamo.optimize("eager", nopython=True)
        def fn_returns(x):
            return GELUActivation(), x + 1

        act, _ = fn_returns(y)
        self.assertIsInstance(act, GELUActivation)
        self.assertIs(act.act, nn.functional.gelu)
        self.assertTrue(hasattr(act, "_buffers"))  # check that __init__ got called

    def test_dropout_inline(self):
        @torch._dynamo.optimize("eager")
        def fn(x):
            return torch.nn.Dropout(0.1)(x)

        y = torch.randn(10)
        torch.manual_seed(1337)
        ref = nn.functional.dropout(y, 0.1)
        torch.manual_seed(1337)
        res = fn(y)
        self.assertTrue(same(ref, res))

    def test_setitem_boolean_mask_diff(self):
        def fn(x, b, y):
            x = x.clone()
            x[b] = y
            return x

        opt_fn = torch._dynamo.optimize("aot_eager")(fn)
        x = torch.randn(4, requires_grad=True)
        b = torch.tensor([True, False, True, False])
        y = torch.randn(2, requires_grad=True)
        opt_fn(x, b, y)

    def test_setitem_tuple_boolean_mask_diff(self):
        def fn(x, b, y):
            x = x.clone()
            x[:, b] = y
            return x

        opt_fn = torch._dynamo.optimize("aot_eager")(fn)
        x = torch.randn(8, 4, requires_grad=True)
        b = torch.tensor([True, False, True, False])
        y = torch.randn(2, requires_grad=True)
        opt_fn(x, b, y)

    def test_torch_tensor_ops(self):
        def fn(x):
            return torch.Tensor.abs_(x)

        x = torch.randn(3)
        opt_fn = torch._dynamo.optimize("eager", nopython=True)(fn)
        y = fn(x)
        y_ = opt_fn(x)
        self.assertTrue(same(y, y_))

    def test_guard_ordering_shape_fail(self):
        # If a function which takes a tensor has an inner function which
        # is compiled and generates a guard on its shape,
        # they are evaluated in the wrong order. So if on a subsequent call
        # an int is passed instead of a tensor, guard evaluation will crash
        # with a "no attribute: shape" error
        m = MockModule()
        opt_m = torch._dynamo.optimize("eager")(m)
        opt_m.fn(torch.ones((5, 5)))
        opt_m.fn(-3)

    def test_tensor_isinstance_tuple(self):
        @torch._dynamo.optimize("eager")
        def fn():
            t = torch.ones(5, 5)
            if not isinstance(t, (int, torch.Tensor)):
                msg = str.format(
                    "{0} is not an instance of {1}",
                    type(t),
                    (int, torch.Tensor),
                )
                raise ValueError(msg)
            return True

        fn()

    def test_isinstance_dtype(self):
        @torch._dynamo.optimize("eager", nopython=True)
        def fn(x):
            isinstance(torch.bfloat16, torch.dtype)
            return x

        fn(torch.randn(3))

    def test_isinstance_storage(self):
        @torch._dynamo.optimize("eager")
        def fn(x):
            f = bytearray([0x00, 0x01, 0x02, 0x03, 0x04, 0x05, 0x10, 0x40])
            bools = torch.BoolStorage.from_buffer(f, "big")
            assert isinstance(bools, torch.BoolStorage)
            return x

        fn(torch.randn(3))

    def test_issue111522(self):
        @torch.compile(backend="eager", fullgraph=True)
        def f(x, y):
            return x + y.a

        class A:
            a = 2

        self.assertEqual(f(torch.zeros(2), A()), torch.full([2], 2.0))

        del A.a

        # graph break on missing attr
        with self.assertRaises(torch._dynamo.exc.Unsupported):
            f(torch.zeros(2), A())

    def test_dict_list_values(self):
        def inner_fn(args):
            return [x[1].shape for x in args]

        @torch._dynamo.optimize("eager")
        def fn(tensors):
            return inner_fn(zip(itertools.count(), tensors["args"]))

        fn({"args": [torch.ones(5, 5), torch.ones(5, 6), torch.ones(5, 7)]})
        fn({"args": [torch.ones(5, 5)]})

    def test_dict_iter(self):
        class MyMod(torch.nn.Module):
            def forward(self, x):
                z = {"my": 1, "const": 2, "dict": 3, "variable": 4}
                tot = 0
                for key in z:
                    tot += z[key]

                return tot

        x = torch.tensor([0])
        model = MyMod()
        opt_model = torch._dynamo.optimize("eager", nopython=True)(model)
        y = opt_model(x)

        self.assertEqual(y, 10)

    def test_sort_out(self):
        dtype = torch.float32
        device = "cpu"

        def fn():
            tensor = torch.randn((3, 5), dtype=dtype, device=device)[:, 0]
            values1 = torch.tensor(0, dtype=dtype, device=device)
            indices1 = torch.tensor(0, dtype=torch.long, device=device)
            torch.sort(tensor, out=(values1, indices1))
            self.assertEqual(values1.stride(), (1,))
            self.assertEqual(indices1.stride(), (1,))

        fn()
        opt_fn = torch._dynamo.optimize("eager")(fn)
        opt_fn()

    def test_sort_out2(self):
        class MyModule(torch.nn.Module):
            def __init__(self):
                super().__init__()
                self.register_buffer("sorted", torch.ones(4, 4))
                self.register_buffer("indices", torch.ones(4, 4, dtype=torch.long))

            def forward(self, x):
                torch.sort(x, out=(self.sorted, self.indices))
                return (x + 1, self.sorted, self.indices)

        x = torch.randn(4, 4)
        m = MyModule()
        ref = m(x)
        opt_m = torch._dynamo.optimize("eager")(m)
        res = opt_m(x)
        self.assertTrue(same(ref, res))

    def test_sigmoid_out(self):
        dtype = torch.float32
        device = "cpu"

        def fn():
            inp = torch.randn((3, 5), dtype=dtype, device=device)
            out1 = torch.tensor(0, dtype=dtype, device=device)
            torch.sigmoid(inp, out=out1)
            self.assertEqual(out1.numel(), 15)

        fn()
        opt_fn = torch._dynamo.optimize("eager")(fn)
        opt_fn()

    def test_sigmoid_out2(self):
        class MyModule(torch.nn.Module):
            def __init__(self):
                super().__init__()
                self.register_buffer("base", torch.ones(4, 4))

            def forward(self, x):
                torch.sigmoid(x, out=self.base)
                return x + self.base

        x = torch.randn(4, 4)
        m = MyModule()
        ref = m(x)
        opt_m = torch._dynamo.optimize("eager")(m)
        res = opt_m(x)
        self.assertTrue(same(ref, res))

    def test_slice_into_list_mutable(self):
        class Mod(torch.nn.Module):
            def forward(self, listy):
                x = listy[3:5]
                for i in range(10):
                    z = torch.abs(torch.randn(10)) + 1
                    x[0] = z
                return x

        m = Mod()
        listy = [torch.randn(10)] * 10

        cnt = torch._dynamo.testing.CompileCounter()
        opt_m = torch._dynamo.optimize(cnt, nopython=True)(m)
        opt_m.forward(listy)

        self.assertEqual(cnt.frame_count, 1)

    @torch._dynamo.config.patch(capture_scalar_outputs=True)
    def test_issue111918(self):
        cnt = CompileCounter()

        @torch.compile(backend=cnt, dynamic=True)
        def fn(x):
            x = x + 1
            y = x.item()
            if y > 2:
                return x * 2
            else:
                return x * 3

        x = torch.tensor([3.0])
        fn(x)
        self.assertEqual(cnt.frame_count, 2)
        self.assertEqual(cnt.op_count, 4)

        torch._dynamo.reset()
        fn = torch.compile(fn, fullgraph=True, backend="eager")
        with self.assertRaises(torch._dynamo.exc.UserError):
            fn(x)

    def test_vdd_duplicate_error(self):
        def fn(a, dt):
            keys = list(dt._jt_dict.keys())
            p = torch.cos(dt._jt_dict[keys[0]]._value)
            q = torch.sin(a)
            r = torch.sigmoid(dt._jt_dict[keys[0]]._value)
            return p + q + r

        class Value:
            def __init__(self):
                self._value = torch.randn(4)

        class Sample:
            def __init__(self):
                self._jt_dict = {}
                self._jt_dict["POSITION_ID"] = Value()

        a = torch.randn(4)
        sample = Sample()

        ref = fn(a, sample)

        optimized_fn = torch._dynamo.optimize("eager", nopython=True)(fn)
        res = optimized_fn(a, sample)

        self.assertTrue(same(ref, res))

    def test_specialized_stride(self):
        def f():
            e = torch.empty(4)
            x = e[::2]
            return x.stride()

        self.assertEqual(f(), torch._dynamo.optimize("eager")(f)())

    def test_out_none(self):
        # https://github.com/pytorch/pytorch/issues/92814
        def fn(input):
            return torch.nn.functional.normalize(input, dim=0, out=None)

        x = torch.rand([1])
        self.assertEqual(fn(x), torch._dynamo.optimize("eager")(fn)(x))

    def test_multi_import(self):
        if not has_detectron2():
            raise unittest.SkipTest("requires detectron2")

        @torch._dynamo.optimize("eager", nopython=True)
        def to_bitmasks(boxes):
            from detectron2.layers.mask_ops import (
                _paste_masks_tensor_shape,
                paste_masks_in_image,
            )

            if (
                paste_masks_in_image is not None
                and _paste_masks_tensor_shape is not None
            ):
                return boxes + 1

        self.assertTrue((to_bitmasks(torch.zeros(10)) == torch.ones(10)).all())

    def test_multi_dot_import(self):
        def fn1(x):
            return torch.sin(x)

        def fn(x):
            import torch.fx

            _ = torch.fx.symbolic_trace(fn1)
            return x * 2

        x = torch.randn(10)
        fn(x)
        cnt = torch._dynamo.testing.CompileCounter()
        opt_fn = torch._dynamo.optimize(cnt)(fn)
        opt_fn(x)
        self.assertEqual(cnt.frame_count, 1)

    def test_relative_import(self):
        try:
            from . import utils as _  # noqa: F401

            def fn(x):
                from .utils import tensor_for_import_testing

                return x * 2 * tensor_for_import_testing

        except ImportError:

            def fn(x):
                from utils import tensor_for_import_testing

                return x * 2 * tensor_for_import_testing

        x = torch.randn(10)
        fn(x)
        cnt = torch._dynamo.testing.CompileCounter()
        opt_fn = torch._dynamo.optimize(cnt, nopython=True)(fn)
        opt_fn(x)
        self.assertEqual(cnt.frame_count, 1)

    def test_relative_import_no_modulename(self):
        try:
            from . import utils as _  # noqa: F401

            def fn(x):
                from . import utils

                return x * 2 * utils.tensor_for_import_testing

        except ImportError:

            def fn(x):
                import utils

                return x * 2 * utils.tensor_for_import_testing

        x = torch.randn(10)
        fn(x)
        cnt = torch._dynamo.testing.CompileCounter()
        opt_fn = torch._dynamo.optimize(cnt, nopython=True)(fn)
        opt_fn(x)
        self.assertEqual(cnt.frame_count, 1)

    def test_bigbird_unsqueeze_inplace(self):
        def fn(reshape_2):
            view_2 = reshape_2.clone()
            view_2.unsqueeze_(2)
            cat_11 = torch.cat([view_2], dim=2)
            view_13 = cat_11.view((2, 12, 64, -1))
            return (view_13,)

        x = torch.randn(2, 12, 64, 64, requires_grad=True)
        ref = fn(x)
        opt_fn = torch._dynamo.optimize("aot_eager")(fn)
        res = opt_fn(x)
        self.assertTrue(same(ref, res))

    def test_issue1466_size_aot_autograd(self):
        def fn(x):
            # do a tensor op and a size compute
            y = x * 2
            x_size = x.size()
            # trigger a graph break
            print("arf")
            # use the tensor op and size compute
            z = y.view(x_size) + 1
            return z

        x = torch.randn(2, 3, requires_grad=True)
        ref = fn(x)
        opt_fn = torch._dynamo.optimize("aot_eager")(fn)
        res = opt_fn(x)
        self.assertTrue(same(ref, res))

    def test_ellipsis(self):
        class Repro(torch.nn.Module):
            def __init__(self):
                super().__init__()
                self.lnorm = torch.nn.LayerNorm(
                    (256,), eps=1e-06, elementwise_affine=True
                )
                self.linear = torch.nn.Linear(
                    in_features=256, out_features=256, bias=True
                )

            def forward(self, cat_10):
                lnorm = self.lnorm(cat_10)
                getitem_64 = lnorm[
                    (slice(None, None, None), slice(0, 1, None), Ellipsis)
                ]
                linear = self.linear(getitem_64)
                return (linear,)

        args = [torch.randn(2, 197, 256)]

        mod = Repro()
        opt_mod = torch._dynamo.optimize("eager", nopython=True)(mod)

        self.assertTrue(same(mod(*args), opt_mod(*args)))

    def test_reinplacing(self):
        class MockModule(torch.nn.Module):
            def __init__(self):
                super().__init__()
                self.self_layoutlm_embeddings_x_position_embeddings = (
                    torch.nn.Embedding(1024, 768)
                )
                self.self_layoutlm_embeddings_y_position_embeddings = (
                    torch.nn.Embedding(1024, 768)
                )

            def forward(self, getitem_1, getitem_2, add):
                self_layoutlm_embeddings_x_position_embeddings = (
                    self.self_layoutlm_embeddings_x_position_embeddings(getitem_1)
                )
                self_layoutlm_embeddings_y_position_embeddings = (
                    self.self_layoutlm_embeddings_y_position_embeddings(getitem_2)
                )
                add_1 = add + self_layoutlm_embeddings_x_position_embeddings
                add_2 = add_1 + self_layoutlm_embeddings_y_position_embeddings
                return (add_2,)

        mod = MockModule()
        opt_mod = torch._dynamo.optimize("aot_eager_decomp_partition")(mod)

        args = [
            ((2, 512), (2048, 4), torch.int64, "cpu", False),
            ((2, 512), (2048, 4), torch.int64, "cpu", False),
            ((2, 512, 768), (393216, 768, 1), torch.float32, "cpu", True),
        ]
        args = [
            rand_strided(sh, st, dt, dev).requires_grad_(rg)
            for (sh, st, dt, dev, rg) in args
        ]
        self.assertTrue(same_two_models(mod, opt_mod, args))

    def test_optimized_deepcopy(self):
        # See https://github.com/pytorch/pytorch/pull/88629
        class Foo(torch.nn.Module):
            def __init__(self):
                super().__init__()
                self.fc = torch.nn.Linear(in_features=2, out_features=3, bias=True)

            def forward(self, x):
                return self.fc(x)

        mod = Foo()
        opt_mod = torch._dynamo.optimize("eager")(mod)
        args = [torch.randn(1, 2)]
        self.assertTrue(same_two_models(mod, opt_mod, args))

    def test_class_member(self):
        class Foo(torch.nn.Module):
            a = 4
            b = torch.ones(3, 4)

            def __init__(self):
                super().__init__()
                self.c = 4

            def forward(self, x):
                return x.cos() + self.a + self.b + self.c

        mod = Foo()
        opt_mod = torch._dynamo.optimize("eager", nopython=True)(mod)
        args = (torch.randn(3, 4),)
        self.assertTrue(same(mod(*args), opt_mod(*args)))

    def test_named_buffers(self):
        class Foo(torch.nn.Module):
            def __init__(self):
                super().__init__()
                self.register_buffer("x", torch.ones(3))
                self.register_buffer("y", torch.ones(3))

            def forward(self, inp):
                res = 0
                for name, buffer in self.named_buffers():
                    res += buffer.sum()

                return inp.cos() + res

        mod = Foo()
        opt_mod = torch._dynamo.optimize("eager", nopython=True)(mod)
        args = (torch.randn(3, 4),)
        self.assertTrue(same(mod(*args), opt_mod(*args)))

    def test_requires_grad_guards_with_grad_mode1(self):
        def f(x):
            if x.requires_grad:
                return x + 1
            else:
                return x + 2

        x = torch.ones(2, requires_grad=True)

        f_compiled = torch.compile(f)
        with torch.no_grad():
            # compile an inference graph
            f_compiled(x)

        # Test: we should fail guards and recompile (even though it's still an inference graph)
        out_ref = f(x.detach())
        out = f_compiled(x.detach())

        self.assertEqual(out_ref, out)
        self.assertEqual(out_ref.requires_grad, out.requires_grad)

    def test_requires_grad_guards_with_grad_mode2(self):
        x = torch.ones(2, requires_grad=True)
        x_ref = x.clone().detach().requires_grad_(True)

        m = torch.nn.Linear(2, 2)
        m_compiled = torch.compile(m)

        with torch.no_grad():
            # compile an inference graph
            m_compiled(x)

        # Test: we should fail guards and recompile a training graph
        out_ref = m(x_ref)
        out = m_compiled(x)
        self.assertEqual(out_ref, out)
        self.assertEqual(out_ref.requires_grad, out.requires_grad)

    def test_is_symbolic_tracing(self):
        # Ensure no graph break here
        def fn(x):
            if is_fx_tracing_test():
                return x * 2
            return x * 4

        a = torch.randn(4)
        ref = fn(a)
        opt_fn = torch._dynamo.optimize("eager", nopython=True)(fn)
        res = opt_fn(a)
        self.assertTrue(same(ref, res))

    def test_tokenization(self):
        from collections import UserDict

        class BatchEncoding(UserDict):
            """
            Copied from tokenization
            """

            def __init__(
                self,
                data,
            ):
                super().__init__(data)

            def __getattr__(self, item: str):
                try:
                    return self.data[item]
                except KeyError as e:
                    raise AttributeError from e

        def tokenization(x):
            encoding = BatchEncoding({"key": x})
            return encoding["key"]

        opt_fn = torch._dynamo.optimize("eager")(tokenization)
        x = torch.rand((1, 4))
        ref = tokenization(x)
        res = opt_fn(x)
        self.assertTrue(same(ref, res))

    def test_modules(self):
        class Foo(torch.nn.Module):
            def __init__(self):
                super().__init__()
                self.fc = torch.nn.Linear(4, 3)

            def forward(self, inp):
                res = torch.zeros(3, 3)
                for mod in self.modules():
                    res += self.fc(inp)
                return res

        mod = Foo()
        args = (torch.ones(3, 4),)
        cnt = torch._dynamo.testing.CompileCounter()
        opt_mod = torch._dynamo.optimize(cnt, nopython=True)(mod)
        self.assertTrue(same(mod(*args), opt_mod(*args)))
        self.assertEqual(cnt.op_count, 5)
        self.assertEqual(cnt.frame_count, 1)

    def test_omegaconf_listconfig_iter(self):
        obj = ListConfig()
        x = torch.zeros(2)

        def fn():
            y = x
            for i in obj:
                y += i
            return y

        expected = fn()
        actual = torch.compile(fn, fullgraph=True, backend="eager")()
        self.assertEqual(actual, expected)

    def test_user_defined_iter(self):
        class MyIter:
            def __init__(self):
                self.i = 0

            def __iter__(self):
                return self

            def __next__(self):
                if self.i < 3:
                    self.i += 1
                    return self.i
                raise StopIteration

        @torch.compile(backend="eager", fullgraph=True)
        def fn(x):
            for i in MyIter():
                x += i
            return x

        self.assertEqual(fn(torch.zeros(1)), torch.full([1], 6.0))

    def test_stop_iteration_reconstruct(self):
        @torch.compile(backend="eager", fullgraph=True)
        def fn(x):
            return x.sin(), StopIteration(1, 2, 3)

        _, res = fn(torch.ones(1))
        self.assertEqual(str(res), str(StopIteration(1, 2, 3)))

    def test_tensor_data_kwarg(self):
        # https://github.com/pytorch/pytorch/issues/96278
        def f():
            return torch.tensor(data=[[1.0, -1.0]])

        cnt = torch._dynamo.testing.CompileCounter()
        opt_fn = torch._dynamo.optimize(cnt, nopython=True)(f)
        self.assertTrue(same(f(), opt_fn()))
        self.assertEqual(cnt.frame_count, 1)

    @requires_cuda
    def test_norm_dtype(self):
        def foo(_stack0):
            getitem = _stack0[(slice(None, None, None), -1)]
            _stack0 = None
            normalize = torch.nn.functional.normalize(getitem, p=2, dim=1)
            getitem = None
            return (normalize,)

        args = [((2, 50, 256), (1, 256, 1), torch.float16, "cuda", False)]
        args = [
            rand_strided(sh, st, dt, dev).requires_grad_(rg)
            for (sh, st, dt, dev, rg) in args
        ]

        opt_foo = torch._dynamo.optimize("aot_eager_decomp_partition")(foo)
        with torch.cuda.amp.autocast(enabled=True):
            ref = foo(*args)[0]
            res = foo(*args)[0]
            self.assertEqual(ref.dtype, res.dtype)

            self.assertTrue(same(res, ref))

    def test_for_loop_graph_break(self):
        def inner(x):
            return torch.sin(x)

        def fn(x):
            for _ in range(100):
                inner(x)
                torch._dynamo.graph_break()
            return x

        cnt = torch._dynamo.testing.CompileCounter()
        opt_fn = torch._dynamo.optimize(cnt)(fn)
        x = torch.randn(4)
        opt_fn(x)
        self.assertEqual(cnt.frame_count, 1)
        self.assertEqual(cnt.op_count, 1)

    def test_for_loop_graph_break_before(self):
        # Checks that the backedge is calculated correctly
        def inner(x):
            return torch.sin(x)

        def fn(x):
            torch._dynamo.graph_break()
            for _ in range(100):
                inner(x)
            return x

        cnt = torch._dynamo.testing.CompileCounter()
        opt_fn = torch._dynamo.optimize(cnt)(fn)
        x = torch.randn(4)
        opt_fn(x)
        self.assertEqual(cnt.frame_count, 1)
        self.assertEqual(cnt.op_count, 100)

    def test_avoid_dupe_specialization(self):
        def f(x, y):
            return (x + y) * 1

        opt_f = torch._dynamo.optimize("aot_eager")(f)

        for b in [True, False]:
            x = torch.randn(4, requires_grad=b)
            y = torch.randn(4, requires_grad=b)
            self.assertEqual(f(x, x), opt_f(x, x))
            self.assertEqual(f(x, y), opt_f(x, y))

    def test_validate_model_kwargs(self):
        cnt = CompileCounter()

        def f1(a, b):
            return torch.sin(a) + torch.cos(b)

        @torch.compile(backend=cnt, fullgraph=True)
        def f2(**kwargs):
            _validate_model_kwargs(f1, kwargs)
            return f1(**kwargs)

        x = torch.randn(10)
        y = torch.randn(10)

        self.assertEqual(f2(a=x, b=y), f1(x, y))
        self.assertEqual(cnt.frame_count, 1)
        self.assertEqual(cnt.op_count, 3)

    def test_swin_base_tensor_attr(self):
        class Foo(torch.nn.Module):
            def __init__(self):
                super().__init__()
                # NB: not a parameter or buffer
                self.t = torch.randn(3)

            def forward(self, x):
                return x + torch.cat((self.t, self.t))

        mod = Foo()
        opt_mod = torch._dynamo.optimize("eager")(mod)
        args = [torch.randn(6)]
        self.assertTrue(same_two_models(mod, opt_mod, args))
        opt_mod(*args)

    def test_pointless_graph_removal(self):
        cnt = torch._dynamo.testing.CompileCounter()

        @torch.compile(backend=cnt)
        def fn(x):
            with torch.no_grad():
                torch._dynamo.graph_break()
                return x + 1

        fn(torch.randn(4))
        self.assertEqual(cnt.frame_count, 1)
        self.assertEqual(cnt.op_count, 3)

    def test_output_aliases_intermediate(self):
        def f(x):
            intermediate = x.mul(2)
            return intermediate.view(-1), intermediate

        opt_f = torch._dynamo.optimize("aot_eager")(f)

        for b in [True, False]:
            x = torch.randn(4, requires_grad=b)
            out = f(x)
            out_test = opt_f(x)
            self.assertEqual(out[0], out_test[0])
            self.assertEqual(out[1], out_test[1])
            self.assertEqual(out[0].requires_grad, out_test[0].requires_grad)
            self.assertEqual(out[1].requires_grad, out_test[1].requires_grad)
            # test that the aliasing relationship of outputs is preserved
            out[0].mul_(2)
            out_test[0].mul_(2)
            self.assertEqual(out[0], out_test[0])
            self.assertEqual(out[1], out_test[1])

    def test_while_loop_graph_break(self):
        # Repro of tacotron2 cache_size_recompilation
        def inner(x):
            return torch.sin(x)

        def fn(x):
            i = 20
            while i > 10:
                x = inner(x)
                i -= 1
                torch._dynamo.graph_break()
            return x

        cnt = torch._dynamo.testing.CompileCounter()
        opt_fn = torch._dynamo.optimize(cnt)(fn)
        x = torch.randn(4)
        opt_fn(x)
        self.assertEqual(cnt.frame_count, 1)
        self.assertEqual(cnt.op_count, 1)

    def test_nested_while_loop_graph_break(self):
        def inner_loop(x):
            i = 3
            while i > 0:
                i -= 1
                x += 1
                torch._dynamo.graph_break()
            return x

        def inner(x):
            inner_loop(x)
            return torch.sin(x)

        def fn(x):
            i = 20
            while i > 10:
                x = inner(x)
                i -= 1
                torch._dynamo.graph_break()
            return x

        cnt = torch._dynamo.testing.CompileCounter()
        opt_fn = torch._dynamo.optimize(cnt)(fn)
        x = torch.randn(4)
        opt_fn(x)
        self.assertEqual(cnt.frame_count, 1)
        self.assertEqual(cnt.op_count, 1)

    def test_while_loop_graph_break_inside_call_function(self):
        # Repro of huggingface graph break inside loop in `get_parameter_dtype`.
        # Skip only the inner frame that has loop that contains graph break.
        def inner(x):
            for i in range(3):
                x += 1
                torch._dynamo.graph_break()
            return x

        def fn(x):
            x += 2
            inner(x)
            x += 3
            return x

        cnt = torch._dynamo.testing.CompileCounter()
        opt_fn = torch._dynamo.optimize(cnt)(fn)
        x = torch.randn(4)
        opt_fn(x)
        self.assertEqual(cnt.frame_count, 2)
        self.assertEqual(cnt.op_count, 2)

    def test_exception_in_dynamo_handling(self):
        hit_handler = False

        # See https://github.com/pytorch/pytorch/pull/96488
        @contextlib.contextmanager
        def ctx():
            try:
                yield
            except RuntimeError:
                nonlocal hit_handler
                hit_handler = True

        @torch._dynamo.optimize("eager")
        def f():
            with ctx():
                h()

        def h():
            raise RuntimeError("boof")

        # Should not error
        f()
        self.assertTrue(hit_handler)

    def test_generator_dealloc(self):
        # See https://github.com/pytorch/pytorch/pull/96488
        #
        # NB: yes, [(...)] is intentional, this is a list containing a
        # generator
        generator_box = [(x for x in [1, 2, 3])]

        counter = torch._dynamo.testing.CompileCounter()

        def g(x):
            return x + 2

        # TODO: This test is pretty delicate.  To test if it's actually doing
        # anything, rebuild eval_frame.c with '#define TORCHDYNAMO_DEBUG 1'
        # and then look at the logs for:
        #
        # TRACE[_custom_eval_frame:650] begin <genexpr> test_repros.py 2276 -1 0 0
        # TRACE[_custom_eval_frame:664] throw <genexpr>
        #
        # This means we're actually hitting the relevant codepath

        # NB: Make sure we don't actually Dynamo this frame; if we do Dynamo
        # this frame, Dynamo actually DOES understand list.clear and will
        # arrange for the generator deallocation to happen when the eval frame
        # handler is disabled, which will prevent the bug from happening (we
        # specifically want to trigger the generator deallocation WHILE the
        # dynamo eval frame handler is active), as that will cause the
        # generator to become exhausted and trigger the throw_flag == TRUE
        # case.
        @torch._dynamo.disable(recursive=False)
        def f(x):
            generator_box.clear()
            return g(x)

        self.assertNoUnraisable(
            lambda: torch._dynamo.optimize(counter)(f)(torch.randn(3))
        )

        # Make sure the x + 2 is captured (a previous incorrect implementation
        # of this fix would have disabled the eval frame callback, which means
        # g wouldn't get traced
        self.assertEqual(counter.op_count, 1)

    def test_error_return_without_exception_set(self):
        # https://github.com/pytorch/pytorch/issues/93781
        @torch.compile
        def f():
            _generator_type = type(_ for _ in ())

        self.assertNoUnraisable(f)

    def common_merge_criteria_processor_list(self, list_cls, fullgraph):
        cnt = CompileCounter()

        @torch.compile(backend=cnt, fullgraph=fullgraph)
        def f(x, left, right):
            combined = _merge_criteria_processor_list(left, right)
            return combined(x)

        l1 = list_cls([torch.nn.ReLU(), torch.nn.Sigmoid()])
        l2 = list_cls([])
        input = torch.randn(16)
        result = f(input, l1, l2)
        self.assertEqual(result, l1(input))
        self.assertEqual(cnt.frame_count, 1)
        self.assertEqual(cnt.op_count, 2)

        cnt.clear()
        l3 = list_cls([torch.nn.SiLU()])
        expected = l3(l1(input))
        result = f(input, l1, l3)
        self.assertEqual(len(l1), 3)
        self.assertEqual(result, expected)
        self.assertEqual(cnt.frame_count, 1)
        self.assertEqual(cnt.op_count, 3)

    def test_merge_criteria_processor_list1(self):
        self.common_merge_criteria_processor_list(CustomList1, False)

    def test_merge_criteria_processor_list2(self):
        self.common_merge_criteria_processor_list(CustomList2, True)

    def test_restricted_list_subclass1(self):
        cnt = CompileCounter()

        @torch.compile(backend=cnt, fullgraph=True)
        def fn(a, b):
            l = CustomList2()
            l.extend([True])
            l.append(a)
            l.extend([b])
            l.pop(0)
            l.append(l.length_times_10())
            return sum(l)

        x = torch.randn(10)
        y = torch.randn(10)
        self.assertEqual(fn(x, y), x + y + 20)
        self.assertEqual(cnt.op_count, 3)

    def test_restricted_list_subclass2(self):
        cnt = CompileCounter()

        @torch.compile(backend=cnt, fullgraph=True)
        def fn(a, b):
            l1 = CustomList2([a + 1])
            l2 = CustomList2([b + 2])
            l1.extend(l2)
            return l1

        x = torch.randn(10)
        y = torch.randn(10)
        z = fn(x, y)
        self.assertEqual(type(z), CustomList2)
        self.assertEqual(len(z), 2)
        self.assertEqual(z.length_times_10(), 20)
        self.assertEqual(list(z), [x + 1, y + 2])

    def test_restricted_list_subclass3(self):
        cnt = CompileCounter()

        @torch.compile(backend=cnt, fullgraph=True)
        def fn(a: CustomList2, b: CustomList2):
            a.extend(b)
            a.append_twice(b[2] + 1)
            a.append(b[3] + 2)
            return b

        x = torch.randn(10)
        y = torch.randn(10)
        l = CustomList2([x, y])
        self.assertIs(fn(l, l), l)
        self.assertEqual(len(l), 7)
        self.assertIs(l[0], x)
        self.assertIs(l[1], y)
        self.assertIs(l[2], x)
        self.assertIs(l[3], y)
        self.assertEqual(l[4], x + 1)
        self.assertIs(l[5], l[4])
        self.assertEqual(l[6], y + 2)

    def test_rewrite_assert_with_msg(self):
        def f(x):
            b = x.sin()
            assert x[0] == 3, "First dim need to be 3"
            return x.cos() + b

        args = (torch.Tensor([3, 4, 5]),)
        cnt = torch._dynamo.testing.CompileCounter()

        opt_f = torch._dynamo.optimize(cnt, nopython=True)(f)
        self.assertTrue(same(f(*args), opt_f(*args)))
        self.assertEqual(cnt.op_count, 6)
        self.assertEqual(cnt.frame_count, 1)

        exported, _ = torch._dynamo.export(f)(torch.Tensor([3, 4, 5]))
        self.assertTrue(same(exported(*args), f(*args)))

    def test_list_aliasing(self):
        cnt = CompileCounter()

        @torch.compile(backend=cnt, fullgraph=True)
        def fn(a):
            a.append(torch.sin(a[0]))
            return a

        x = torch.randn(10)
        l = [x]
        self.assertIs(fn(l), l)
        self.assertEqual(len(l), 2)
        self.assertIs(l[0], x)
        self.assertEqual(l[1], torch.sin(x))
        self.assertEqual(cnt.frame_count, 1)
        self.assertEqual(cnt.op_count, 1)

    def test_not_rewrite_assert_for_other_errors(self):
        def f(x):
            b = x.sin()
            if not x.sum() <= 3:
                raise ValueError("input sum needs to be 3")
            return x.cos() + b

        args = (torch.Tensor([3, 4, 5]),)
        opt_fn = torch._dynamo.optimize("eager")(f)
        with self.assertRaisesRegex(ValueError, "input sum needs to be 3"):
            opt_fn(*args)

    def test_rewrite_assert_dont_change_bytecode(self):
        def fn(x):
            with torch.no_grad():
                assert x.max() < 5, f"invalid max {x.max()}"
                x = torch.sin(x)
            return x

        x = torch.ones(4)
        opt_fn = torch._dynamo.optimize("eager")(fn)
        self.assertTrue(same(fn(x), opt_fn(x)))

    def test_rewrite_assert_without_msg(self):
        def f(x):
            b = x.sin()
            assert x[0] == 3
            return x.cos() + b

        args = (torch.Tensor([3, 4, 5]),)
        exported, _ = torch._dynamo.export(f)(torch.Tensor([3, 4, 5]))
        self.assertTrue(same(exported(*args), f(*args)))

        with self.assertRaisesRegex(RuntimeError, "assertion error"):
            exported(torch.Tensor([5, 6, 7]))

    def test_rewrite_assert_with_non_string_msg(self):
        def f(x):
            b = x.sin()
            assert x[0] == 2, x.size()
            return x.cos() + b

        torch._dynamo.utils.counters.clear()
        args = torch.Tensor([3, 4, 5])
        opt_f = torch._dynamo.optimize("eager")(f)
        with self.assertRaisesRegex(AssertionError, "torch.Size"):
            opt_f(args)
        self.assertEqual(
            torch._dynamo.utils.counters["unimplemented"][
                "assert with non-string message"
            ],
            1,
        )

    def test_rewrite_assert_noop(self):
        def f(x):
            b = x.sin()
            assert True
            assert x.dtype == torch.float32
            return x.cos() + b

        args = (torch.Tensor([3, 4, 5]),)
        exported, _ = torch._dynamo.export(f)(torch.Tensor([3, 4, 5]))
        self.assertTrue(same(exported(*args), f(*args)))

        cnt = torch._dynamo.testing.CompileCounter()
        opt_f = torch._dynamo.optimize(cnt, nopython=True)(f)
        self.assertTrue(same(f(*args), opt_f(*args)))
        # torch._assert shouldn't be in the graph
        self.assertEqual(cnt.op_count, 3)
        self.assertEqual(cnt.frame_count, 1)

        exported, _ = torch._dynamo.export(f)(torch.Tensor([4, 4, 5]))
        self.assertTrue(same(exported(*args), f(*args)))

    def test_size_typematch(self):
        def f(x, y):
            if isinstance(x, torch.Size):
                return y + 1
            else:
                return y + 2

        y = torch.zeros(1)
        x1 = torch.Size((3,))
        x2 = (3,)

        cnt = torch._dynamo.testing.CompileCounter()
        opt_f = torch._dynamo.optimize(cnt, nopython=True)(f)
        self.assertTrue(same(f(x1, y), opt_f(x1, y)))
        self.assertTrue(same(f(x2, y), opt_f(x2, y)))
        self.assertEqual(cnt.frame_count, 2)

    def test_dict_subclass_contains(self):
        # pattern from huggingface
        class ClassInstantier(collections.OrderedDict):
            pass

        @torch.compile(fullgraph=True, backend="eager")
        def f(x, d):
            if "key1" in d:
                x = x + 2
            if "key2" in d:
                x = x + 4
            x = x + 8
            return x

        result = f(torch.ones(8), ClassInstantier({"key1": torch.ones(8)}))
        self.assertTrue(same(result, torch.full([8], 11.0)))

        result = f(torch.ones(8), ClassInstantier({"key2": torch.ones(8)}))
        self.assertTrue(same(result, torch.full([8], 13.0)))

    def test_hf_classinstantier(self):
        # hf activations.py
        class ClassInstantier(collections.OrderedDict):
            def __getitem__(self, key):
                content = super().__getitem__(key)
                cls, kwargs = content if isinstance(content, tuple) else (content, {})
                return cls(**kwargs)

        ACT2CLS = ClassInstantier(
            {
                "relu": (nn.ReLU, {"inplace": False}),
                "tanh": nn.Tanh,
            }
        )

        @torch.compile(fullgraph=True, backend="eager")
        def f(x, act):
            return ACT2CLS[act](x)

        y = torch.randn(10)
        self.assertTrue(same(f(y, "tanh"), torch.tanh(y)))
        self.assertTrue(same(f(y, "relu"), torch.relu(y)))

    def test_ephemeral_module(self):
        # hf activations.py
        class ReLUSquaredActivation(nn.Module):
            def forward(self, input):
                relu_applied = torch.nn.functional.relu(input)
                squared = torch.square(relu_applied)
                return squared

        @torch.compile(fullgraph=True, backend="eager")
        def f(x):
            x = x + 0.2
            x = ReLUSquaredActivation()(x)
            x = x + 1
            return x

        y = torch.randn(10)
        self.assertTrue(same(f(y), ReLUSquaredActivation()(y + 0.2) + 1))

    def test_inplace_unsqueeze_input(self):
        def backend(gm, example_inputs):
            self.assertEqual(example_inputs[-1].size(), torch.Size([1, 3, 4]))
            return gm

        @torch.compile(backend=backend)
        def fn(x):
            x.unsqueeze_(0)
            return x + 1

        inputs = [torch.randn(3, 4)]
        self.assertEqual(fn(*inputs).size(), torch.Size([1, 3, 4]))
        self.assertEqual(inputs[0].size(), torch.Size([1, 3, 4]))

    def test_batchnorm_e2e(self):
        class Repro(torch.nn.Module):
            def __init__(self):
                super().__init__()
                self.bn = torch.nn.BatchNorm2d(
                    64, eps=1e-05, momentum=0.1, affine=True, track_running_stats=True
                )
                self.conv1 = torch.nn.Conv2d(
                    64,
                    64,
                    kernel_size=(3, 3),
                    stride=(1, 1),
                    padding=(1, 1),
                    bias=False,
                )

            def forward(self, x):
                x1 = self.bn(x)
                x2 = self.conv1(x1)
                out = torch.nn.functional.relu(x2)
                return (out,)

        torch.manual_seed(1337)

        m_ref = Repro()
        m_test = deepcopy(m_ref)

        @torch._dynamo.optimize("aot_eager_decomp_partition")
        def compiled_fn(x):
            return m_test(x)

        x_ref = torch.randn(2, 64, 32, 32, requires_grad=True)
        x_test = x_ref.clone()

        # Loop multiple times: each iteration the running_mean/var on batchnorm will update,
        # which changes the output of the next iteration
        for _ in range(3):
            ref = m_ref(x_ref)
            res = compiled_fn(x_test)

            self.assertTrue(same(ref, res))

            for r in ref:
                if r.requires_grad:
                    r.sum().backward()
            for r in res:
                if r.requires_grad:
                    r.sum().backward()

            for param_ref, param_test in zip(m_ref.parameters(), m_test.parameters()):
                self.assertTrue(same(param_ref, param_test))
            # Assert running_mean/var
            for buffer_ref, buffer_test in zip(m_ref.buffers(), m_test.buffers()):
                self.assertTrue(same(buffer_ref, buffer_test))

    @torch._dynamo.config.patch("assume_static_by_default", False)
    def test_dynamic_shapes_right_side(self):
        def f(x):
            return torch.ones(5 * x.shape[0])

        inp = torch.randn(6, 5)

        gm, _ = torch._dynamo.export(f, aten_graph=True)(torch.randn(4, 5))
        self.assertEqual(gm(inp).shape, f(inp).shape)

    @torch._dynamo.config.patch("specialize_int", False)
    def test_maybe_multiply_symint(self):
        # https://github.com/pytorch/pytorch/issues/97346
        from torch._functorch.aot_autograd import aot_module_simplified

        def my_aot_compiler(gm, example_inputs):
            def my_compiler(gm, example_inputs):
                return gm.forward

            # Invoke AOTAutograd
            return aot_module_simplified(gm, example_inputs, fw_compiler=my_compiler)

        def my_example(t1, t2, d):
            out = torch.add(t1, t2, alpha=d)
            return out

        compiled_fn = torch.compile(backend=my_aot_compiler, dynamic=True)(my_example)

        t1 = torch.arange(3, dtype=torch.float32).requires_grad_(True)
        t2 = torch.arange(3, dtype=torch.float32).requires_grad_(True)

        ra = compiled_fn(t1, t2, 5)
        self.assertEqual(ra, torch.tensor([0.0, 6.0, 12.0]))

        ra = compiled_fn(t1, t2, 6)
        self.assertEqual(ra, torch.tensor([0.0, 7.0, 14.0]))

    def test_build_map_unpack_with_call(self):
        def forward_with_cond_scale(x, t, cond_scale, self_cond, other1, other2):
            return x.sin() + t + cond_scale + self_cond + other1 + other2

        @torch.compile(backend="eager", fullgraph=True)
        def fn(x):
            d1 = dict(other1=5)
            d2 = dict(other2=4)
            text_cond = {**d1, **d2}
            return forward_with_cond_scale(x, 1, cond_scale=2, self_cond=3, **text_cond)

        self.assertTrue(same(fn(torch.ones(4)), torch.ones(4).sin() + 15))

    @torch._dynamo.config.patch(verbose=True)
    def test_graph_break_unsupported_fake(self):
        counter = torch._dynamo.testing.CompileCounter()

        @torch._dynamo.optimize(counter)
        def f(x):
            return torch.ops.test_sample.foo(x + 1) + 1

        f(torch.randn(3))

        self.assertEqual(counter.op_count, 2)
        self.assertEqual(counter.frame_count, 2)

    def test_delattr(self):
        class MyObj:
            def __init__(self, a, b):
                self.a = a
                self.b = b

        @torch.compile(backend="eager", fullgraph=True)
        def fn(x, obj):
            del obj.a
            obj.c = x + 1
            del obj.c
            tmp = MyObj(x + 2, x + 3)
            del tmp.b
            if hasattr(obj, "a"):
                return x + 1
            return tmp

        x = torch.zeros([])
        obj1 = MyObj(x, x)
        obj2 = fn(x, obj1)
        self.assertFalse(hasattr(obj1, "a"))
        self.assertFalse(hasattr(obj1, "c"))
        self.assertFalse(hasattr(obj2, "b"))
        self.assertEqual(obj1.b.item(), 0)
        self.assertEqual(obj2.a.item(), 2)

    def test_delattr_raises(self):
        class MyObj:
            def __init__(self, a, b):
                self.a = a
                self.b = b

        @torch.compile(backend="eager")
        def fn(x, obj):
            del obj.a
            x = x + 1
            obj.a  # will raise
            return x

        x = torch.zeros([])
        obj1 = MyObj(x, x)
        self.assertRaises(AttributeError, lambda: fn(x, obj1))

    def test_delsubscr(self):
        @torch.compile(backend="eager")
        def fn(x):
            del x["a"]
            y = x["b"] + 1
            return y

        x = {"a": torch.tensor([1]), "b": torch.tensor([1])}
        result = fn(x)
        self.assertFalse(hasattr(x, "a"))
        self.assertEqual(result.item(), 2)

    def test_delsubscr_raises(self):
        @torch.compile(backend="eager")
        def fn(x):
            del x["a"]
            y = x["a"] + 1  # should raise KeyError
            return y

        x = {"a": torch.tensor([1]), "b": torch.tensor([1])}
        # FIXME It should be KeyError here
        self.assertRaises(torch._dynamo.exc.InternalTorchDynamoError, lambda: fn(x))

    def test_attached_attribute_in_dir(self):
        class MyModule(torch.nn.Module):
            def __init__(self):
                super().__init__()
                self.linear = torch.nn.Linear(16, 16)
                self.relu = torch.nn.ReLU()

            def forward(self, x):
                return self.relu(self.linear(x))

        mod = torch.compile(MyModule(), backend="eager")
        mod.is_compiled = True
        self.assertTrue("is_compiled" in dir(mod))

    @torch._dynamo.config.patch("automatic_dynamic_shapes", False)
    def test_dynamic_shapes_implicit_guard(self):
        def f(x):
            y = x * x.size(x.shape[0])
            torch.sum(y, [y.shape[0]])
            return y

        cnt = torch._dynamo.testing.CompileCounter()
        opt_fn = torch._dynamo.optimize(cnt, nopython=True)(f)
        opt_fn(torch.randn(3, 1, 1, 1, 1))
        self.assertEqual(cnt.frame_count, 1)

    def test_dalle2_maybe(self):
        def normalize(x):
            return x.cos()

        @torch.compile(backend="eager", fullgraph=True)
        def fn(x, normalize_img):
            lowres_cond_img = x.sin()
            lowres_cond_img = maybe(normalize_img)(lowres_cond_img)
            return lowres_cond_img

        self.assertEqual(fn(torch.ones([]), normalize), torch.ones([]).sin().cos())

    def test_functools_wraps(self):
        def cool_name(x):
            return x.sin()

        @torch.compile(backend="eager", fullgraph=True)
        def fn(x):
            y = x.cos()

            @functools.wraps(cool_name)
            def uncool_name():
                return cool_name(y)

            return uncool_name

        result = fn(torch.ones([]))
        self.assertEqual(result.__name__, "cool_name")
        self.assertEqual(result(), torch.ones([]).cos().sin())

    def test_dynamic_shapes_float_guard(self):
        def f(x):
            return torch.nn.functional.dropout(x, x.shape[0] / 6)

        cnt = torch._dynamo.testing.CompileCounter()
        opt_fn = torch._dynamo.optimize(cnt, nopython=True)(f)
        opt_fn(torch.randn(3))
        self.assertEqual(cnt.frame_count, 1)

    @torch._dynamo.config.patch(capture_scalar_outputs=True)
    def test_tensor_item(self):
        def f(x, y):
            val = y.item()
            return x.sum() + val

        gm, _ = torch._dynamo.export(
            f,
            aten_graph=True,
        )(
            torch.zeros(6, 4),
            torch.tensor(1),
        )
        self.assertEqual(
            f(torch.zeros(6, 4), torch.tensor(1)),
            gm(torch.zeros(6, 4), torch.tensor(1)),
        )
        self.assertEqual(
            f(torch.zeros(6, 4), torch.tensor(2)),
            gm(torch.zeros(6, 4), torch.tensor(2)),
        )

    def test_list_index(self):
        for i, list_type in enumerate(
            (
                list,
                tuple,
                torch.Size,
                collections.deque,
                namedtuple("FourElems", "one two three four", defaults=[0, 0, 0, 0]),
            )
        ):
            torch._dynamo.reset()
            for index in ([], [2], [0, 3]):

                def f(t):
                    if i == 4:  # namedtuple
                        xs = list_type(1, 2, 3, 4)
                    else:
                        xs = list_type([1, 2, 3, 4])
                    res = xs.index(3, *index)
                    return t + res

                res = torch._dynamo.optimize(backend="eager", nopython=True)(f)(
                    torch.zeros(1)
                )

                self.assertEqual(res, torch.tensor([2.0]))

    def test_list_index_not_found(self):
        def f(t):
            xs = ["bar", "foo", "baz", "buzz"]
            res = xs.index("non-existent")
            return t + res

        # Raising ValueError from item not found is unsupported
        with self.assertRaises(
            torch._dynamo.exc.Unsupported,
        ):
            torch._dynamo.optimize(backend="eager", nopython=True)(f)(torch.zeros(1))

    def test_list_index_tensor_unsupported(self):
        for index in ([], [2], [0, 3]):

            def f(t):
                xs = [torch.tensor([i]) for i in range(4)]
                res = xs.index(torch.tensor([2]), *index)
                return t + res

            with self.assertRaisesRegex(
                torch._dynamo.exc.UserError, "Dynamic control flow is not supported"
            ):
                torch._dynamo.optimize(backend="eager", nopython=True)(f)(
                    torch.zeros(1)
                )

    def test_hf_xsoftmax_inference(self):
        def fn(input, mask):
            return XSoftmax.apply(input + 1, mask, 1) + 2

        fn_opt = torch.compile(fn, backend="eager", fullgraph=True)

        inputs = [
            torch.randn(4, 10),
            torch.randn(4, 10) < 0,
        ]
        expected = fn(*inputs)
        actual = fn_opt(*inputs)
        self.assertTrue(same(actual, expected))

    @mock.patch("torch._dynamo.config.guard_nn_modules", True)
    def test_hf_xsoftmax_training(self):
        from torch._dynamo.utils import counters

        counters.clear()

        def fn(input, mask):
            return XSoftmax.apply(input, mask, 1)

        cnt = torch._dynamo.testing.CompileCounter()
        fn_opt = torch.compile(fn, backend=cnt, fullgraph=False)

        torch.manual_seed(1234)
        inputs1 = [
            torch.randn(4, 10, requires_grad=True),
            torch.randn(4, 10) < 0,
        ]
        torch.manual_seed(1234)
        inputs2 = [
            torch.randn(4, 10, requires_grad=True),
            torch.randn(4, 10) < 0,
        ]

        expected = fn(*inputs1)
        actual = fn_opt(*inputs2)
        self.assertTrue(same(actual, expected))
        self.assertEqual(dict(counters["frames"]), {"total": 1, "ok": 1})
        self.assertEqual(cnt.op_count, 2)
        self.assertEqual(cnt.frame_count, 1)
        cnt.clear()
        counters.clear()

        expected.sum().backward()
        actual.sum().backward()
        self.assertTrue(same(inputs1[0].grad, inputs2[0].grad))

        # currently we don't capture the backwards frame
        self.assertEqual(cnt.frame_count, 0)
        self.assertEqual(cnt.op_count, 0)
        self.assertEqual(dict(counters["frames"]), {})
        self.assertEqual(dict(counters["graph_break"]), {})

    def test_autograd_function_graph_break(self):
        class MySin(torch.autograd.Function):
            @staticmethod
            def forward(ctx, x):
                torch._dynamo.graph_break()
                ctx.save_for_backward(x)
                return x.sin()

            @staticmethod
            def backward(ctx, gx):
                (x,) = ctx.saved_tensors
                return gx * x.cos()

        x = torch.randn([], requires_grad=True)

        @torch.compile(backend="eager")
        def fn(x):
            return MySin.apply(x)

        y = fn(x)
        self.assertEqual(y, x.sin())

        (gx,) = torch.autograd.grad(y, x)
        self.assertEqual(gx, x.cos())

    def test_jit_trace_errors(self):
        @torch.compile(backend="eager", dynamic=True)
        def f(x):
            return x + 1

        with self.assertRaises(RuntimeError):
            torch.jit.trace(f, torch.randn(3))

        with torch._dynamo.config.patch(error_on_nested_jit_trace=False):
            torch.jit.trace(f, torch.randn(3))

    @torch._dynamo.config.patch("assume_static_by_default", False)
    def test_tensor_split(self):
        def f(x):
            return torch.split(x, x.shape[0] // 2, dim=0)[0]

        gm, _ = torch._dynamo.export(
            f,
            aten_graph=True,
        )(
            torch.zeros(6, 4),
        )

        self.assertEqual(f(torch.ones(8, 4)), gm(torch.ones(8, 4)))

    def test_optim_state_references_cleared(self):
        model = torch.nn.Linear(2048, 2048, bias=False)
        x = torch.ones(2048)
        state_ref = 0

        optimizer = torch.optim.Adadelta(model.parameters(), lr=0.01)

        def opt_step():
            optimizer.step()

        compiled_opt_step = torch._dynamo.optimize("eager")(opt_step)

        def compiled_model_step(x):
            optimizer.zero_grad()
            y = model(x)
            torch.sum(y).backward()
            compiled_opt_step()

        compiled_model_step(x)

        # Picked "square_avg" arbitrarily to check that
        # optimizer state tensors are deallocated
        state_ref = weakref.ref(
            optimizer.state[optimizer.param_groups[0]["params"][0]]["square_avg"]
        )
        optimizer = None

        self.assertIsNone(state_ref())

    def test_grad_references_cleared(self):
        model = torch.nn.Linear(2048, 2048, bias=False)
        x = torch.ones(2048)
        optimizer = torch.optim.Adadelta(model.parameters(), lr=0.01)

        def opt_step():
            optimizer.step()

        compiled_opt_step = torch._dynamo.optimize("eager")(opt_step)

        def compiled_model_step(x):
            optimizer.zero_grad(True)
            y = model(x)
            torch.sum(y).backward()
            compiled_opt_step()

        compiled_model_step(x)
        param_grad_ref = weakref.ref(next(iter(model.parameters())).grad)
        optimizer.zero_grad(True)
        self.assertIsNone(param_grad_ref())

    def test_batch_encoding_clone_inputs(self):
        class BatchEncoding(dict):
            """
            Copied from test_tokenization
            """

            def __init__(
                self,
                data,
            ):
                super().__init__(data)

            def __getattr__(self, item: str):
                try:
                    return self.data[item]
                except KeyError as e:
                    raise AttributeError from e

        encoding = BatchEncoding({"key": torch.rand((1, 4))})
        cloned_encoding = torch._dynamo.utils.clone_inputs(encoding)
        self.assertTrue(type(cloned_encoding) is not dict)

    def test_iadd_graph_break(self):
        def fn(x):
            a = ()
            x = torch.sin(x)
            a += (x,)
            return a

        x = torch.randn(4)
        ref = fn(x)

        opt_fn = torch._dynamo.optimize("eager", nopython=True)(fn)
        res = opt_fn(x)
        self.assertTrue(same(ref, res))

    def test_odict_get_item_index_name(self):
        d = {float: torch.float32, np.float16: torch.float16}

        @torch.compile(backend="eager")
        def f(x, y1, y2):
            return torch.zeros(5, dtype=d[y1]), torch.zeros(5, dtype=d[y2])

        f(torch.zeros(4), float, np.float16)

    def test_dedup_global(self):
        @torch.compile()
        def f():
            return _GLOBAL_CPU_TENSOR + _GLOBAL_CPU_TENSOR

        self.assertEqual(f(), _GLOBAL_CPU_TENSOR + _GLOBAL_CPU_TENSOR)

    def test_randint_out_dynamic(self):
        def randint_fn(high, size, out):
            return torch.randint(high, size, out=out)

        opt_model = torch.compile(randint_fn)

        out1 = torch.empty(10, dtype=torch.int32)
        opt_model(17, (10,), out1)

        out2 = torch.empty(12, dtype=torch.int32)
        opt_model(17, (12,), out2)

    @requires_cuda
    def test_guard_default_device(self):
        try:
            torch.set_default_device("cuda")

            counter = torch._dynamo.testing.CompileCounter()

            @torch._dynamo.optimize(counter)
            def f():
                x = torch.randn(3)
                return x * 2

            self.assertEqual(f().device.type, "cuda")
            self.assertEqual(counter.frame_count, 1)

            torch.set_default_device("cpu")

            self.assertEqual(f().device.type, "cpu")
            self.assertEqual(counter.frame_count, 2)

        finally:
            torch.set_default_device(None)

    def test_list_self_reference(self):
        # Issue - https://github.com/pytorch/pytorch/issues/100150
        root = []
        root[:] = [root, root, None, None]

        @torch._dynamo.optimize("eager")
        def test_bug():
            return root

        test_bug()

    def test_hf_bigbird_unsqueeze(self):
        def torch_bmm_nd(inp_1, inp_2, ndim=None):
            torch._dynamo.graph_break()
            return torch.bmm(inp1, inp2)

        def fn(inp1, inp2, inp3, inp4, c):
            a = torch_bmm_nd(inp1, inp2, 4)
            a.unsqueeze_(2)
            a = a * 2

            b = torch_bmm_nd(inp3, inp4, 4)
            b.unsqueeze_(2)
            l = a + b

            out = torch.cat([a, b, c], dim=2)
            return out, l

        inp1 = torch.rand(1, 64, 448)
        inp2 = torch.rand(1, 448, 64)
        inp3 = torch.rand(1, 64, 448)
        inp4 = torch.rand(1, 448, 64)
        c = torch.rand(1, 64, 1, 64)

        cnt = torch._dynamo.testing.CompileCounter()
        opt_fn = torch._dynamo.optimize(cnt)(fn)
        opt_fn(inp1, inp2, inp3, inp4, c)
        self.assertEqual(cnt.frame_count, 3)

    def test_torch_variable_type(self):
        # from torchvision
        def check_type(obj, types_or_checks):
            for type_or_check in types_or_checks:
                if (
                    isinstance(obj, type_or_check)
                    if isinstance(type_or_check, type)
                    else type_or_check(obj)
                ):
                    return True
            return False

        opt_check_type = torch._dynamo.optimize("eager")(check_type)
        ref = check_type(torch.randn(4), [torch.Tensor])
        res = opt_check_type(torch.randn(4), [torch.Tensor])
        self.assertEqual(ref, res)

    # Test for https://github.com/pytorch/pytorch/issues/103132
    @torch._dynamo.config.patch("assume_static_by_default", False)
    def test_inference_mode_dynamic_shapes(self):
        class Repro(torch.nn.Module):
            def __init__(self):
                super().__init__()

            def forward(self, param):
                z = torch.matmul(param, param)
                return z

        model = Repro()
        # Need a 3d tensor to actually cause the error:
        # we go down a path of the C++ matmul decomp that calls sizes().
        inp = torch.randn(4, 4, 4, requires_grad=True)
        model = torch.compile(model, backend="aot_eager", dynamic=True)
        with torch.inference_mode():
            model(inp)

    def test_kwargs_out_list_variable(self):
        class Repro(torch.nn.Module):
            def __init__(self):
                super().__init__()

            def forward(self, param):
                z = torch.frexp(**param)
                return z

        model = Repro()
        params = {"input": torch.tensor([[0.0, 1, 2, 4]])}
        params["out"] = [
            torch.empty(0, dtype=torch.float32),  # mantissa
            torch.empty(0, dtype=torch.int32),  # exponent
        ]

        model = torch.compile(model, backend="eager")
        mantissa, exponent = model(params)
        ref_mantissa = torch.tensor([[0.0000, 0.5000, 0.5000, 0.5000]])
        ref_exponent = torch.tensor([[0, 1, 2, 3]], dtype=torch.int32)
        self.assertEqual(ref_mantissa, mantissa)
        self.assertEqual(ref_exponent, exponent)

    @torch._dynamo.config.patch(capture_scalar_outputs=True)
    def test_split_with_sizes_aot_autograd(self):
        def fn(result, split_sizes):
            rs = torch.ops.aten.split_with_sizes(result, split_sizes.tolist())
            return rs

        example_inputs = (
            torch.randn(32, requires_grad=True),
            torch.tensor((7, 16, 9)),
        )
        actual = torch.compile(fn, fullgraph=True, backend="aot_eager")(*example_inputs)
        expected = fn(*example_inputs)
        self.assertEqual(actual, expected)

    def test_unspecialized_nn_module_with_torch_variable_attribute(self):
        """
        In this case self.fn = something that should be a TorchVariable.
        When it's not a TorchVariable, dynamo tries to trace through and fails.
        This makes sure that the self.fn is handled as a TorchVariable.
        """

        class UserModule(torch.nn.Module):
            torchdynamo_force_dynamic = True  # forced to be a UnspecializedNNModule

            def __init__(self, fn):
                super().__init__()
                self.fn = fn

            def forward(self, **inp):
                return self.fn(**inp)

        inputs = {
            "input": torch.randn([2, 9]).uniform_(0, 1),
            "target": torch.randn([2, 9]).uniform_(0, 1),
            "reduction": "mean",
        }

        mod = UserModule(torch.nn.functional.binary_cross_entropy)
        ref = mod(**inputs)
        res = torch._dynamo.optimize("eager", nopython=True)(mod)(**inputs)
        self.assertEqual(ref, res)

    def test_call_finally_python_3_8(self):
        # Issue - https://github.com/pytorch/pytorch/issues/97811
        def make_fn(g):
            def fn():
                while True:
                    try:
                        print(g)
                        break
                    except Exception as _:
                        break

            return torch.compile(fn, backend="eager")

        make_fn(None)()

    def test_call_finally_python_3_8_2(self):
        def f(x):
            while x:
                try:
                    pass
                except Exception as _:
                    continue

        torch.compile(f, backend="eager")(0)

    def test_call_finally_opcode_python_3_8(self):
        def fn():
            try:
                return torch.zeros(4)
            finally:
                return torch.ones(4)  # noqa: SIM107, B012

        result = torch.compile(fn, backend="aot_eager")()
        self.assertEqual(result, torch.ones(4))

    def test_string_format(self):
        s = "temp{i}"

        @torch.compile(backend="eager", fullgraph=True)
        def fn(x):
            if s.format(i=4) == "temp4":
                return torch.sin(x)
            return torch.cos(x)

        x = torch.randn(4)
        self.assertEqual(fn(x), torch.sin(x))

    # Repro of torch._dynamo.exc.InternalTorchDynamoError: 'NoneType' object has no attribute 'guards'
    # due to bad empty list handling
    def test_empty_list_contains_with_jump(self):
        def fn(x, l):
            if x in l:
                return x.cos()
            return x.sin()

        counter = CompileCounter()
        compiled_fn = torch._dynamo.optimize(counter)(fn)(torch.randn([2, 2]), [])
        self.assertEqual(counter.frame_count, 1)

    def test_graph_break_on_jit_isinstance(self):
        @torch.compile(backend="eager")
        def fn(x):
            if torch.jit.isinstance(x, List[str]):
                return x * 2
            return x

        opt_fn = torch.compile(fn, backend="eager")
        x = torch.rand(4)
        self.assertTrue(same(fn(x), opt_fn(x)))

    def test_add_sub_alpha_out(self):
        inp = torch.randn(2, 3, 4)
        other = 1
        alpha = 2
        for op in [torch.add, torch.sub]:
            out = torch.zeros(2, 3, 4)
            compile_out = torch.zeros(2, 3, 4)
            op(inp, other, alpha=alpha, out=out)
            compiled_fn = torch.compile(op, dynamic=True)
            compiled_fn(inp, other, alpha=alpha, out=compile_out)
            self.assertTrue(same(out, compile_out))

    def test_negative_shape_guard(self):
        def fn(x):
            if x.size() != (5, 1, 2, 3):
                return x.cos()
            return x.sin()

        counter = torch._dynamo.testing.CompileCounter()
        opt_fn = torch.compile(fn, backend=counter, dynamic=True)

        x = torch.ones(5, 1, 3, 4)
        x2 = torch.ones(5, 1, 2, 3)
        self.assertEqual(fn(x), opt_fn(x))
        self.assertEqual(fn(x2), opt_fn(x2))
        self.assertEqual(counter.frame_count, 2)

    @torch._dynamo.config.patch(capture_scalar_outputs=True)
    def test_deferred_runtime_asserts(self):
        @torch.compile(fullgraph=True)
        def f(x):
            y = x.item()
            torch._check_is_size(y)
            if y >= 0:
                return x * 2
            else:
                return x * 3

        f(torch.tensor([3]))
        self.assertRaises(RuntimeError, lambda: f(torch.tensor([-2])))

    def test_addr_alpha_beta_out(self):
        inp = torch.randn(2, 3)
        vec1 = torch.randn(2)
        vec2 = torch.randn(3)
        alpha = 2
        beta = 5

        out = torch.zeros(2, 3)
        compile_out = torch.zeros(2, 3)

        torch.addr(inp, vec1, vec2, alpha=alpha, beta=beta, out=out)
        compiled_fn = torch.compile(torch.addr, dynamic=True)
        compiled_fn(inp, vec1, vec2, alpha=alpha, beta=beta, out=compile_out)
        self.assertTrue(same(out, compile_out))

    def test_setattr_requires_grad_graph_breaks(self):
        def fn(x):
            z = x + 4
            x.requires_grad = True
            y = x * z
            return y

        for backend in ["count", "eager", "aot_eager"]:
            if backend == "count":
                backend = CompileCounter()
            opt_fn = torch.compile(fn, backend=backend)

            eager = torch.zeros(5)
            compiled = eager.clone()

            out_eager = fn(eager)
            out_opt = opt_fn(compiled)

            self.assertEqual(out_eager, out_opt)

            out_eager.sum().backward()
            out_opt.sum().backward()

            self.assertEqual(eager, compiled)
            if isinstance(backend, CompileCounter):
                self.assertEqual(backend.frame_count, 2)  # graph breaks

    def test_dynamic_shapes_double_not_equal(self):
        # https://github.com/pytorch/pytorch/issues/113393
        def fn(x):
            if x.size() != (5, 1, 2, 3):
                return x.cos()
            return x.sin()

        opt_fn = torch.compile(fn, backend="eager")

        x = torch.ones(5, 1, 2, 3)
        x2 = torch.ones(5, 1, 3, 4)
        self.assertEqual(fn(x), opt_fn(x))
        self.assertEqual(fn(x2), opt_fn(x2))

    def test_inductor_no_recursionerror_on_for_loops(self):
        def forward(x):
            for _ in range(1000):
                x = 1.0 * x
            return x

        self.assertTrue(
            same(torch.compile(forward)(torch.tensor([1.0])), torch.tensor([1.0]))
        )

    def test_user_defined_object_callable(self):
        # https://github.com/pytorch/pytorch/issues/114019
        class MyCallable:
            def __call__(self, x):
                return x + 1

        def fn(x):
            # Create in graph - will not have source
            return MyCallable()(x)

        fn_opt = torch.compile(fn, backend="eager", fullgraph=True)
        self.assertEqual(fn_opt(torch.zeros(1)), fn(torch.zeros(1)))

    @torch._dynamo.config.patch(log_compilation_metrics=True)
    def test_many_views_with_mutation(self):
        # When symbolic storage offsets were added in #113734, tensors_definitely_do_not_overlap
        # began adding shape guards - a quadratic amount relative to the number of inputs.
        # Test this configuration, and test that a reasonable number of guards are added.
        # Note, when dynamic shapes are turned on, this test fails and we still get quadratic guards.
        def fn(x):
            x[0].relu_()
            return torch.cat(x).sum()

        AMT = 32
        src = torch.rand(16 * (AMT + 1))

        x = [src.as_strided((4, 4), (4, 1), 3 + 16 * i) for i in range(AMT)]

        torch._dynamo.reset()
        torch._dynamo.utils.clear_compilation_metrics()

        res = torch.compile(fn, backend="aot_eager")(x)

        all_metrics = torch._dynamo.utils.get_compilation_metrics()

        total_guards = sum(metric.guard_count for metric in all_metrics)
        self.assertLess(total_guards, AMT * 8)

        total_shape_env_guards = sum(
            metric.shape_env_guard_count for metric in all_metrics
        )
        self.assertLess(total_shape_env_guards, AMT * 8)

    # https://github.com/pytorch/pytorch/issues/118799
    def test_subclass_graph_output_repro(self):
        @torch._dynamo.allow_in_graph
        def to_subclass(x):
            return TwoTensor(x.clone(), x.clone())

        def f(x):
            tmp_subclass = to_subclass(x)
            return tmp_subclass.view(-1)

        x = torch.ones(2)
        out_ref = f(x)
        out_test = torch.compile(f, backend="aot_eager")(x)
        self.assertEqual(out_ref, out_test)

    def test_numpy_tobytes_no_error(self):
        def fn(x):
            x += 1
            z = x.tobytes()
            x += 1
            return z

        cnt = torch._dynamo.testing.CompileCounter()
        opt_fn = torch._dynamo.optimize(cnt)(fn)
        opt_arg, arg = np.array([1, 2]), np.array([1, 2])
        self.assertEqual(opt_fn(opt_arg), fn(arg))
        self.assertEqual(cnt.frame_count, 2)

    def test_numpy_not_ndarray_recompiles(self):
        import torch

        def fn(x=None):
            if x is None:
                x = np.ones(3)
            elif isinstance(x, int):
                x = np.ones(6)
            elif isinstance(x, str):
                x = np.ones(9)
            return x**2

        cnt = torch._dynamo.testing.CompileCounter()
        opt_fn = torch._dynamo.optimize(cnt)(fn)

        x = np.zeros((2, 2))

        self.assertEqual(opt_fn(x), fn(x))
        self.assertEqual(cnt.frame_count, 1)
        self.assertEqual(opt_fn(), fn())
        self.assertEqual(cnt.frame_count, 2)
        self.assertEqual(opt_fn(10), fn(10))
        self.assertEqual(cnt.frame_count, 3)
        self.assertEqual(opt_fn("10"), fn("10"))
        self.assertEqual(cnt.frame_count, 4)

    @parametrize(
        "backend",
        ["eager", "aot_eager", "inductor"],
    )
    @parametrize(
        "func_name",
        ["func1", "func2", "func3"],
    )
    def test_tensor_set_data(self, backend, func_name):
        # https://github.com/pytorch/pytorch/issues/113030
        def func1(x, y):
            x.data = y
            x.add_(1)
            return x

        def func2(x, y):
            x.data = y
            y.data = torch.zeros([0])
            return x

        def func3(x, y):
            z = x
            x.data = y
            y.data = torch.zeros([0])
            return torch.tensor(x is z)

        funcs = {"func1": func1, "func2": func2, "func3": func3}
        func = funcs[func_name]

        if backend != "eager" and func is func1:
            # add_ not working w/ aot_autograd?
            return

        torch._dynamo.reset()
        cnt = torch._dynamo.testing.CompileCounterWithBackend(backend)

        compiled_fn = torch.compile(func, backend=cnt, fullgraph=True)
        requires_grad = func is not func1
        for i in range(0, 5):
            # Inputs
            eager_a = torch.ones([6], requires_grad=requires_grad)
            compiled_a = torch.ones([6], requires_grad=requires_grad)

            eager_b = torch.ones([6], requires_grad=requires_grad)
            compiled_b = torch.ones([6], requires_grad=requires_grad)

            # Eager
            out_eager = func(eager_a, eager_b)
            # Compiled
            out_compiled = compiled_fn(compiled_a, compiled_b)
            self.assertEqual(eager_a, compiled_a)
            self.assertEqual(eager_b, compiled_b)
            self.assertTrue(torch.equal(out_eager, out_compiled))

            # func1 hits a leaf Variable that requires grad is being used in an in-place operation
            if requires_grad:
                bwd_inp_eager = torch.randn([6])
                bwd_inp_compiled = torch.clone(bwd_inp_eager)
                eager_a.backward(bwd_inp_eager)
                compiled_a.backward(bwd_inp_compiled)
                self.assertEqual(eager_a.grad, compiled_a.grad)

        # Prove guarding works - we run the compiled_fn 5 times
        # frame_count should stay at 1.
        self.assertEqual(cnt.frame_count, 1)

    @unittest.skipIf(
        TEST_WITH_ROCM or not PLATFORM_SUPPORTS_FLASH_ATTENTION,
        "flash attention not supported",
    )
    def test_flash_attn_backward_mixed_strides(self):
        # in this repro, "grad_out" and "value" are transposed tensors,
        # but "key" and "value" are contiguous
        def gen_inputs(device):
            return (
                torch.randn(
                    2, 513, 16, 64, dtype=torch.float16, device=device
                ).transpose(1, 2),
                torch.randn(2, 16, 513, 64, dtype=torch.float16, device=device),
                torch.randn(2, 16, 513, 64, dtype=torch.float16, device=device),
                torch.randn(
                    2, 513, 16, 64, dtype=torch.float16, device=device
                ).transpose(1, 2),
                torch.randn(2, 16, 513, 64, dtype=torch.float16, device=device),
                torch.randn(2, 16, 513, device=device),
                None,
                None,
                513,
                513,
                0.0,
                False,
                torch.tensor(1, dtype=torch.int64),
                torch.tensor(1, dtype=torch.int64),
            )

        inps_cuda = gen_inputs("cuda")
        inps_meta = gen_inputs("meta")
        (
            out1_ref,
            out2_ref,
            out3_ref,
        ) = torch.ops.aten._scaled_dot_product_flash_attention_backward(
            *inps_cuda, scale=0.125
        )
        from torch._meta_registrations import meta__scaled_dot_product_flash_backward

        out1_test, out2_test, out3_test = meta__scaled_dot_product_flash_backward(
            *inps_meta, scale=0.125
        )

        self.assertEqual(out1_ref.shape, out1_test.shape)
        self.assertEqual(out1_ref.stride(), out1_test.stride())
        self.assertEqual(out2_ref.shape, out2_test.shape)
        self.assertEqual(out2_ref.stride(), out2_test.stride())
        self.assertEqual(out3_ref.shape, out3_test.shape)
        self.assertEqual(out3_ref.stride(), out3_test.stride())

    def test_user_ctor_ctx_manager(self):
        class UserCtxManager:
            def __enter__(self):
                return 1

            def __exit__(self, exc_type, exc_val, exc_tb):
                pass

        def fn(x, y):
            ucm = UserCtxManager()
            return x * x

        cnt = torch._dynamo.testing.CompileCounter()
        opt_fn = torch._dynamo.optimize(cnt, nopython=True)(fn)
        x = torch.rand([2, 2])
        opt_fn(x, x)
        self.assertEqual(cnt.frame_count, 1)

    @torch._dynamo.config.patch(capture_scalar_outputs=True)
    def test_unbacked_arange_in_bounds(self):
        # see https://github.com/pytorch/pytorch/issues/113002
        class PaddingNet(nn.Module):
            def __init__(self):
                super().__init__()

            def forward(self, lengths):
                max_seq_len = lengths.max().item()
                row_vector = torch.arange(0, max_seq_len, 1)
                matrix = torch.unsqueeze(lengths, dim=-1)
                mask = row_vector < matrix
                mask = mask.type(torch.float32)
                mask_3d_btd = mask[:, :, None]
                return mask_3d_btd

        model = PaddingNet()
        lengths = torch.tensor([5, 4, 4, 4], dtype=torch.int32)

        cnt = torch._dynamo.testing.CompileCounter()
        opt_fn = torch._dynamo.optimize(cnt, nopython=True)(model)
        opt_fn(lengths)
        self.assertEqual(cnt.frame_count, 1)

    def test_overlapping_inputs_with_dynamic_shapes_error(self):
        @torch.compile(backend="aot_eager")
        def fn(a, b, c, d, e, f):
            a.mul_(2)
            b.mul_(2)
            c.mul_(2)
            d.mul_(2)
            e.mul_(2)
            f.mul_(2)

            base = torch.ones(2, 20)
            a = base[:, 0:2]
            b = base[:, 2:4]
            c = base[:, 4:6]
            d = base[:, 6:8]
            e = base[:, 8:10]
            f = base[:, 10:12]
            f2 = base[:, 10:14]
            out = fn(a, b, c, d, e, f)
            with self.assertRaisesRegex(
                AssertionError, "is being compiled with dynamic shapes"
            ):
                out2 = fn(a, b, c, d, e, f2)

    def test_user_ctor_ctx_manager_custom_init(self):
        class UserCtxManager:
            def __init__(self, x):
                x[0] = 10

            def __enter__(self):
                return 1

            def __exit__(self, exc_type, exc_val, exc_tb):
                pass

        def fn(x, y):
            ucm = UserCtxManager(y)
            return x * y[0]

        cnt = torch._dynamo.testing.CompileCounter()
        opt_fn = torch._dynamo.optimize(cnt, nopython=True)(fn)
        x = torch.rand([2, 2])
        self.assertEqual(opt_fn(x, [5]), fn(x, [5]))
        self.assertEqual(cnt.frame_count, 1)

    def test_user_ctor_ctx_manager_custom_init_graph_break(self):
        counter = [0]

        class UserCtxManager:
            def __init__(self, k):
                k[0] += 1

            def __enter__(self):
                return 1

            def __exit__(self, exc_type, exc_val, exc_tb):
                pass

        def fn(x, counter):
            x = x * x
            ucm = UserCtxManager(counter)
            return x * x

        cnt = torch._dynamo.testing.CompileCounter()
        opt_fn = torch._dynamo.optimize(cnt)(fn)
        x = torch.rand([2, 2])
        self.assertEqual(opt_fn(x, counter), fn(x, counter))
        self.assertEqual(counter[0], 2)
        for i in range(0, 10):
            opt_fn(x, counter)
        self.assertEqual(counter[0], 12)
        self.assertEqual(cnt.frame_count, torch._dynamo.utils.ifdynstaticdefault(3, 2))

    @unittest.expectedFailure
    def test_many_overlapping_inputs_does_not_explode_guards(self):
        from torch._dynamo.backends.common import aot_autograd

        # Before, this was (9702, 0)
        num_shape_guards = None
        num_aot_guards = None
        num_compiles = 0

        def guard_count_backend(gm, *args):
            nonlocal num_shape_guards
            nonlocal num_aot_guards
            nonlocal num_compiles
            num_shape_guards = len(
                torch._guards.TracingContext.try_get().fake_mode.shape_env.guards
            )
            num_aot_guards = len(
                torch._guards.TracingContext.try_get().guards_context.aotautograd_guards
            )
            num_compiles += 1
            return gm

        aot_guard_counter = aot_autograd(fw_compiler=guard_count_backend)

        @torch.compile(backend=aot_guard_counter, dynamic=True)
        def f(*args):
            for a in args:
                a.add_(1)

        x = torch.ones(1000, requires_grad=True)
        args = x.split(10)

        with torch.no_grad():
            f(*args)
        # In this example, there were 4950 guards (roughly (# tensors) ^ 2 // 2),
        # because every pair of aliased inputs needs a guard.
        self.assertTrue(num_aot_guards < 5000)
        # But there are no dynamic shape guards.
        self.assertEqual(num_shape_guards, 0)
        # don't recompile
        with torch.no_grad():
            f(*args)
        self.assertEqual(num_compiles, 1)

    def test_invalid_seq_unpack(self):
        def myfn(arg):
            (a, b) = arg

        def fn():
            return myfn((1, 2, 3))

        try:
            torch.compile(fn)()
        except ValueError:
            pass
        else:
            self.fail("expected exception")

    def test_megablocks_moe(self):
        try:
            from megablocks.layers import moe
            from megablocks.layers.arguments import Arguments
        except ImportError as e:
            raise unittest.SkipTest("requires megablocks") from e
        bs, sl, hs, num_experts, top_k = (16, 1024, 512, 1, 1)
        args = Arguments(
            hidden_size=hs,
            ffn_hidden_size=hs * 2,
            moe_num_experts=num_experts,
            moe_capacity_factor=1,
            moe_top_k=top_k,
        )
        moe_mlp = moe.MoE(args)
        moe_mlp.cuda(torch.cuda.current_device()).half()
        x = torch.randn(sl, bs, hs).cuda().half()
        out1, _ = moe_mlp(x)
        out2, _ = torch.compile(moe_mlp, backend="eager")(x)
        self.assertEqual(out1, out2)

    def test_udf_classes_reconstruction(self):
        def fn(x):
            o = T(5)
            return o.x + x

        opt_fn = torch.compile(fn, backend="eager")
        T = IncByOne

        x = torch.randn(4)
        self.assertEqual(fn(x), opt_fn(x))

        # This should recompile
        T = IncByTwo
        self.assertEqual(fn(x), opt_fn(x))

    def test_contains_range_constprop(self):
        def fn(x):
            # dynamo should const prop to False
            if 3 in range(0, 10):
                return x + 1
            else:
                return x + 2

        opt_fn = torch.compile(fn, backend="eager")
        x = torch.zeros(4)
        self.assertEqual(fn(x), opt_fn(x))

    # https://github.com/pytorch/pytorch/issues/104505
    def test_as_strided_on_base_with_mutation_works(self):
        def foo(a):
            f = a.as_strided((2,), (1,), 0)
            f.add_(1.0)
            return a

        a = torch.randn(2, 4)
        a_ref = a.clone()
        out_ref = foo(a_ref)
        f_compiled = torch.compile(foo, backend="aot_eager")
        out = f_compiled(a)
        self.assertEqual(out_ref, out)
        self.assertEqual(a_ref, a)

    # https://github.com/pytorch/pytorch/issues/104505
    def test_as_strided_on_existing_view_banned(self):
        def foo(a):
            e = a.diagonal()
            f = e.as_strided((2,), (1,), 0)
            f.add_(1.0)
            return a

        a = torch.randn(2, 4)
        a_ref = a.clone()
        out_ref = foo(a_ref)
        f_compiled = torch.compile(foo, backend="aot_eager")
        with self.assertRaisesRegex(
            RuntimeError,
            "encountered a mutation on a view chain of length 2, where view 1 was an as_strided",
        ):
            out = f_compiled(a)

    def test_dont_aggressively_write_assert(self):
        record_graph = torch._dynamo.testing.EagerAndRecordGraphs()

        @torch.compile(dynamic=True, backend=record_graph)
        def f(x):
            assert x.shape[0] > 3
            assert x[0].sum() > 0
            assert 1 % (x.shape[0] // 2) != 0
            assert 32 * (x.shape[0] // 2) ** 2 - 16 * (x.shape[0] // 2) != 0
            return x.cos()

        f(torch.ones(6, 4))
        graph = record_graph.graphs[0]
        # It is bit annoying that we generate useless statements for
        # shape guards, but DCE should be able to remove them since t
        # there is no backed assert on them. The reason this is ok is
        # because dynamo will only skip the assert statement, but not
        # the instructions before it.
        self.assertExpectedInline(
            str(graph.code).strip(),
            """\
def forward(self, s0 : torch.SymInt, s1 : torch.SymInt, L_x_ : torch.Tensor):
    l_x_ = L_x_
    getitem_2 = l_x_[0]
    sum_1 = getitem_2.sum();  getitem_2 = None
    gt_1 = sum_1 > 0;  sum_1 = None
    _assert_async = torch._assert_async(gt_1, 'assertion error');  gt_1 = None
    cos = l_x_.cos();  l_x_ = None
    return (cos,)""",
        )
        for node in graph.graph.nodes:
            if "example_value" in node.meta and isinstance(
                node.meta["example_value"], torch._subclasses.fake_tensor.FakeTensor
            ):
                shape_env = node.meta["example_value"].fake_mode.shape_env
                lower_ranges = [val.lower for val in shape_env.var_to_range.values()]
                self.assertTrue(lower_ranges == [4, 2])

        @torch.compile(dynamic=True, backend=record_graph)
        def f_fail(x):
            assert x.shape[0] < 3

        # We graph-break here, so the failure should be eager
        with self.assertRaisesRegex(AssertionError, ""):
            f_fail(torch.ones(6, 4))

    def test_detectron2_instances_cat(self):
        class Instances:
            def __init__(self, image_size: Tuple[int, int], **kwargs: Any):
                self._image_size = image_size
                self._fields: Dict[str, Any] = {}
                for k, v in kwargs.items():
                    self.set(k, v)

            @property
            def image_size(self) -> Tuple[int, int]:
                return self._image_size

            def __setattr__(self, name: str, val: Any) -> None:
                if name.startswith("_"):
                    super().__setattr__(name, val)
                else:
                    self.set(name, val)

            def __getattr__(self, name: str) -> Any:
                if name == "_fields" or name not in self._fields:
                    raise AttributeError(
                        f"Cannot find field '{name}' in the given Instances!"
                    )
                return self._fields[name]

            def __len__(self) -> int:
                for v in self._fields.values():
                    # use __len__ because len() has to be int and is not friendly to tracing
                    return v.__len__()
                raise NotImplementedError("Empty Instances does not support __len__!")

            def set(self, name: str, value: Any) -> None:
                with warnings.catch_warnings(record=True):
                    data_len = len(value)
                if len(self._fields):
                    assert (
                        len(self) == data_len
                    ), f"Adding a field of length {data_len} to a Instances of length {len(self)}"
                self._fields[name] = value

            def get(self, name: str) -> Any:
                return self._fields[name]

            @staticmethod
            def cat(instance_lists: List["Instances"]) -> "Instances":
                assert all(isinstance(i, Instances) for i in instance_lists)
                assert len(instance_lists) > 0
                if len(instance_lists) == 1:
                    return instance_lists[0]

                image_size = instance_lists[0].image_size
                if not isinstance(
                    image_size, torch.Tensor
                ):  # could be a tensor in tracing
                    for i in instance_lists[1:]:
                        assert i.image_size == image_size
                ret = Instances(image_size)
                for k in instance_lists[0]._fields.keys():
                    values = [i.get(k) for i in instance_lists]
                    v0 = values[0]
                    if isinstance(v0, torch.Tensor):
                        values = torch.cat(values, dim=0)
                    elif isinstance(v0, list):
                        values = list(itertools.chain(*values))
                    elif hasattr(type(v0), "cat"):
                        values = type(v0).cat(values)
                    else:
                        raise ValueError(
                            f"Unsupported type {type(v0)} for concatenation"
                        )
                    ret.set(k, values)
                return ret

        instances = [
            Instances((16, 16), a=torch.randn(16, 16), b=torch.randn(16, 16))
            for _ in range(3)
        ]

        @torch.compile(backend="eager", fullgraph=True)
        def fn(instances):
            return instances[0].cat(instances)

        actual = fn(instances)
        expected = instances[0].cat(instances)
        self.assertEqual(type(actual), type(expected))
        self.assertEqual(actual.__dict__, expected.__dict__)

    def test_storage_resize_forward_full_graph(self):
        class TestModule(torch.nn.Module):
            def __init__(self):
                super().__init__()
                self.param = torch.nn.Parameter(torch.randn(4, 4))

            def forward(self, x):
                self.param.untyped_storage().resize_(
                    self.param.numel() * self.param.itemsize
                )
                with torch.no_grad():
                    torch._foreach_copy_([self.param], [x])
                out = torch.matmul(self.param, self.param)
                self.param.untyped_storage().resize_(0)
                return out

        def post_accumulate_grad_hook(param):
            param.untyped_storage().resize_(0)

        # Beginning of backward, resize and put data into the param
        def pre_backward_hook(module, grad) -> None:
            module.param.untyped_storage().resize_(
                self.param.numel() * self.param.itemsize
            )
            with torch.no_grad():
                # simulates loading data into param from allgather
                module.param.fill_(2)

        def post_forward_hook(module, args, output):
            output.register_hook(functools.partial(pre_backward_hook, module))

        x = torch.randn(4, 4)

        mod_ref = TestModule()
        mod_test = deepcopy(mod_ref)

        # Start the param off with zero storage size to mimic fsdp
        mod_ref.param.untyped_storage().resize_(0)
        mod_test.param.untyped_storage().resize_(0)

        # Resize storage at beginning of backward
        # Free storage at end of backward
        mod_ref.register_forward_hook(post_forward_hook, prepend=False)
        mod_ref.param.register_post_accumulate_grad_hook(post_accumulate_grad_hook)
        mod_test.register_forward_hook(post_forward_hook, prepend=False)
        mod_test.param.register_post_accumulate_grad_hook(post_accumulate_grad_hook)

        mod_test = torch.compile(mod_test, backend=aot_graph_capture_backend)

        out_ref = mod_ref(x)
        out_test = mod_test(x)
        self.assertExpectedInline(
            str(fw_graph[0].code.strip()),
            """\
def forward(self, primals_1, primals_2):
    _foreach_copy = torch.ops.aten._foreach_copy.default([primals_1], [primals_2]);  primals_1 = primals_2 = None
    getitem = _foreach_copy[0];  _foreach_copy = None
    mm = torch.ops.aten.mm.default(getitem, getitem)
    t_1 = torch.ops.aten.t.default(getitem);  getitem = None
    return [mm, t_1]""",
        )
        self.assertEqual(out_ref, out_test)

    def test_super_in_staticmethod(self):
        class A:
            @staticmethod
            def foo():
                return super().__init__()

        def fn(obj):
            return obj.foo()

        obj = A()

        try:
            fn(obj)
        except Exception as e:
            orig_str = str(e)
        self.assertIn("no arguments", orig_str)

        try:
            torch.compile(backend="eager")(fn)(obj)
        except Exception as e:
            compiled_str = str(e)
        self.assertEqual(orig_str, compiled_str)

    def test_nn_module_callable(self):
        class M(nn.Module):
            def forward(self, x):
                return x.sin()

        def f(m):
            return callable(m)

        res = torch.compile(f, fullgraph=True)(M())
        self.assertTrue(res)

    def test_stk_sdd_is_transposed(self):
        trigger_graph_break = False

        def _is_transposed(x):
            return (
                not x.is_contiguous()
                and x.stride()[0] == 1
                and x.stride()[1] == x.size()[0]
            )

        class SDD(torch.autograd.Function):
            @staticmethod
            def forward(ctx, lhs, rhs):
                ctx.save_for_backward(lhs, rhs)
                out = torch.full_like(lhs, 1.0, dtype=lhs.dtype, device=lhs.device)
                return out

            @staticmethod
            def backward(ctx, dy):
                saved_tensors = ctx.saved_tensors
                lhs, rhs = saved_tensors[:2]
                trans_a = _is_transposed(lhs)
                trans_b = _is_transposed(rhs)
                dlhs = None
                if ctx.needs_input_grad[0]:
                    dlhs = torch.full_like(lhs, 1.0 if trans_a else 2.0)
                drhs = None
                if ctx.needs_input_grad[1]:
                    drhs = torch.full_like(rhs, 1.0 if trans_b else 2.0)
                if trigger_graph_break:
                    if _is_transposed(dy):
                        return dlhs + 1, drhs + 1, None, None
                return dlhs, drhs, None, None

        x1 = torch.randn((8, 8), requires_grad=True)
        y1 = torch.randn((8, 8)).transpose(0, 1).requires_grad_(True)
        x2 = torch.randn((8, 8), requires_grad=True)
        y2 = torch.randn((8, 8)).transpose(0, 1).requires_grad_(True)

        SDD.apply(x1, y1).sum().backward()

        @torch.compile(backend="eager", fullgraph=True)
        def fn():
            return SDD.apply(x2, y2)

        fn().sum().backward()

        self.assertEqual(x1.grad, x2.grad)
        self.assertEqual(y1.grad, y2.grad)

        trigger_graph_break = True
        with self.assertRaises(torch._dynamo.exc.Unsupported):
            fn().sum().backward()

    def test_partially_initialized_module_property(self):
        class Matrix(torch.nn.Module):
            def __init__(self, data):
                super().__init__()
                self._data = data
                self.foo = 10 * self.blocking

            @property
            def data(self):
                return self._data

            @property
            def blocking(self):
                return self.data.shape[1]

        @torch.compile(backend="eager", fullgraph=True)
        def fn():
            return Matrix(torch.randn(10, 20))

        v = fn()
        self.assertEqual(v.foo, 200)
        self.assertEqual(v.data.shape, (10, 20))
        self.assertEqual(type(v), Matrix)

    def test_nn_parametrize(self):
        class Module(nn.Module):
            def __init__(self) -> None:
                super().__init__()
                self.param = torch.nn.Parameter(torch.randn(10, 10))

            def forward(self, x):
                return self.param @ x

        class Parametrization(torch.nn.Module):
            def forward(self, x):
                return torch.sin(x)

        m = Module()
        torch.nn.utils.parametrize.register_parametrization(
            m, "param", Parametrization()
        )

        sin_found = False

        def backend(gm, _):
            nonlocal sin_found
            for node in gm.graph.nodes:
                if node.target is torch.sin:
                    sin_found = True
            return gm

        opt_m = torch.compile(m, backend=backend, fullgraph=True)
        inp = torch.randn(10, 10)
        self.assertEqual(m(inp), opt_m(inp))
        self.assertTrue(sin_found)

        torch.nn.utils.parametrize.remove_parametrizations(m, "param")
        sin_found = False
        self.assertEqual(m(inp), opt_m(inp))
        self.assertFalse(sin_found)

    def test_nn_module_property_closure(self):
        x = torch.randn(10, 10)

        class Mod(torch.nn.Module):
            @property
            def y(self):
                return torch.ones(10, 10) + x

            def forward(self, x):
                return x @ self.y

        mod = Mod()

        def fn(x):
            return mod(x)

        opt_fn = torch.compile(fn, backend="eager", fullgraph=True)

        inp = torch.randn(10, 10)
        self.assertEqual(fn(inp), opt_fn(inp))

    def test_global_fn_mutation(self):
        def foo(x, y):
            return global_fn(x) + y

        x = torch.ones(1)
        y = torch.ones(1)

        opt = torch.compile(foo, fullgraph=True, backend="eager")
        self.assertEqual(opt(x, y), foo(x, y))

        # Change global_fn
        global global_fn

        def new_fn(x):
            return torch.cos(x)

        global_fn = new_fn
        self.assertEqual(opt(x, y), foo(x, y))

    # ref https://github.com/pytorch/pytorch/issues/123974
    def test_list_reverse(self):
        def ladder(x):
            trail = x.size(-1)
            assert trail > 2
            weights = []
            for s in [trail, trail - 1, trail - 2]:
                weights.append(torch.ones(s, s - 1))

            for w in weights:
                x = x @ w

            weights.reverse()

            for w in weights:
                x = x @ w.t()

            return x

        data = torch.randn(3, 4)
        opt_ladder = torch.compile(ladder, fullgraph=True, backend="eager")
        self.assertEqual(opt_ladder(data), ladder(data))

    @unittest.expectedFailure
    def test_trace_functional_tensor_with_error(self):
        from torch._subclasses.fake_tensor import FakeTensorMode
        from torch._subclasses.functional_tensor import (
            FunctionalTensor,
            FunctionalTensorMode,
        )

        def f(a, tmp):
            a_view = a.view(-1)
            with torch.no_grad():
                a.set_(tmp)
                a_view.mul_(2)
            return a + tmp

        fake_mode = FakeTensorMode()
        with FunctionalTensorMode():
            inp = torch.ones(3, 3, requires_grad=True)
            inp = fake_mode.from_tensor(inp, static_shapes=True)
            inp = FunctionalTensor.to_functional(inp)

            tmp = torch.ones(3, 3, requires_grad=True)
            tmp = fake_mode.from_tensor(tmp, static_shapes=True)
            tmp = FunctionalTensor.to_functional(tmp)

            opt_f = torch.compile(f, backend="eager")
            with self.assertRaisesRegex(
                RuntimeError, "cannot mutate tensors with frozen storage"
            ):
                opt_f(inp, tmp)

        # grad state may not be properly reset after the error
        self.assertTrue(torch.is_grad_enabled())

<<<<<<< HEAD
=======
    def test_const_dict_keyerror(self):
        d = {}

        def fn(x):
            try:
                y = d[0]
            except KeyError:
                y = 1
            return x + y

        opt_fn = torch.compile(fn, backend="eager")
        inp = torch.randn(3, 3)
        self.assertEqual(fn(inp), opt_fn(inp))

    def test_nonconst_issubclass(self):
        def fn(x):
            if issubclass(x.__class__, np.ndarray):
                return 1
            return 0

        opt_fn = torch.compile(fn, backend="eager")
        opt_fn(np.ones([3, 3]))

    def test_issue126128(self):
        def fn():
            x = torch.randn(1, 10)
            y = torch.randn(10, 1)
            return torch.mm(x, y).sum()

        def fn2():
            x = torch.randn(10, 100)
            y = torch.randn(100, 10)
            return torch.mm(x, y).sum()

        with fresh_inductor_cache():
            torch.compile(fn)()

        torch.compile(fn2)()

    def test_enum(self):
        class ExplicitEnum(str, Enum):
            @classmethod
            def _missing_(cls, value):
                raise ValueError(
                    f"{value} is not a valid {cls.__name__}, please select one of {list(cls._value2member_map_.keys())}"
                )

        class PaddingStrategy(ExplicitEnum):
            LONGEST = "longest"
            MAX_LENGTH = "max_length"
            DO_NOT_PAD = "do_not_pad"

        def fn(x):
            a = PaddingStrategy("longest")
            if a == PaddingStrategy.LONGEST:
                return torch.sin(x)
            return torch.cos(x)

        x = torch.randn(3, 3)
        opt_fn = torch.compile(fn, backend="eager", fullgraph=True)
        self.assertEqual(fn(x), opt_fn(x))

>>>>>>> 0910429d

instantiate_parametrized_tests(ReproTests)


if __name__ == "__main__":
    from torch._dynamo.test_case import run_tests

    run_tests()<|MERGE_RESOLUTION|>--- conflicted
+++ resolved
@@ -34,6 +34,7 @@
 from torch import nn
 from torch._dynamo.debug_utils import same_two_models
 from torch._dynamo.testing import CompileCounter, rand_strided, same
+from torch._inductor.utils import fresh_inductor_cache
 from torch.nn import functional as F
 
 from torch.testing._internal.common_cuda import PLATFORM_SUPPORTS_FLASH_ATTENTION
@@ -401,7 +402,7 @@
         try:
             return ListConfig.ListIterator(self, resolve)
         except Exception:
-            raise AssertionError
+            raise AssertionError from None
 
     def __init__(self):
         self._content = [
@@ -3350,8 +3351,7 @@
             return y
 
         x = {"a": torch.tensor([1]), "b": torch.tensor([1])}
-        # FIXME It should be KeyError here
-        self.assertRaises(torch._dynamo.exc.InternalTorchDynamoError, lambda: fn(x))
+        self.assertRaises(KeyError, lambda: fn(x))
 
     def test_attached_attribute_in_dir(self):
         class MyModule(torch.nn.Module):
@@ -4964,8 +4964,6 @@
         # grad state may not be properly reset after the error
         self.assertTrue(torch.is_grad_enabled())
 
-<<<<<<< HEAD
-=======
     def test_const_dict_keyerror(self):
         d = {}
 
@@ -5028,7 +5026,6 @@
         opt_fn = torch.compile(fn, backend="eager", fullgraph=True)
         self.assertEqual(fn(x), opt_fn(x))
 
->>>>>>> 0910429d
 
 instantiate_parametrized_tests(ReproTests)
 
