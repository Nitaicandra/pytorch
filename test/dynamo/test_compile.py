# Owner(s): ["module: dynamo"]

import os
import tempfile
import unittest

import torch
<<<<<<< HEAD
import shutil

import torch._dynamo
import torch._inductor
import torch.compiler
=======
>>>>>>> 17737f9d
from torch._dynamo.testing import CompileCounter


class ToyModel(torch.nn.Module):
    def __init__(self):
        super(ToyModel, self).__init__()
        self.linear = torch.nn.Linear(10, 10)
        self.relu = torch.nn.ReLU()

    def forward(self, x):
        return self.relu(self.linear(x))


class InPlaceCompilationTests(unittest.TestCase):
    def test_compilation(self):
        torch._dynamo.reset()
        model = ToyModel()
        cnt = CompileCounter()
        model.compile(backend=cnt)
        x = torch.randn(10, 10)
        model(x)
        self.assertEqual(cnt.frame_count, 1)

    def test_overwrite_call_impl(self):
        torch._dynamo.reset()
        model = ToyModel()
        self.assertTrue(model._compiled_call_impl is None)
        model.compile()
        self.assertTrue(model._compiled_call_impl is not None)

    def test_save(self):
        torch._dynamo.reset()
        model = ToyModel()
        model.compile()
        model(torch.randn(1, 10))

        with tempfile.TemporaryDirectory() as tmpdirname:
            torch.save(model, os.path.join(tmpdirname, "model.pt"))
            loaded_model = torch.load(os.path.join(tmpdirname, "model.pt"))
            loaded_model(torch.randn(1, 10))

    def test_state_dict_save(self):
        torch._dynamo.reset()
        model = ToyModel()
        model.compile()
        model(torch.randn(1, 10))
        with tempfile.TemporaryDirectory() as tmpdirname:
            torch.save(model.state_dict(), os.path.join(tmpdirname, "model.pt"))
            loaded_model = ToyModel()
            loaded_model.load_state_dict(
                torch.load(os.path.join(tmpdirname, "model.pt"))
            )
            loaded_model(torch.randn(1, 10))

    def test_jit_save(self):
        torch._dynamo.reset()
        model = ToyModel()
        model.compile()
        model(torch.randn(1, 10))
        scripted_model = torch.jit.script(model)
        with tempfile.TemporaryDirectory() as tmpdirname:
            torch.jit.save(scripted_model, os.path.join(tmpdirname, "model.pt"))
            loaded_model = torch.jit.load(os.path.join(tmpdirname, "model.pt"))
<<<<<<< HEAD
            loaded_model(torch.randn(1, 10))

class TestAoTInductorInPython(unittest.TestCase):
    def test_save(self):
        class Net(torch.nn.Module):
            def __init__(self):
                super().__init__()
                self.fc = torch.nn.Linear(64, 10)

            def forward(self, x, y):
                return self.fc(torch.sin(x) + torch.cos(y))
            
        x = torch.randn((32, 64), device="cuda")
        y = torch.randn((32, 64), device="cuda")


        with torch.no_grad():
            from torch.fx.experimental.proxy_tensor import make_fx
            module = make_fx(Net().cuda())(x, y)
            lib_path = torch._inductor.aot_compile(module, [x, y])


    
    def test_load(self):
        import ctypes
        lib = ctypes.CDLL('./libaot_inductor_output.so')
        # Get the model out somehow



# The private variants of the below functions are extensively tested
# So as long as the signatures match we're good
class PublicTorchCompilerTests(unittest.TestCase):
    def check_signature(self, public_fn_name, private_fn_name, private_namespace):
        public_fn = getattr(torch.compiler, public_fn_name)
        private_fn = getattr(private_namespace, private_fn_name)

        public_sig = inspect.signature(public_fn)
        private_sig = inspect.signature(private_fn)

        self.assertEqual(
            public_sig,
            private_sig,
            f"Signatures do not match for function {public_fn_name}() \n Public: {public_sig} \n Private: {private_sig}",
        )

    def test_is_enabled(self):
        self.assertTrue(torch.compiler.is_enabled())

    def test_dynamo_signatures(self):
        function_names = [
            "reset",
            "allow_in_graph",
            "list_backends",
            "assume_constant_result",
            "disable",
        ]

        for fn_name in function_names:
            self.check_signature(fn_name, fn_name, torch._dynamo)

    def test_inductor_signatures(self):
        function_names = ["list_options", "list_mode_options"]

        for fn_name in function_names:
            self.check_signature(fn_name, fn_name, torch._inductor)
=======
            loaded_model(torch.randn(1, 10))
>>>>>>> 17737f9d
<|MERGE_RESOLUTION|>--- conflicted
+++ resolved
@@ -5,14 +5,7 @@
 import unittest
 
 import torch
-<<<<<<< HEAD
 import shutil
-
-import torch._dynamo
-import torch._inductor
-import torch.compiler
-=======
->>>>>>> 17737f9d
 from torch._dynamo.testing import CompileCounter
 
 
@@ -76,7 +69,6 @@
         with tempfile.TemporaryDirectory() as tmpdirname:
             torch.jit.save(scripted_model, os.path.join(tmpdirname, "model.pt"))
             loaded_model = torch.jit.load(os.path.join(tmpdirname, "model.pt"))
-<<<<<<< HEAD
             loaded_model(torch.randn(1, 10))
 
 class TestAoTInductorInPython(unittest.TestCase):
@@ -103,46 +95,4 @@
     def test_load(self):
         import ctypes
         lib = ctypes.CDLL('./libaot_inductor_output.so')
-        # Get the model out somehow
-
-
-
-# The private variants of the below functions are extensively tested
-# So as long as the signatures match we're good
-class PublicTorchCompilerTests(unittest.TestCase):
-    def check_signature(self, public_fn_name, private_fn_name, private_namespace):
-        public_fn = getattr(torch.compiler, public_fn_name)
-        private_fn = getattr(private_namespace, private_fn_name)
-
-        public_sig = inspect.signature(public_fn)
-        private_sig = inspect.signature(private_fn)
-
-        self.assertEqual(
-            public_sig,
-            private_sig,
-            f"Signatures do not match for function {public_fn_name}() \n Public: {public_sig} \n Private: {private_sig}",
-        )
-
-    def test_is_enabled(self):
-        self.assertTrue(torch.compiler.is_enabled())
-
-    def test_dynamo_signatures(self):
-        function_names = [
-            "reset",
-            "allow_in_graph",
-            "list_backends",
-            "assume_constant_result",
-            "disable",
-        ]
-
-        for fn_name in function_names:
-            self.check_signature(fn_name, fn_name, torch._dynamo)
-
-    def test_inductor_signatures(self):
-        function_names = ["list_options", "list_mode_options"]
-
-        for fn_name in function_names:
-            self.check_signature(fn_name, fn_name, torch._inductor)
-=======
-            loaded_model(torch.randn(1, 10))
->>>>>>> 17737f9d
+        # Get the model out somehow