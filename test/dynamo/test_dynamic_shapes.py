# Owner(s): ["module: dynamo"]
import unittest
import warnings

from torch._dynamo import config
from torch._dynamo.testing import make_test_cls_with_patches
from torch.fx.experimental import _config as fx_config
from torch.testing._internal.common_utils import slowTest, TEST_Z3

try:
    from . import (
        test_aot_autograd,
        test_ctx_manager,
        test_export,
        test_functions,
        test_higher_order_ops,
        test_misc,
        test_modules,
        test_repros,
        test_sdpa,
        test_subgraphs,
    )
except ImportError:
    import test_aot_autograd
    import test_ctx_manager
    import test_export
    import test_functions
    import test_higher_order_ops
    import test_misc
    import test_modules
    import test_repros
    import test_sdpa
    import test_subgraphs


test_classes = {}


def make_dynamic_cls(cls):
    suffix = "_dynamic_shapes"

    cls_prefix = "DynamicShapes"

    test_class = make_test_cls_with_patches(
        cls,
        cls_prefix,
        suffix,
        (config, "assume_static_by_default", False),
        (config, "specialize_int", False),
        (fx_config, "translation_validation", TEST_Z3),
        (fx_config, "check_shape_env_recorded_events", True),
        (fx_config, "validate_shape_env_version_key", True),
        xfail_prop="_expected_failure_dynamic",
    )

    test_classes[test_class.__name__] = test_class
    # REMOVING THIS LINE WILL STOP TESTS FROM RUNNING
    globals()[test_class.__name__] = test_class
    test_class.__module__ = __name__
    return test_class


tests = [
    test_ctx_manager.CtxManagerTests,
    test_functions.FunctionTests,
    test_misc.MiscTests,
    test_repros.ReproTests,
    test_modules.NNModuleTests,
    test_export.ExportTests,
    test_subgraphs.SubGraphTests,
    test_higher_order_ops.HigherOrderOpTests,
    test_higher_order_ops.FuncTorchHigherOrderOpTests,
    test_aot_autograd.AotAutogradFallbackTests,
    test_sdpa.TestSDPA,
]
for test in tests:
    make_dynamic_cls(test)
del test

if TEST_Z3:
<<<<<<< HEAD
    # TODO model is somehow not being freed when z3 is available
    unittest.expectedFailure(
        DynamicShapesMiscTests.test_parameter_free_dynamic_shapes  # noqa: F821
    )
=======
    # this only fails when z3 is available
    unittest.expectedFailure(
        # SymPy is incorrectly transforming 's0 / 6 == 0.5' into 'False'.
        # Ref: https://github.com/sympy/sympy/issues/25146
        DynamicShapesReproTests.test_dynamic_shapes_float_guard_dynamic_shapes  # noqa: F821
    )

    if not config.inline_inbuilt_nn_modules:
        # TODO model is somehow not being freed when z3 is available
        unittest.expectedFailure(
            DynamicShapesMiscTests.test_parameter_free_dynamic_shapes  # noqa: F821
        )
>>>>>>> 19333d1e

unittest.expectedFailure(
    # Test is only valid without dynamic shapes
    DynamicShapesReproTests.test_many_views_with_mutation_dynamic_shapes  # noqa: F821
)

# Test takes too long ~700s as of 414a1fd29f04d06e41b7f895368dd1f83a4be29d
DynamicShapesExportTests.test_retracibility_dynamic_shapes = slowTest(  # noqa: F821
    DynamicShapesExportTests.test_retracibility_dynamic_shapes  # noqa: F821
)

if __name__ == "__main__":
    from torch._dynamo.test_case import run_tests

    if not TEST_Z3:
        warnings.warn(
            "translation validation is off. "
            "Testing with translation validation requires Z3."
        )

    run_tests()<|MERGE_RESOLUTION|>--- conflicted
+++ resolved
@@ -78,12 +78,6 @@
 del test
 
 if TEST_Z3:
-<<<<<<< HEAD
-    # TODO model is somehow not being freed when z3 is available
-    unittest.expectedFailure(
-        DynamicShapesMiscTests.test_parameter_free_dynamic_shapes  # noqa: F821
-    )
-=======
     # this only fails when z3 is available
     unittest.expectedFailure(
         # SymPy is incorrectly transforming 's0 / 6 == 0.5' into 'False'.
@@ -96,7 +90,6 @@
         unittest.expectedFailure(
             DynamicShapesMiscTests.test_parameter_free_dynamic_shapes  # noqa: F821
         )
->>>>>>> 19333d1e
 
 unittest.expectedFailure(
     # Test is only valid without dynamic shapes
