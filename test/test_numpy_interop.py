# mypy: ignore-errors

# Owner(s): ["module: numpy"]

import sys

from itertools import product

import numpy as np

import torch
from torch.testing import make_tensor
from torch.testing._internal.common_device_type import (
    dtypes,
    instantiate_device_type_tests,
    onlyCPU,
    skipMeta,
)
from torch.testing._internal.common_dtype import all_types_and_complex_and

from torch.testing._internal.common_utils import run_tests, skipIfTorchDynamo, TestCase


# For testing handling NumPy objects and sending tensors to / accepting
#   arrays from NumPy.
class TestNumPyInterop(TestCase):
    # Note: the warning this tests for only appears once per program, so
    # other instances of this warning should be addressed to avoid
    # the tests depending on the order in which they're run.
    @onlyCPU
    def test_numpy_non_writeable(self, device):
        arr = np.zeros(5)
        arr.flags["WRITEABLE"] = False
        self.assertWarns(UserWarning, lambda: torch.from_numpy(arr))

    @onlyCPU
    def test_numpy_unresizable(self, device) -> None:
        x = np.zeros((2, 2))
        y = torch.from_numpy(x)
        with self.assertRaises(ValueError):
            x.resize((5, 5))

        z = torch.randn(5, 5)
        w = z.numpy()
        with self.assertRaises(RuntimeError):
            z.resize_(10, 10)
        with self.assertRaises(ValueError):
            w.resize((10, 10))

    @onlyCPU
    def test_to_numpy(self, device) -> None:
        def get_castable_tensor(shape, dtype):
            if dtype.is_floating_point:
                dtype_info = torch.finfo(dtype)
                # can't directly use min and max, because for double, max - min
                # is greater than double range and sampling always gives inf.
                low = max(dtype_info.min, -1e10)
                high = min(dtype_info.max, 1e10)
                t = torch.empty(shape, dtype=torch.float64).uniform_(low, high)
            else:
                # can't directly use min and max, because for int64_t, max - min
                # is greater than int64_t range and triggers UB.
                low = max(torch.iinfo(dtype).min, int(-1e10))
                high = min(torch.iinfo(dtype).max, int(1e10))
                t = torch.empty(shape, dtype=torch.int64).random_(low, high)
            return t.to(dtype)

        dtypes = [
            torch.uint8,
            torch.int8,
            torch.short,
            torch.int,
            torch.half,
            torch.float,
            torch.double,
            torch.long,
        ]

        for dtp in dtypes:
            # 1D
            sz = 10
            x = get_castable_tensor(sz, dtp)
            y = x.numpy()
            for i in range(sz):
                self.assertEqual(x[i], y[i])

            # 1D > 0 storage offset
            xm = get_castable_tensor(sz * 2, dtp)
            x = xm.narrow(0, sz - 1, sz)
            self.assertTrue(x.storage_offset() > 0)
            y = x.numpy()
            for i in range(sz):
                self.assertEqual(x[i], y[i])

            def check2d(x, y):
                for i in range(sz1):
                    for j in range(sz2):
                        self.assertEqual(x[i][j], y[i][j])

            # empty
            x = torch.tensor([]).to(dtp)
            y = x.numpy()
            self.assertEqual(y.size, 0)

            # contiguous 2D
            sz1 = 3
            sz2 = 5
            x = get_castable_tensor((sz1, sz2), dtp)
            y = x.numpy()
            check2d(x, y)
            self.assertTrue(y.flags["C_CONTIGUOUS"])

            # with storage offset
            xm = get_castable_tensor((sz1 * 2, sz2), dtp)
            x = xm.narrow(0, sz1 - 1, sz1)
            y = x.numpy()
            self.assertTrue(x.storage_offset() > 0)
            check2d(x, y)
            self.assertTrue(y.flags["C_CONTIGUOUS"])

            # non-contiguous 2D
            x = get_castable_tensor((sz2, sz1), dtp).t()
            y = x.numpy()
            check2d(x, y)
            self.assertFalse(y.flags["C_CONTIGUOUS"])

            # with storage offset
            xm = get_castable_tensor((sz2 * 2, sz1), dtp)
            x = xm.narrow(0, sz2 - 1, sz2).t()
            y = x.numpy()
            self.assertTrue(x.storage_offset() > 0)
            check2d(x, y)

            # non-contiguous 2D with holes
            xm = get_castable_tensor((sz2 * 2, sz1 * 2), dtp)
            x = xm.narrow(0, sz2 - 1, sz2).narrow(1, sz1 - 1, sz1).t()
            y = x.numpy()
            self.assertTrue(x.storage_offset() > 0)
            check2d(x, y)

            if dtp != torch.half:
                # check writeable
                x = get_castable_tensor((3, 4), dtp)
                y = x.numpy()
                self.assertTrue(y.flags.writeable)
                y[0][1] = 3
                self.assertTrue(x[0][1] == 3)
                y = x.t().numpy()
                self.assertTrue(y.flags.writeable)
                y[0][1] = 3
                self.assertTrue(x[0][1] == 3)

    def test_to_numpy_bool(self, device) -> None:
        x = torch.tensor([True, False], dtype=torch.bool)
        self.assertEqual(x.dtype, torch.bool)

        y = x.numpy()
        self.assertEqual(y.dtype, np.bool_)
        for i in range(len(x)):
            self.assertEqual(x[i], y[i])

        x = torch.tensor([True], dtype=torch.bool)
        self.assertEqual(x.dtype, torch.bool)

        y = x.numpy()
        self.assertEqual(y.dtype, np.bool_)
        self.assertEqual(x[0], y[0])

    @skipIfTorchDynamo("conj bit not implemented in TensorVariable yet")
    def test_to_numpy_force_argument(self, device) -> None:
        for force in [False, True]:
            for requires_grad in [False, True]:
                for sparse in [False, True]:
                    for conj in [False, True]:
                        data = [[1 + 2j, -2 + 3j], [-1 - 2j, 3 - 2j]]
                        x = torch.tensor(
                            data, requires_grad=requires_grad, device=device
                        )
                        y = x
                        if sparse:
                            if requires_grad:
                                continue
                            x = x.to_sparse()
                        if conj:
                            x = x.conj()
                            y = x.resolve_conj()
                        expect_error = (
                            requires_grad or sparse or conj or not device == "cpu"
                        )
                        error_msg = r"Use (t|T)ensor\..*(\.numpy\(\))?"
                        if not force and expect_error:
                            self.assertRaisesRegex(
                                (RuntimeError, TypeError), error_msg, lambda: x.numpy()
                            )
                            self.assertRaisesRegex(
                                (RuntimeError, TypeError),
                                error_msg,
                                lambda: x.numpy(force=False),
                            )
                        elif force and sparse:
                            self.assertRaisesRegex(
                                TypeError, error_msg, lambda: x.numpy(force=True)
                            )
                        else:
                            self.assertEqual(x.numpy(force=force), y)

    def test_from_numpy(self, device) -> None:
        dtypes = [
            np.double,
            np.float64,
            np.float16,
            np.complex64,
            np.complex128,
            np.int64,
            np.int32,
            np.int16,
            np.int8,
            np.uint8,
            np.longlong,
            np.bool_,
        ]
        complex_dtypes = [
            np.complex64,
            np.complex128,
        ]

        for dtype in dtypes:
            array = np.array([1, 2, 3, 4], dtype=dtype)
            tensor_from_array = torch.from_numpy(array)
            # TODO: change to tensor equality check once HalfTensor
            # implements `==`
            for i in range(len(array)):
                self.assertEqual(tensor_from_array[i], array[i])
            # ufunc 'remainder' not supported for complex dtypes
            if dtype not in complex_dtypes:
                # This is a special test case for Windows
                # https://github.com/pytorch/pytorch/issues/22615
                array2 = array % 2
                tensor_from_array2 = torch.from_numpy(array2)
                for i in range(len(array2)):
                    self.assertEqual(tensor_from_array2[i], array2[i])

        # Test unsupported type
        array = np.array(["foo", "bar"], dtype=np.dtype(np.str_))
        with self.assertRaises(TypeError):
            tensor_from_array = torch.from_numpy(array)

        # check storage offset
        x = np.linspace(1, 125, 125)
        x.shape = (5, 5, 5)
        x = x[1]
        expected = torch.arange(1, 126, dtype=torch.float64).view(5, 5, 5)[1]
        self.assertEqual(torch.from_numpy(x), expected)

        # check noncontiguous
        x = np.linspace(1, 25, 25)
        x.shape = (5, 5)
        expected = torch.arange(1, 26, dtype=torch.float64).view(5, 5).t()
        self.assertEqual(torch.from_numpy(x.T), expected)

        # check noncontiguous with holes
        x = np.linspace(1, 125, 125)
        x.shape = (5, 5, 5)
        x = x[:, 1]
        expected = torch.arange(1, 126, dtype=torch.float64).view(5, 5, 5)[:, 1]
        self.assertEqual(torch.from_numpy(x), expected)

        # check zero dimensional
        x = np.zeros((0, 2))
        self.assertEqual(torch.from_numpy(x).shape, (0, 2))
        x = np.zeros((2, 0))
        self.assertEqual(torch.from_numpy(x).shape, (2, 0))

        # check ill-sized strides raise exception
        x = np.array([3.0, 5.0, 8.0])
        x.strides = (3,)
        self.assertRaises(ValueError, lambda: torch.from_numpy(x))

    @skipIfTorchDynamo("No need to test invalid dtypes that should fail by design.")
    def test_from_numpy_no_leak_on_invalid_dtype(self):
        # This used to leak memory as the `from_numpy` call raised an exception and didn't decref the temporary
        # object. See https://github.com/pytorch/pytorch/issues/121138
        x = np.array("value".encode("ascii"))
        for _ in range(1000):
            try:
                torch.from_numpy(x)
            except TypeError:
                pass
        self.assertTrue(sys.getrefcount(x) == 2)

    @skipMeta
    def test_from_list_of_ndarray_warning(self, device):
        warning_msg = (
            r"Creating a tensor from a list of numpy.ndarrays is extremely slow"
        )
        with self.assertWarnsOnceRegex(UserWarning, warning_msg):
            torch.tensor([np.array([0]), np.array([1])], device=device)

    def test_ctor_with_invalid_numpy_array_sequence(self, device):
        # Invalid list of numpy array
        with self.assertRaisesRegex(ValueError, "expected sequence of length"):
            torch.tensor(
                [np.random.random(size=(3, 3)), np.random.random(size=(3, 0))],
                device=device,
            )

        # Invalid list of list of numpy array
        with self.assertRaisesRegex(ValueError, "expected sequence of length"):
            torch.tensor(
                [[np.random.random(size=(3, 3)), np.random.random(size=(3, 2))]],
                device=device,
            )

        with self.assertRaisesRegex(ValueError, "expected sequence of length"):
            torch.tensor(
                [
                    [np.random.random(size=(3, 3)), np.random.random(size=(3, 3))],
                    [np.random.random(size=(3, 3)), np.random.random(size=(3, 2))],
                ],
                device=device,
            )

        # expected shape is `[1, 2, 3]`, hence we try to iterate over 0-D array
        # leading to type error : not a sequence.
        with self.assertRaisesRegex(TypeError, "not a sequence"):
            torch.tensor(
                [[np.random.random(size=(3)), np.random.random()]], device=device
            )

        # list of list or numpy array.
        with self.assertRaisesRegex(ValueError, "expected sequence of length"):
            torch.tensor(
                [
                    [1, 2, 3],
                    np.random.random(size=(2,)),
                ],
                device=device,
            )

    @onlyCPU
    def test_ctor_with_numpy_scalar_ctor(self, device) -> None:
        dtypes = [
            np.double,
            np.float64,
            np.float16,
            np.int64,
            np.int32,
            np.int16,
            np.uint8,
            np.bool_,
        ]
        for dtype in dtypes:
            self.assertEqual(dtype(42), torch.tensor(dtype(42)).item())

    @onlyCPU
    def test_numpy_index(self, device):
        i = np.array([0, 1, 2], dtype=np.int32)
        x = torch.randn(5, 5)
        for idx in i:
            self.assertFalse(isinstance(idx, int))
            self.assertEqual(x[idx], x[int(idx)])

    @onlyCPU
    def test_numpy_index_multi(self, device):
        for dim_sz in [2, 8, 16, 32]:
            i = np.zeros((dim_sz, dim_sz, dim_sz), dtype=np.int32)
            i[: dim_sz // 2, :, :] = 1
            x = torch.randn(dim_sz, dim_sz, dim_sz)
            self.assertTrue(x[i == 1].numel() == np.sum(i))

    @onlyCPU
    def test_numpy_array_interface(self, device):
        types = [
            torch.DoubleTensor,
            torch.FloatTensor,
            torch.HalfTensor,
            torch.LongTensor,
            torch.IntTensor,
            torch.ShortTensor,
            torch.ByteTensor,
        ]
        dtypes = [
            np.float64,
            np.float32,
            np.float16,
            np.int64,
            np.int32,
            np.int16,
            np.uint8,
        ]
        for tp, dtype in zip(types, dtypes):
            # Only concrete class can be given where "Type[number[_64Bit]]" is expected
            if np.dtype(dtype).kind == "u":  # type: ignore[misc]
                # .type expects a XxxTensor, which have no type hints on
                # purpose, so ignore during mypy type checking
                x = torch.tensor([1, 2, 3, 4]).type(tp)  # type: ignore[call-overload]
                array = np.array([1, 2, 3, 4], dtype=dtype)
            else:
                x = torch.tensor([1, -2, 3, -4]).type(tp)  # type: ignore[call-overload]
                array = np.array([1, -2, 3, -4], dtype=dtype)

            # Test __array__ w/o dtype argument
            asarray = np.asarray(x)
            self.assertIsInstance(asarray, np.ndarray)
            self.assertEqual(asarray.dtype, dtype)
            for i in range(len(x)):
                self.assertEqual(asarray[i], x[i])

            # Test __array_wrap__, same dtype
            abs_x = np.abs(x)
            abs_array = np.abs(array)
            self.assertIsInstance(abs_x, tp)
            for i in range(len(x)):
                self.assertEqual(abs_x[i], abs_array[i])

        # Test __array__ with dtype argument
        for dtype in dtypes:
            x = torch.IntTensor([1, -2, 3, -4])
            asarray = np.asarray(x, dtype=dtype)
            self.assertEqual(asarray.dtype, dtype)
            # Only concrete class can be given where "Type[number[_64Bit]]" is expected
            if np.dtype(dtype).kind == "u":  # type: ignore[misc]
                wrapped_x = np.array([1, -2, 3, -4], dtype=dtype)
                for i in range(len(x)):
                    self.assertEqual(asarray[i], wrapped_x[i])
            else:
                for i in range(len(x)):
                    self.assertEqual(asarray[i], x[i])

        # Test some math functions with float types
        float_types = [torch.DoubleTensor, torch.FloatTensor]
        float_dtypes = [np.float64, np.float32]
        for tp, dtype in zip(float_types, float_dtypes):
            x = torch.tensor([1, 2, 3, 4]).type(tp)  # type: ignore[call-overload]
            array = np.array([1, 2, 3, 4], dtype=dtype)
            for func in ["sin", "sqrt", "ceil"]:
                ufunc = getattr(np, func)
                res_x = ufunc(x)
                res_array = ufunc(array)
                self.assertIsInstance(res_x, tp)
                for i in range(len(x)):
                    self.assertEqual(res_x[i], res_array[i])

        # Test functions with boolean return value
        for tp, dtype in zip(types, dtypes):
            x = torch.tensor([1, 2, 3, 4]).type(tp)  # type: ignore[call-overload]
            array = np.array([1, 2, 3, 4], dtype=dtype)
            geq2_x = np.greater_equal(x, 2)
            geq2_array = np.greater_equal(array, 2).astype("uint8")
            self.assertIsInstance(geq2_x, torch.ByteTensor)
            for i in range(len(x)):
                self.assertEqual(geq2_x[i], geq2_array[i])

    @onlyCPU
    def test_multiplication_numpy_scalar(self, device) -> None:
        for np_dtype in [
            np.float32,
            np.float64,
            np.int32,
            np.int64,
            np.int16,
            np.uint8,
        ]:
            for t_dtype in [torch.float, torch.double]:
                # mypy raises an error when np.floatXY(2.0) is called
                # even though this is valid code
                np_sc = np_dtype(2.0)  # type: ignore[abstract, arg-type]
                t = torch.ones(2, requires_grad=True, dtype=t_dtype)
                r1 = t * np_sc
                self.assertIsInstance(r1, torch.Tensor)
                self.assertTrue(r1.dtype == t_dtype)
                self.assertTrue(r1.requires_grad)
                r2 = np_sc * t
                self.assertIsInstance(r2, torch.Tensor)
                self.assertTrue(r2.dtype == t_dtype)
                self.assertTrue(r2.requires_grad)

    @onlyCPU
    @skipIfTorchDynamo()
    def test_parse_numpy_int_overflow(self, device):
        # assertRaises uses a try-except which dynamo has issues with
        # Only concrete class can be given where "Type[number[_64Bit]]" is expected
<<<<<<< HEAD
        self.assertRaisesRegex(RuntimeError, "(Overflow|an integer is required)",
                               lambda: torch.mean(torch.randn(1, 1), np.uint64(-1)))  # type: ignore[call-overload]

    @onlyCPU
    def test_parse_numpy_int(self, device):
=======
        self.assertRaisesRegex(
            RuntimeError,
            "(Overflow|an integer is required)",
            lambda: torch.mean(torch.randn(1, 1), np.uint64(-1)),
        )  # type: ignore[call-overload]
>>>>>>> 6d6dbb60
        # https://github.com/pytorch/pytorch/issues/29252
        for nptype in [np.int16, np.int8, np.uint8, np.int32, np.int64]:
            scalar = 3
            np_arr = np.array([scalar], dtype=nptype)
            np_val = np_arr[0]

            # np integral type can be treated as a python int in native functions with
            # int parameters:
            self.assertEqual(torch.ones(5).diag(scalar), torch.ones(5).diag(np_val))
            self.assertEqual(
                torch.ones([2, 2, 2, 2]).mean(scalar),
                torch.ones([2, 2, 2, 2]).mean(np_val),
            )

            # numpy integral type parses like a python int in custom python bindings:
            self.assertEqual(torch.Storage(np_val).size(), scalar)  # type: ignore[attr-defined]

            tensor = torch.tensor([2], dtype=torch.int)
            tensor[0] = np_val
            self.assertEqual(tensor[0], np_val)

            # Original reported issue, np integral type parses to the correct
            # PyTorch integral type when passed for a `Scalar` parameter in
            # arithmetic operations:
            t = torch.from_numpy(np_arr)
            self.assertEqual((t + np_val).dtype, t.dtype)
            self.assertEqual((np_val + t).dtype, t.dtype)

    def test_has_storage_numpy(self, device):
        for dtype in [np.float32, np.float64, np.int64, np.int32, np.int16, np.uint8]:
            arr = np.array([1], dtype=dtype)
            self.assertIsNotNone(
                torch.tensor(arr, device=device, dtype=torch.float32).storage()
            )
            self.assertIsNotNone(
                torch.tensor(arr, device=device, dtype=torch.double).storage()
            )
            self.assertIsNotNone(
                torch.tensor(arr, device=device, dtype=torch.int).storage()
            )
            self.assertIsNotNone(
                torch.tensor(arr, device=device, dtype=torch.long).storage()
            )
            self.assertIsNotNone(
                torch.tensor(arr, device=device, dtype=torch.uint8).storage()
            )

    @dtypes(*all_types_and_complex_and(torch.half, torch.bfloat16, torch.bool))
    def test_numpy_scalar_cmp(self, device, dtype):
        if dtype.is_complex:
            tensors = (
                torch.tensor(complex(1, 3), dtype=dtype, device=device),
                torch.tensor([complex(1, 3), 0, 2j], dtype=dtype, device=device),
                torch.tensor(
                    [[complex(3, 1), 0], [-1j, 5]], dtype=dtype, device=device
                ),
            )
        else:
            tensors = (
                torch.tensor(3, dtype=dtype, device=device),
                torch.tensor([1, 0, -3], dtype=dtype, device=device),
                torch.tensor([[3, 0, -1], [3, 5, 4]], dtype=dtype, device=device),
            )

        for tensor in tensors:
            if dtype == torch.bfloat16:
                with self.assertRaises(TypeError):
                    np_array = tensor.cpu().numpy()
                continue

            np_array = tensor.cpu().numpy()
            for t, a in product(
                (tensor.flatten()[0], tensor.flatten()[0].item()),
                (np_array.flatten()[0], np_array.flatten()[0].item()),
            ):
                self.assertEqual(t, a)
                if (
                    dtype == torch.complex64
                    and torch.is_tensor(t)
                    and type(a) == np.complex64
                ):
                    # TODO: Imaginary part is dropped in this case. Need fix.
                    # https://github.com/pytorch/pytorch/issues/43579
                    self.assertFalse(t == a)
                else:
                    self.assertTrue(t == a)

    @onlyCPU
    @dtypes(*all_types_and_complex_and(torch.half, torch.bool))
    def test___eq__(self, device, dtype):
        a = make_tensor((5, 7), dtype=dtype, device=device, low=-9, high=9)
        b = a.clone().detach()
        b_np = b.numpy()

        # Check all elements equal
        res_check = torch.ones_like(a, dtype=torch.bool)
        self.assertEqual(a == b_np, res_check)
        self.assertEqual(b_np == a, res_check)

        # Check one element unequal
        if dtype == torch.bool:
            b[1][3] = not b[1][3]
        else:
            b[1][3] += 1
        res_check[1][3] = False
        self.assertEqual(a == b_np, res_check)
        self.assertEqual(b_np == a, res_check)

        # Check random elements unequal
        rand = torch.randint(0, 2, a.shape, dtype=torch.bool)
        res_check = rand.logical_not()
        b.copy_(a)

        if dtype == torch.bool:
            b[rand] = b[rand].logical_not()
        else:
            b[rand] += 1

        self.assertEqual(a == b_np, res_check)
        self.assertEqual(b_np == a, res_check)

        # Check all elements unequal
        if dtype == torch.bool:
            b.copy_(a.logical_not())
        else:
            b.copy_(a + 1)
        res_check.fill_(False)
        self.assertEqual(a == b_np, res_check)
        self.assertEqual(b_np == a, res_check)

    @onlyCPU
    def test_empty_tensors_interop(self, device):
        x = torch.rand((), dtype=torch.float16)
        y = torch.tensor(np.random.rand(0), dtype=torch.float16)
        # Same can be achieved by running
        # y = torch.empty_strided((0,), (0,), dtype=torch.float16)

        # Regression test for https://github.com/pytorch/pytorch/issues/115068
        self.assertEqual(torch.true_divide(x, y).shape, y.shape)
        # Regression test for https://github.com/pytorch/pytorch/issues/115066
        self.assertEqual(torch.mul(x, y).shape, y.shape)
        # Regression test for https://github.com/pytorch/pytorch/issues/113037
        self.assertEqual(torch.div(x, y, rounding_mode="floor").shape, y.shape)


instantiate_device_type_tests(TestNumPyInterop, globals())

if __name__ == "__main__":
    run_tests()<|MERGE_RESOLUTION|>--- conflicted
+++ resolved
@@ -480,19 +480,14 @@
     def test_parse_numpy_int_overflow(self, device):
         # assertRaises uses a try-except which dynamo has issues with
         # Only concrete class can be given where "Type[number[_64Bit]]" is expected
-<<<<<<< HEAD
-        self.assertRaisesRegex(RuntimeError, "(Overflow|an integer is required)",
-                               lambda: torch.mean(torch.randn(1, 1), np.uint64(-1)))  # type: ignore[call-overload]
-
-    @onlyCPU
-    def test_parse_numpy_int(self, device):
-=======
         self.assertRaisesRegex(
             RuntimeError,
             "(Overflow|an integer is required)",
             lambda: torch.mean(torch.randn(1, 1), np.uint64(-1)),
         )  # type: ignore[call-overload]
->>>>>>> 6d6dbb60
+
+    @onlyCPU
+    def test_parse_numpy_int(self, device):
         # https://github.com/pytorch/pytorch/issues/29252
         for nptype in [np.int16, np.int8, np.uint8, np.int32, np.int64]:
             scalar = 3
