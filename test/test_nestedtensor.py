--- conflicted
+++ resolved
@@ -4201,27 +4201,6 @@
         output.backward(torch.ones_like(output))
         self.assertEqual(output._metadata_cache, cache)
 
-<<<<<<< HEAD
-    @dtypes(torch.float32, torch.double, torch.half)
-    def test_to_padded_tensor(self, device, dtype):
-        nt = torch.nested.nested_tensor([
-            torch.randn(2, 8, device=device, dtype=dtype),
-            torch.randn(3, 8, device=device, dtype=dtype),
-            torch.randn(4, 8, device=device, dtype=dtype),
-            torch.randn(5, 8, device=device, dtype=dtype),
-            torch.randn(6, 8, device=device, dtype=dtype),
-            torch.randn(7, 8, device=device, dtype=dtype),
-            torch.randn(8, 8, device=device, dtype=dtype),
-        ], layout=torch.jagged)
-
-        PADDING_VAL = 4.2
-        expected_padded = nt._values.new_full((7, 8, 8), PADDING_VAL)
-        for i, component in enumerate(nt.unbind()):
-            expected_padded[i, :component.shape[0]].copy_(component)
-
-        padded = nt.to_padded_tensor(PADDING_VAL)
-        self.assertEqual(expected_padded, padded)
-=======
     # This test is for internal usage of the old autograd.Function "view" APIs.
     # It can be removed when those APIs are deprecated.
     @skipIfTorchDynamo("SDPA test compiles internally")
@@ -4247,7 +4226,26 @@
         output = f(values, offsets)
         output.sum().backward()
         self.assertEqual(values.grad, torch.ones_like(values))
->>>>>>> 299d1a6d
+
+    @dtypes(torch.float32, torch.double, torch.half)
+    def test_to_padded_tensor(self, device, dtype):
+        nt = torch.nested.nested_tensor([
+            torch.randn(2, 8, device=device, dtype=dtype),
+            torch.randn(3, 8, device=device, dtype=dtype),
+            torch.randn(4, 8, device=device, dtype=dtype),
+            torch.randn(5, 8, device=device, dtype=dtype),
+            torch.randn(6, 8, device=device, dtype=dtype),
+            torch.randn(7, 8, device=device, dtype=dtype),
+            torch.randn(8, 8, device=device, dtype=dtype),
+        ], layout=torch.jagged)
+
+        PADDING_VAL = 4.2
+        expected_padded = nt._values.new_full((7, 8, 8), PADDING_VAL)
+        for i, component in enumerate(nt.unbind()):
+            expected_padded[i, :component.shape[0]].copy_(component)
+
+        padded = nt.to_padded_tensor(PADDING_VAL)
+        self.assertEqual(expected_padded, padded)
 
 
 instantiate_parametrized_tests(TestNestedTensor)
