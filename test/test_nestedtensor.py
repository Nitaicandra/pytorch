# Owner(s): ["module: nestedtensor"]

import io
import itertools
import math
import sys
import unittest
from functools import partial
from typing import Optional, Tuple

import numpy as np

import torch
import torch._dynamo
import torch._dynamo.testing
import torch.nn
import torch.nn.functional as F

from torch.nested._internal.nested_tensor import (
    buffer_from_jagged,
    jagged_from_list,
    nested_view_from_values_offsets,
    NestedTensor,
    ViewNestedFromBuffer,
)
from torch.testing._internal.common_cuda import (
    PLATFORM_SUPPORTS_FUSED_ATTENTION,
    SM70OrLater,
    SM80OrLater,
)
from torch.testing._internal.common_device_type import (
    dtypes,
    dtypesIfCUDA,
    instantiate_device_type_tests,
    onlyCPU,
    onlyCUDA,
    PYTORCH_CUDA_MEMCHECK,
    skipCUDAIf,
    skipCUDAIfRocm,
    skipMeta,
)
from torch.testing._internal.common_dtype import floating_types_and_half
from torch.testing._internal.common_utils import (
    decorateIf,
    freeze_rng_state,
    gradcheck,
    instantiate_parametrized_tests,
    IS_FBCODE,
    IS_WINDOWS,
    markDynamoStrictTest,
    parametrize,
    run_tests,
    skipIfSlowGradcheckEnv,
    skipIfTorchDynamo,
    subtest,
    TEST_WITH_ROCM,
    TestCase,
    xfailIfTorchDynamo,
)

# Tests are ported from pytorch/nestedtensor.
# This makes porting as_nested_tensor easier in the future.


def _iter_constructors():
    # yield as_nested_tensor
    yield torch.nested.nested_tensor


# Returns True if the function recompiles between inputs1 and inputs2 with the
# specified dynamic setting.
def _recompiles_for_inputs(fn, inputs1, inputs2, dynamic=True):
    compile_count = [0]

    def counter(gm, example_inputs):
        compile_count[0] += 1
        return gm

    compiled_f = torch.compile(fn, fullgraph=True, backend=counter, dynamic=dynamic)
    compiled_f(*inputs1)
    compiled_f(*inputs2)
    return compile_count[0] > 1


# Helper function to generate a pair of random nested tensors
# one is contiguous, the other is not, but they appear to have same entries
# an output nested tensor consists of
# * `len(ragged_sizes)` matrices
# * matrices[i].shape == (20, ragged_sizes[i])


def random_nt_noncontiguous_pair(ragged_sizes, device="cpu", dtype=torch.float16):
    xs = []
    for size in ragged_sizes:
        xs.append(torch.randn((size, 20), device=device, dtype=dtype))
    # contiguous nested tensor
    ys = []
    for x in xs:
        ys.append(x.transpose(-1, -2))
    nt_contiguous = torch.nested.nested_tensor(ys)
    # noncontiguous nested tensor
    n = len(ragged_sizes)
    nt_noncontiguous = torch.nested.nested_tensor(xs).transpose(-1, -2)
    return nt_contiguous, nt_noncontiguous


# Helper functions to pad a noncontiguous nested tensor
# can be replaced once to_padded_tensor supports noncontiguous memory


def noncontiguous_to_padded_tensor(input, shape=None):
    tensors = input.unbind()
    ntensors = len(tensors)
    assert ntensors > 0
    if shape is None:
        shape = []
        for size in tensors[0].shape:
            shape.append(size)
        for i in range(1, ntensors):
            new_shape = tensors[i].shape
            for j in range(len(shape)):
                shape[j] = max(shape[j], new_shape[j])
        shape = [ntensors] + shape
    result = tensors[0].new_zeros(shape)
    for itensor in range(ntensors):
        tensor = tensors[itensor]
        view = result[itensor]
        for idim in range(tensor.dim()):
            view = view.narrow(idim, 0, tensor.size(idim))
        view.copy_(tensor)
    return result


# Helper function to generate a random nested tensor


def random_nt(
    device,
    dtype,
    num_tensors,
    max_dims,
    min_dims=None,
    layout=torch.strided,
    require_non_empty=True,
):
    if min_dims is None:
        min_dims = tuple([0] * len(max_dims))

    assert len(max_dims) == len(min_dims)
    for min_dim, max_dim in zip(min_dims, max_dims):
        assert max_dim > min_dim, "random_nt: max_dim must be greater than min_dim"
        assert min_dim >= 0, "random_nt: min_dim must be non-negative"
        if require_non_empty:
            assert not (
                min_dim == 0 and max_dim == 1
            ), "random_nt: zero cannot be the only possible value if require_non_empty is True"

    if require_non_empty:
        # Select a random idx that will be required to be non-empty
        non_zero_idx = torch.randint(low=0, high=num_tensors, size=(1,)).item()

    ts1 = []
    for i, _ in enumerate(range(num_tensors)):
        tensor_dims = []
        for min_dim, max_dim in zip(min_dims, max_dims):
            new_min_dim = min_dim
            if require_non_empty and i == non_zero_idx and min_dim == 0:
                new_min_dim = 1
            tensor_dims.append(
                torch.randint(low=new_min_dim, high=max_dim, size=(1,)).item()
            )
        t1 = torch.randn(tensor_dims, device=device, dtype=dtype)
        ts1.append(t1)

    return torch.nested.nested_tensor(ts1, device=device, dtype=dtype, layout=layout)


# Alternate approach to generating a random NT.
# dims should be something like [5, None, 10], with None indicating that a
# random ragged structure should be used
def random_nt_from_dims(
    dims, device=None, dtype=None, layout=torch.strided, requires_grad=False
):
    sizes = [
        [
            d if d is not None else torch.randint(2, 10, size=(1,)).item()
            for d in dims[1:]
        ]
        for d in range(dims[0])
    ]
    return torch.nested.nested_tensor(
        [torch.randn(*size) for size in sizes],
        device=device,
        dtype=dtype,
        layout=layout,
        requires_grad=requires_grad,
    )


# Creates an NT matching another NT's number of components and
# shape / ragged structure for all dims specified to be -1.
def random_nt_from_similar(other, dims=None):
    if dims is None:
        return torch.randn_like(other)
    assert len(dims) == other.dim()
    assert dims[0] == -1 or dims[0] == other.size(0)

    ret_sizes = []
    for t in other.unbind():
        other_size = t.shape
        ret_size = []
        for i, d in enumerate(dims[1:]):
            if d == -1:
                ret_size.append(other_size[i])
            else:
                ret_size.append(d)
        ret_sizes.append(ret_size)

    return torch.nested.nested_tensor(
        [torch.randn(*size) for size in ret_sizes], device=other.device
    )


# makes naming nice for tests that parametrize over layout.
def layout_name(layout):
    # e.g. "torch.jagged" -> "jagged"
    return layout.__repr__().split(".")[-1]


# Helper function for test_dummy_mha_with_nt
@torch.fx.wrap
def convert_dense_to_nested_tensor(values):
    offsets = torch.arange(
        0, values.shape[0] * values.shape[1] + 1, values.shape[1], device=values.device
    )
    metadata_cache = {"max_seqlen": values.shape[1], "min_seqlen": 1}
    nt = ViewNestedFromBuffer.apply(
        values.view(-1, values.shape[-1]), offsets, metadata_cache
    )
    return nt


# Helper function for test_dummy_mha_with_nt
@torch.fx.wrap
def convert_jagged_to_nested_tensor(
    values: torch.Tensor, offsets: torch.Tensor, max_length: int
) -> torch.Tensor:
    metadata_cache = {"max_seqlen": max_length, "min_seqlen": 1}
    nt = ViewNestedFromBuffer.apply(values, offsets, metadata_cache)
    return nt


# Helper function for test_dummy_mha_with_nt
@torch.fx.wrap
def convert_nt_to_jagged(nt):
    return buffer_from_jagged(nt)


@markDynamoStrictTest
class TestNestedTensor(TestCase):
    @parametrize("batch_size", [2, 4])
    @parametrize("max_seq_len", [3, 5])
    @parametrize("vocab_size", [10, 20])
    def test_2d_nested_tensor(self, batch_size, max_seq_len, vocab_size):
        data = []
        nested_tensor_ref_list = []
        for _ in range(batch_size):
            if max_seq_len == 0:
                length = 0
            else:
                length = np.random.randint(low=1, high=max_seq_len)
            row = list(np.random.randint(low=0, high=vocab_size, size=(length,)))
            data.append(row)
            nested_tensor_ref_list.append(torch.Tensor(row))
        nested_tensor = torch.nested.nested_tensor(data, dtype=torch.int64)
        nested_tensor_list = nested_tensor.unbind()
        for id in range(batch_size):
            self.assertEqual(
                nested_tensor_list[id], nested_tensor_ref_list[id].type(torch.int64)
            )

    @parametrize("batch_size", [2, 4])
    @parametrize("max_seq_len", [3, 5])
    @parametrize("vocab_size", [10, 20])
    def test_3d_nested_tensor(self, batch_size, max_seq_len, vocab_size):
        data = []
        nested_tensor_ref_list = []
        for _ in range(batch_size):
            if max_seq_len == 0:
                length = 0
            else:
                length = np.random.randint(low=1, high=max_seq_len)
            row = list(np.random.randint(low=0, high=vocab_size, size=(length,)))
            row = [list(item * np.arange(max_seq_len)) for item in row]
            data.append(row)
            nested_tensor_ref_list.append(torch.Tensor(row))
        nested_tensor = torch.nested.nested_tensor(data, dtype=torch.int64)
        nested_tensor_list = nested_tensor.unbind()
        for id in range(batch_size):
            self.assertEqual(
                nested_tensor_list[id], nested_tensor_ref_list[id].type(torch.int64)
            )

    @parametrize("batch_size", [2, 4])
    @parametrize("max_seq_len", [3, 5])
    @parametrize("vocab_size", [10, 20])
    def test_3d_nested_tensor_float(self, batch_size, max_seq_len, vocab_size):
        data = []
        nested_tensor_ref_list = []
        for _ in range(batch_size):
            if max_seq_len == 0:
                length = 0
            else:
                length = np.random.randint(low=1, high=max_seq_len)
            row = list(
                np.random.randint(low=0, high=vocab_size, size=(length,)).astype(float)
            )
            row = [list(item * np.arange(max_seq_len)) for item in row]
            data.append(row)
            nested_tensor_ref_list.append(torch.Tensor(row))
        nested_tensor = torch.nested.nested_tensor(data, dtype=torch.float)
        nested_tensor_list = nested_tensor.unbind()
        for id in range(batch_size):
            self.assertEqual(
                nested_tensor_list[id], nested_tensor_ref_list[id].type(torch.float)
            )

    @torch.inference_mode()
    def _test_unbind_case(self, a, b):
        nt = torch.nested.nested_tensor([a, b])
        a1, b1 = nt.unbind()
        self.assertTrue(a is not a1)
        self.assertTrue(b is not b1)

        nt = torch.nested.nested_tensor([a, b], dtype=a.dtype)
        a1, b1 = nt.unbind(0)
        self.assertEqual(a, a1)
        self.assertEqual(b, b1)

        a = torch.randn((2, 3)).add_(1)
        nt = torch.nested.nested_tensor([a])
        self.assertEqual(a, nt.unbind(0)[0])

    @torch.inference_mode()
    def test_unbind_0(self):
        self._test_unbind_case(
            torch.tensor([1, 2]),
            torch.tensor([7, 8]),
        )

    @torch.inference_mode()
    def test_unbind_1(self):
        self._test_unbind_case(
            torch.tensor([1]),
            torch.tensor([7]),
        )

    @torch.inference_mode()
    def test_unbind_3(self):
        self._test_unbind_case(
            torch.tensor([1.0]),
            torch.tensor([]),
        )

    @torch.inference_mode()
    def test_unbind_4(self):
        self._test_unbind_case(
            torch.tensor([]),
            torch.tensor([]),
        )

    @torch.inference_mode()
    def test_unbind_dim(self):
        def _test_fn(unbind_fn):
            a = torch.rand(3, 2)
            b = torch.rand(2, 3)
            nt = torch.nested.nested_tensor([a, b])
            self.assertRaises(RuntimeError, lambda: unbind_fn(nt, 1))

        # Both of these tests are necessary, because we're using
        # torch_function.
        _test_fn(lambda x, dim: x.unbind(dim))
        # TODO: Re-enable this once using torch_dispatch
        # _test_fn(lambda x, dim: torch.unbind(x, dim))

    @torch.inference_mode()
    def test_nested_tensor(self):
        self.assertRaises(
            TypeError, lambda: torch.nested.nested_tensor(torch.tensor([3.0]))
        )
        self.assertRaises(TypeError, lambda: torch.nested.nested_tensor(4.0))

    @torch.inference_mode()
    def test_nested_tensor_matching_dim(self):
        self.assertRaisesRegex(
            RuntimeError,
            "Found dimension 1 for Tensor at index 1 and dimension 0 for Tensor at index 0.",
            lambda: torch.nested.nested_tensor([torch.tensor(1.0), torch.tensor([])]),
        )
        self.assertRaisesRegex(
            RuntimeError,
            "Found dimension 1 for Tensor at index 2 and dimension 0 for Tensor at index 1.",
            lambda: torch.nested.nested_tensor(
                [torch.tensor(1.0), torch.tensor(2.0), torch.tensor([])]
            ),
        )

    @torch.inference_mode()
    def test_default_nested_tensor(self):
        self.assertRaises(TypeError, lambda: torch.nested.nested_tensor())
        default_nested_tensor = torch.nested.nested_tensor([])
        default_tensor = torch.tensor([])
        # self.assertEqual(default_nested_tensor.nested_dim(), 1)
        # self.assertEqual(default_nested_tensor.nested_size(), ())
        self.assertEqual(default_nested_tensor.dim(), default_tensor.dim())
        self.assertEqual(default_nested_tensor.layout, default_tensor.layout)
        self.assertEqual(default_nested_tensor.device, default_tensor.device)
        self.assertEqual(default_nested_tensor.dtype, default_tensor.dtype)
        self.assertEqual(
            default_nested_tensor.requires_grad, default_tensor.requires_grad
        )
        self.assertIsNone(default_tensor.grad)
        # TODO: Re-enable once we have a performance driven
        # use case and implementation.
        # self.assertEqual(default_nested_tensor.is_pinned(),
        #                  default_tensor.is_pinned())

    @torch.inference_mode()
    def test_dim(self):
        for constructor in _iter_constructors():
            a1 = constructor([])
            self.assertEqual(a1.dim(), 1)
            a1 = constructor([torch.tensor(3.0)])
            self.assertEqual(a1.dim(), 1)
            a1 = constructor([torch.tensor([1, 2, 3, 4])])
            self.assertEqual(a1.dim(), 2)

    @unittest.skipIf(IS_FBCODE, "numel is not virtual in fbcode.")
    @torch.inference_mode()
    def test_numel(self):
        for constructor in _iter_constructors():
            a1 = constructor([])
            self.assertEqual(a1.numel(), 0)
            a1 = constructor([torch.tensor(3.0), torch.tensor(4.0)])
            self.assertEqual(a1.numel(), 2)
            a1 = constructor([torch.randn(2, 2, 2)])
            self.assertEqual(a1.numel(), 8)
            a1 = constructor([torch.randn([1, 2, 3]), torch.randn(3, 2, 1)])
            self.assertEqual(a1.numel(), 12)
            a1 = constructor([torch.randn([1, 1, 3]), torch.randn(3, 2, 4)])
            self.assertEqual(a1.numel(), 27)
            a1 = constructor([torch.randn([5, 5, 5]), torch.randn(6, 6, 6)])
            self.assertEqual(a1.numel(), 341)

            # Interesting edge case
            a1 = constructor([torch.randn([1, 2, 3]), torch.randn(1, 2, 0)])
            self.assertEqual(a1.numel(), 6)

    @torch.inference_mode()
    def test_size(self):
        for constructor in _iter_constructors():
            a1 = constructor([])
            self.assertRaisesRegex(
                RuntimeError,
                "NestedTensorImpl doesn't support sizes",
                lambda: a1.size(),
            )

    def test_size_dim(self):
        a = torch.nested.nested_tensor([])
        self.assertEqual(a.size(0), 0)

        a = torch.nested.nested_tensor([torch.tensor(1)])
        self.assertEqual(a.size(0), 1)

        a = torch.nested.nested_tensor([torch.tensor(1), torch.tensor(2)])
        self.assertEqual(a.size(0), 2)

        a = torch.nested.nested_tensor([torch.rand(1, 2), torch.rand(1, 8)])
        self.assertEqual(a.size(0), 2)
        self.assertEqual(a.size(1), 1)
        self.assertRaisesRegex(
            RuntimeError,
            "Given dimension 2 is irregular and does not have a size",
            lambda: a.size(2),
        )

        a = torch.nested.nested_tensor([torch.rand(3, 4), torch.rand(5, 4)])
        self.assertEqual(a.size(0), 2)
        self.assertRaisesRegex(
            RuntimeError,
            "Given dimension 1 is irregular and does not have a size",
            lambda: a.size(1),
        )
        self.assertEqual(a.size(2), 4)

    @unittest.skipIf(IS_FBCODE, "stride is not virtual in fbcode.")
    @torch.inference_mode()
    def test_stride(self):
        for constructor in _iter_constructors():
            a1 = constructor([])
            self.assertRaisesRegex(
                RuntimeError,
                "NestedTensorImpl doesn't support strides",
                lambda: a1.stride(),
            )

    @unittest.skipIf(IS_FBCODE, "is_contiguous is not virtual in fbcode.")
    @torch.inference_mode()
    def test_is_contiguous(self):
        # Test empty case
        nt_empty = torch.nested.nested_tensor([])
        assert nt_empty.is_contiguous()
        self.assertEqual(nt_empty, nt_empty.contiguous())

        nt_contiguous, nt_noncontiguous = random_nt_noncontiguous_pair((2, 3, 6, 7))

        # Test contiguous case
        assert nt_contiguous.is_contiguous()
        self.assertEqual(nt_contiguous, nt_contiguous.contiguous())

        # Test non_contiguous case
        assert not nt_noncontiguous.is_contiguous()
        self.assertEqual(nt_contiguous, nt_noncontiguous.contiguous())

        # Test querying by memory_format
        self.assertTrue(
            nt_contiguous.is_contiguous(memory_format=torch.contiguous_format)
        )
        self.assertTrue(
            not nt_noncontiguous.is_contiguous(memory_format=torch.contiguous_format)
        )

    @torch.inference_mode()
    def test_repr_string(self):
        a = torch.nested.nested_tensor([])
        expected = "nested_tensor([\n\n])"
        self.assertEqual(str(a), expected)
        self.assertEqual(repr(a), expected)

        a = torch.nested.nested_tensor([torch.tensor(1.0)])
        expected = "nested_tensor([\n  tensor(1.)\n])"
        self.assertEqual(str(a), expected)
        self.assertEqual(repr(a), expected)

        a = torch.nested.nested_tensor([torch.tensor([[1, 2]]), torch.tensor([[4, 5]])])
        expected = "nested_tensor([\n  tensor([[1, 2]]),\n  tensor([[4, 5]])\n])"
        self.assertEqual(str(a), expected)
        self.assertEqual(repr(a), expected)

    def test_to_padded_tensor_on_empty_tensor(self):
        nt = torch.nested.nested_tensor([])
        empty = torch.nested.to_padded_tensor(nt, 4)
        self.assertEqual(empty, torch.tensor([]))

    def test_nested_namespace(self):
        nt = torch.nested.nested_tensor([torch.randn(2, 3), torch.randn(4, 5)])
        result = nt.to_padded_tensor(4)
        nested_namespace_result = torch.nested.to_padded_tensor(nt, 4)
        self.assertEqual(result, nested_namespace_result)

    def test_to(self):
        ntensors = 4
        nt = random_nt(torch.device("cpu"), torch.float32, ntensors, (4, 4))

        def test_copy_behavior(t, non_blocking=False):
            self.assertIs(t, t.to(t, non_blocking=non_blocking))
            self.assertIs(t, t.to(t.dtype, non_blocking=non_blocking))
            self.assertIs(t, t.to(torch.empty_like(t), non_blocking=non_blocking))
            self.assertIsNot(t, t.to(t, non_blocking=non_blocking, copy=True))
            self.assertIsNot(t, t.to(t.dtype, non_blocking=non_blocking, copy=True))
            self.assertIsNot(
                t, t.to(torch.empty_like(t), non_blocking=non_blocking, copy=True)
            )

            devices = [t.device]
            if t.device.type == "cuda":
                if t.device.index == -1:
                    devices.append(f"cuda:{torch.cuda.current_device()}")
                elif t.device.index == torch.cuda.current_device():
                    devices.append("cuda")
            for device in devices:
                self.assertIs(t, t.to(device, non_blocking=non_blocking))
                self.assertIs(t, t.to(device, t.dtype, non_blocking=non_blocking))
                self.assertIsNot(t, t.to(device, non_blocking=non_blocking, copy=True))
                self.assertIsNot(
                    t, t.to(device, t.dtype, non_blocking=non_blocking, copy=True)
                )

        test_copy_behavior(nt)
        self.assertEqual(nt.device, nt.to("cpu").device)
        self.assertEqual(nt.device, nt.to("cpu", dtype=torch.float32).device)
        self.assertIs(torch.float32, nt.to("cpu", dtype=torch.float32).dtype)
        self.assertEqual(nt.device, nt.to(torch.float32).device)
        self.assertIs(torch.float32, nt.to(dtype=torch.float32).dtype)

        def test_data_ptr(getter):
            self.assertEqual(getter(nt), getter(nt.to("cpu")))
            self.assertEqual(
                getter(nt), getter(nt.to(dtype=nt.dtype, device=nt.device, copy=False))
            )
            self.assertEqual(getter(nt), getter(nt.to("cpu", copy=False)))
            self.assertNotEqual(getter(nt), getter(nt.to("cpu", copy=True)))

        test_data_ptr(lambda nt: nt.data_ptr())

        if torch.cuda.is_available():
            for non_blocking in [True, False]:
                for cuda in [
                    "cuda",
                    "cuda:0" if torch.cuda.device_count() == 1 else "cuda:1",
                ]:
                    nt2 = random_nt(cuda, torch.float32, ntensors, (4, 4))
                    test_copy_behavior(nt2, non_blocking)
                    self.assertEqual(
                        nt2.device, nt2.to(cuda, non_blocking=non_blocking).device
                    )
                    self.assertEqual(
                        nt.device, nt2.to("cpu", non_blocking=non_blocking).device
                    )
                    self.assertEqual(
                        nt2.device, nt.to(cuda, non_blocking=non_blocking).device
                    )
                    self.assertIs(
                        torch.int32,
                        nt2.to(
                            "cpu", dtype=torch.int32, non_blocking=non_blocking
                        ).dtype,
                    )
                    self.assertEqual(
                        nt.device,
                        nt2.to(
                            "cpu", dtype=torch.int32, non_blocking=non_blocking
                        ).device,
                    )
                    self.assertIs(torch.int32, nt2.to(dtype=torch.int32).dtype)
                    self.assertEqual(nt2.device, nt2.to(dtype=torch.int32).device)

    def test_copy_(self):
        ntensors = 4
        nt = random_nt(torch.device("cpu"), torch.float32, ntensors, (4, 4))
        nt_copy = torch.empty_like(nt)
        nt_copy.copy_(nt)

        for nt_ub, nt_copy_ub in zip(nt.unbind(), nt_copy):
            self.assertEqual(nt_ub, nt_copy_ub)

        nt_error = torch.nested.nested_tensor([torch.tensor([0, 0])])
        self.assertRaisesRegex(
            RuntimeError,
            "copy_ only supports tensors that are the same size for Nested implementations",
            lambda: nt_error.copy_(nt),
        )

        if torch.cuda.is_available():
            nt = random_nt(torch.device("cuda"), torch.float32, ntensors, (4, 4))
            nt_copy = torch.empty_like(nt, device=torch.device("cpu"))
            nt_copy.copy_(nt, non_blocking=True)
            torch.cuda.current_stream(torch.cuda.current_device()).synchronize()
            for nt_ub, nt_copy_ub in zip(nt.unbind(), nt_copy):
                self.assertEqual(nt_ub, nt_copy_ub)

            nt_copy = torch.empty_like(nt, device=torch.device("cpu"))
            nt_copy.copy_(nt, non_blocking=False)
            for nt_ub, nt_copy_ub in zip(nt.unbind(), nt_copy):
                self.assertEqual(nt_ub, nt_copy_ub)

    def test_fill_(self):
        ntensors = 4
        nt = random_nt(torch.device("cpu"), torch.float32, ntensors, (4, 4))
        nt.fill_(10.0)
        for nt_ub in nt.unbind():
            t = torch.empty_like(nt_ub)
            t.fill_(10.0)
            self.assertEqual(nt_ub, t)

        fill_tensor = torch.tensor([11.0])
        self.assertRaisesRegex(
            RuntimeError,
            "fill_ only supports 0-dimension value tensor",
            lambda: nt.fill_(fill_tensor),
        )

        nt.fill_(fill_tensor[0])
        for nt_ub in nt.unbind():
            t = torch.empty_like(nt_ub)
            t.fill_(11.0)
            self.assertEqual(nt_ub, t)

    def test_zero_(self):
        ntensors = 4
        nt = random_nt(torch.device("cpu"), torch.float32, ntensors, (4, 4))
        nt.zero_()
        for nt_ub in nt.unbind():
            t = torch.empty_like(nt_ub)
            t.fill_(0.0)
            self.assertEqual(nt_ub, t)

    @parametrize(
        "func",
        [torch.ones_like, torch.zeros_like, torch.randn_like],
        name_fn=lambda f: f.__name__,
    )
    def test_like_functions(self, func):
        ntensors = 4
        nt = random_nt(torch.device("cpu"), torch.float32, ntensors, (4, 4))
        torch.manual_seed(1)
        nt_like = func(nt)

        torch.manual_seed(1)
        for nt_ub in nt_like.unbind():
            t_like = func(nt_ub)
            self.assertEqual(nt_ub, t_like)

    def test_cat(self):
        # dim=0 success case
        # No constraints on ragged structures matching.
        x = random_nt_from_dims([5, None, 10])
        y = random_nt_from_dims([3, 4, None])
        output = torch.cat([x, y], dim=0)
        for out_component, xy_component in zip(
            output.unbind(), itertools.chain(x.unbind(), y.unbind())
        ):
            self.assertEqual(out_component, xy_component)

        # dim=-1 success case
        # shape (B, *, D)
        x = random_nt_from_dims([5, None, 10])
        # shape (B, *, D'); same structure as x but dim=-1 differs
        y = random_nt_from_similar(x, dims=[-1, -1, 8])
        # should be shape (B, *, D + D') when supported
        output = torch.cat([x, y], dim=-1)
        for out_component, x_component, y_component in zip(
            output.unbind(), x.unbind(), y.unbind()
        ):
            self.assertEqual(
                out_component, torch.cat([x_component, y_component], dim=-1)
            )

        # dim between 0 and -1 success case
        x = random_nt_from_dims([5, None, 2, 3])
        # same structure as x but dim=2 differs
        y = random_nt_from_similar(x, dims=[-1, -1, 4, -1])
        output = torch.cat([x, y], dim=2)
        for out_component, x_component, y_component in zip(
            output.unbind(), x.unbind(), y.unbind()
        ):
            self.assertEqual(
                out_component, torch.cat([x_component, y_component], dim=1)
            )

        # error case: mixed NT / dense inputs
        x = random_nt_from_dims([5, None, 2])
        y = torch.randn(5, 3, 2)
        with self.assertRaisesRegex(
            RuntimeError, "expected each tensor in given list to be nested"
        ):
            torch.cat([x, y], dim=-1)

        # error case: NTs with different dims
        x = random_nt_from_dims([5, None, 2])
        y = random_nt_from_dims([5, None, 2, 3])
        with self.assertRaisesRegex(
            RuntimeError,
            "expected all nested tensors to have matching ragged structures outside of the concatenated dim",
        ):
            torch.cat([x, y], dim=-1)

        # error case: non-contiguous NT
        x, y = random_nt_noncontiguous_pair((2, 3, 4), dtype=torch.float32)
        # transpose to put ragged dim next to batch dim
        x, y = x.transpose(-2, -1), y.transpose(-2, -1)
        with self.assertRaisesRegex(
            RuntimeError, "only contiguous nested tensors are supported"
        ):
            torch.cat([x, y], dim=-1)

        # error case: multiple ragged dims in inputs
        x = random_nt_from_dims([5, None, None, 2])
        y = random_nt_from_similar(x)
        with self.assertRaisesRegex(
            RuntimeError,
            "only nested tensors with a single ragged dim next to the batch dim are supported",
        ):
            torch.cat([x, y], dim=-1)

        # error case: ragged dim not next to batch dim
        x = random_nt_from_dims([5, 2, None])
        y = random_nt_from_similar(x)
        with self.assertRaisesRegex(
            RuntimeError,
            "only nested tensors with a single ragged dim next to the batch dim are supported",
        ):
            torch.cat([x, y], dim=1)

        # error case: NTs with different batch sizes
        x = random_nt_from_dims([5, None, 2])
        y = random_nt_from_dims([3, None, 2])
        with self.assertRaisesRegex(
            RuntimeError,
            "expected all nested tensors to have matching ragged structures outside of the concatenated dim",
        ):
            torch.cat([x, y], dim=-1)

        # error case: NTs with different ragged structures
        x = torch.nested.nested_tensor(
            [
                torch.randn(2, 6),
                torch.randn(4, 6),
                torch.randn(5, 6),
            ]
        )
        y = torch.nested.nested_tensor(
            [
                torch.randn(5, 6),
                torch.randn(4, 6),
                torch.randn(2, 6),
            ]
        )
        with self.assertRaisesRegex(
            RuntimeError,
            "expected all nested tensors to have matching ragged structures outside of the concatenated dim",
        ):
            torch.cat([x, y], dim=-1)


@markDynamoStrictTest
class TestNestedTensorDeviceType(TestCase):
    # Helper function to generate a pair of random nested tensors
    # the 2 nested tensors have same shapes
    def random_nt_pair(self, device, dtype, num_tensors, max_dims):
        ts1 = []
        ts2 = []
        for _ in range(num_tensors):
            tensor_dims = tuple(
                [
                    torch.randint(low=0, high=max_dim, size=(1,)).item()
                    for max_dim in max_dims
                ]
            )
            t1 = torch.randn(tensor_dims, device=device, dtype=dtype)
            t2 = torch.randn(tensor_dims, device=device, dtype=dtype)
            ts1.append(t1)
            ts2.append(t2)
        return (
            torch.nested.nested_tensor(ts1, device=device, dtype=dtype),
            torch.nested.nested_tensor(ts2, device=device, dtype=dtype),
        )

    @dtypes(*floating_types_and_half())
    def test_detach(self, device, dtype):
        a = torch.randn(2, 4, device=device, dtype=dtype, requires_grad=False)
        b = torch.randn(5, 4, device=device, dtype=dtype, requires_grad=False)
        x = torch.nested.nested_tensor([a, b], requires_grad=True)

        x_detach = x.detach()

        z = x_detach * 4
        self.assertFalse(x_detach.requires_grad)
        self.assertFalse(z.requires_grad)

        a = torch.randn(2, 4, device=device, dtype=dtype, requires_grad=True)
        b = torch.randn(5, 4, device=device, dtype=dtype, requires_grad=True)
        x = torch.nested.as_nested_tensor([a, b])

        y = x * 2
        y = y.detach()
        self.assertFalse(y.requires_grad)
        self.assertIsNone(y.grad_fn)

        z = x + y
        torch.nested.to_padded_tensor(z, 0).sum().backward()
        # This is an incorrect gradient, but we assume that's what the user
        # wanted. detach() is an advanced option.
        self.assertEqual(a.grad, torch.ones(2, 4, device=device, dtype=dtype))
        self.assertEqual(b.grad, torch.ones(5, 4, device=device, dtype=dtype))

    @dtypes(torch.float, torch.float16, torch.double)
    def test_unbind_noncontiguous(self, device, dtype):
        nt_contiguous, nt_noncontiguous = random_nt_noncontiguous_pair(
            (2, 3, 6, 7), device, dtype
        )
        ub_contiguous = nt_contiguous.unbind()
        ub_noncontiguous = nt_noncontiguous.unbind()
        self.assertEqual(len(ub_contiguous), len(ub_noncontiguous))
        n = len(ub_contiguous)
        for i in range(n):
            self.assertEqual(ub_contiguous[i], ub_noncontiguous[i])

    @dtypes(torch.float)
    @skipMeta
    def test_to_then_from_padded_tensor_no_transform0213(self, device, dtype):
        t = torch.randn(4, 4, 4, device=device, dtype=dtype)
        ts = list(torch.unbind(t))
        ts[0] = ts[0][:-1]
        nt = torch.nested.nested_tensor(ts, device=device, dtype=dtype)
        padded = torch.nested.to_padded_tensor(nt, 0)

        nt_to = torch._nested_from_padded_and_nested_example(padded, nt)

        for t1, t2 in zip(nt.unbind(), nt_to.unbind()):
            self.assertEqual(t1, t2)
        self.assertEqual(nt.device, nt_to.device)

    @dtypes(torch.float)
    @dtypesIfCUDA(torch.float, torch.half)
    @skipMeta
    @torch.inference_mode()
    def test_layer_norm(self, device, dtype):
        def _test(size):
            # Simple shapes test
            t0 = torch.randn(2, size, device=device, dtype=dtype, requires_grad=False)
            t1 = torch.randn(2, size, device=device, dtype=dtype, requires_grad=False)
            ts = [t0, t1, t0, t1]
            nt = torch.nested.nested_tensor(ts, device=device, dtype=dtype)
            layer_norm = torch.nn.LayerNorm(size, device=device, dtype=dtype)
            nt_result = layer_norm(nt)
            for nt_subresult, t in zip(nt_result.unbind(), ts):
                t_result = layer_norm(t.reshape(1, -1, size).squeeze(0))
                self.assertEqual(nt_subresult, t_result)

            # More complex nt test with different lengths for each tensor
            t0 = torch.randn(4, size, device=device, dtype=dtype, requires_grad=False)
            t1 = torch.randn(10, size, device=device, dtype=dtype, requires_grad=False)
            t2 = torch.randn(7, size, device=device, dtype=dtype, requires_grad=False)
            ts = [t0, t1, t2, t0, t2]
            nt = torch.nested.nested_tensor(ts, device=device, dtype=dtype)
            layer_norm = torch.nn.LayerNorm(size, device=device, dtype=dtype)
            nt_result = layer_norm(nt)
            for nt_subresult, t in zip(nt_result.unbind(), ts):
                t_result = layer_norm(t.reshape(1, -1, size).squeeze(0))
                self.assertEqual(nt_subresult, t_result)

            if size <= 128:
                # Test with multidimensional tensors after irregular dim
                # (run only with smaller dimensions to ensure fast execution)
                t0 = torch.randn(
                    4, size, size, 4, device=device, dtype=dtype, requires_grad=False
                )
                t1 = torch.randn(
                    10, size, size, 4, device=device, dtype=dtype, requires_grad=False
                )
                t2 = torch.randn(
                    7, size, size, 4, device=device, dtype=dtype, requires_grad=False
                )
                ts = [t0, t1, t2, t0, t2]
                nt = torch.nested.nested_tensor(ts, device=device, dtype=dtype)
                layer_norm = torch.nn.LayerNorm(
                    (size, size, 4), device=device, dtype=dtype
                )
                nt_result = layer_norm(nt)
                for nt_subresult, t in zip(nt_result.unbind(), ts):
                    t_result = layer_norm(t.reshape(1, -1, size, size, 4).squeeze(0))
                    self.assertEqual(nt_subresult, t_result)

                # Test where the normalizing dimensions are not all
                layer_norm = torch.nn.LayerNorm((size, 4), device=device, dtype=dtype)
                nt_result = layer_norm(nt)
                for nt_subresult, t in zip(nt_result.unbind(), ts):
                    t_result = layer_norm(t.reshape(1, -1, size, size, 4).squeeze(0))
                    self.assertEqual(nt_subresult, t_result)

        for size in (1024, 1023, 513, 512, 256, 128, 2, 4, 32):
            _test(size)

    @dtypes(torch.float)
    @dtypesIfCUDA(torch.float, torch.half)
    @skipMeta
    @torch.inference_mode()
    def test_layer_norm_breaking(self, device, dtype):
        size = 128
        t0 = torch.randn(
            4, size, size, 4, device=device, dtype=dtype, requires_grad=False
        )
        t1 = torch.randn(
            10, size, size, 4, device=device, dtype=dtype, requires_grad=False
        )
        t2 = torch.randn(
            7, size, size, 4, device=device, dtype=dtype, requires_grad=False
        )
        ts = [t0, t1, t2, t0, t2]
        nt = torch.nested.nested_tensor(ts, device=device, dtype=dtype)
        layer_norm = torch.nn.LayerNorm((4, size, size, 4), device=device, dtype=dtype)
        self.assertRaisesRegex(
            RuntimeError,
            "normalized_shape extends into irregular dimensions for the nested tensor",
            lambda: layer_norm(nt),
        )
        layer_norm = torch.nn.LayerNorm((size + 1, size, 4), device=device, dtype=dtype)
        self.assertRaisesRegex(
            RuntimeError,
            "The shape at dimension 0",
            lambda: layer_norm(nt),
        )

    @decorateIf(
        xfailIfTorchDynamo,
        # only fails in python 3.11. TODO: Ensure this is fixed once views work!
        lambda params: params["layout"] == torch.jagged and sys.version_info >= (3, 11),
    )
    @parametrize("layout", [torch.strided, torch.jagged], name_fn=layout_name)
    def test_embedding(self, device, layout):
        inputs = [
            torch.randint(100, (L,), device=device, dtype=torch.int64)
            for L in torch.randint(5, 50, (8,))
        ]
        x = torch.nested.nested_tensor(
            inputs, device=device, dtype=torch.int64, layout=layout
        )
        emb = torch.nn.Embedding(100, 8, device=device)
        y = emb(x)
        ys = y.unbind()
        for i, inp in enumerate(inputs):
            self.assertEqual(emb(inp), ys[i])

    @skipMeta
    @torch.inference_mode()
    @dtypes(*floating_types_and_half())
    def test_masked_fill(self, device, dtype):
        # nested tensor * nested tensor
        (nt, mask) = self.random_nt_pair(device, dtype, 4, (4, 4))
        mask = torch.nested.nested_tensor([m < 0 for m in mask.unbind()])
        ref = torch.nested.nested_tensor(
            [t.masked_fill(m, 0) for (t, m) in zip(nt.unbind(), mask.unbind())]
        )
        out = nt.masked_fill(mask, 0)
        self.assertEqual(ref, out)

    @dtypes(torch.float, torch.float16)
    def test_to_padded_tensor_simple(self, device, dtype):
        t = torch.randn(4, 4, 4, device=device, dtype=dtype)
        ts = list(torch.unbind(t))
        ts[0] = ts[0][:-1]
        nt = torch.nested.nested_tensor(ts, device=device, dtype=dtype)
        for padding_value in (0, 1):
            padded = torch.nested.to_padded_tensor(nt, padding_value)

            correct_output = t.clone()
            if padding_value == 0:
                correct_output[0][-1] = torch.zeros_like(correct_output[0][-1])
            else:
                correct_output[0][-1] = torch.ones_like(correct_output[0][-1])

            self.assertEqual(padded, correct_output)
            self.assertEqual(padded.device, torch.device(device))
            self.assertEqual(padded.dtype, dtype)

    @dtypes(torch.float, torch.float16)
    def test_to_padded_tensor_output_size(self, device, dtype):
        t = torch.randn(4, 4, 4, device=device, dtype=dtype)
        output_size = (4, 6, 5)
        ts = list(torch.unbind(t))
        ts[0] = ts[0][:-1]
        nt = torch.nested.nested_tensor(ts, device=device, dtype=dtype)
        for padding_value in (0, 1):
            padded = torch.nested.to_padded_tensor(
                nt, padding_value, output_size=output_size
            )
            correct_output = (
                torch.ones(output_size, device=device, dtype=dtype) * padding_value
            )
            correct_output[:4:, :4, :4] = t.clone()
            if padding_value == 0:
                correct_output[0][3] = torch.zeros_like(correct_output[0][3])
            else:
                correct_output[0][3] = torch.ones_like(correct_output[0][3])

            self.assertEqual(padded, correct_output)
            self.assertEqual(padded.device, torch.device(device))
            self.assertEqual(padded.dtype, dtype)

    @dtypes(torch.float, torch.float16, torch.double)
    def test_to_padded_tensor_dim2(self, device, dtype):
        ts = [
            torch.randn(160, device=device, dtype=dtype),
            torch.randn(1240, device=device, dtype=dtype),
            torch.randn(2400, device=device, dtype=dtype),
        ]
        nt = torch.nested.nested_tensor(ts, device=device, dtype=dtype)
        pad = 42
        correct_output = []
        for t in ts:
            next_output = torch.ones_like(ts[2]) * pad
            correct_output.append(next_output)
            next_output[: t.size(0)].copy_(t)
        correct_output = torch.stack(correct_output)
        padded = torch.nested.to_padded_tensor(nt, pad)
        self.assertEqual(padded, correct_output)

    @dtypes(torch.float, torch.float16, torch.double)
    def test_to_padded_tensor_dim3(self, device, dtype):
        ts = [
            torch.randn(16, 21, device=device, dtype=dtype),
            torch.randn(24, 32, device=device, dtype=dtype),
            torch.randn(40, 53, device=device, dtype=dtype),
        ]
        nt = torch.nested.nested_tensor(ts, device=device, dtype=dtype)
        pad = 42
        correct_output = []
        for t in ts:
            next_output = torch.ones_like(ts[2]) * pad
            correct_output.append(next_output)
            next_output[: t.size(0), : t.size(1)].copy_(t)
        correct_output = torch.stack(correct_output)
        padded = torch.nested.to_padded_tensor(nt, pad)
        self.assertEqual(padded, correct_output)

    @dtypes(torch.float, torch.float16, torch.double)
    def test_to_padded_tensor_dim4(self, device, dtype):
        ts = [
            torch.randn(16, 21, 13, device=device, dtype=dtype),
            torch.randn(24, 32, 14, device=device, dtype=dtype),
            torch.randn(40, 53, 16, device=device, dtype=dtype),
        ]
        nt = torch.nested.nested_tensor(ts, device=device, dtype=dtype)
        pad = 42
        correct_output = []
        for t in ts:
            next_output = torch.ones_like(ts[2]) * pad
            correct_output.append(next_output)
            next_output[: t.size(0), : t.size(1), : t.size(2)].copy_(t)
        correct_output = torch.stack(correct_output)
        padded = torch.nested.to_padded_tensor(nt, pad)
        self.assertEqual(padded, correct_output)

    # TODO: test noncontiguous to_padded_tensor
    # For now this tests the functionality of noncontiguous_to_padded_tensor
    # and the error message of to_padded_tensor
    # since to_padded_tensor does not support noncontiguous buffer yet
    @dtypes(torch.float, torch.float16, torch.double)
    @torch.inference_mode()
    def test_to_padded_tensor_noncontiguous(self, device, dtype):
        nt_contiguous, nt_noncontiguous = random_nt_noncontiguous_pair(
            (2, 3, 6, 7), device, dtype
        )
        # test noncontiguous_to_padded_tensor functionality
        self.assertEqual(
            torch.nested.to_padded_tensor(nt_contiguous, 0.0),
            noncontiguous_to_padded_tensor(nt_noncontiguous),
        )
        # test to_padded_tensor error message
        self.assertRaisesRegex(
            RuntimeError,
            r"for now to_padded_tensor only supports contiguous nested tensor",
            lambda: torch.nested.to_padded_tensor(nt_noncontiguous, 0.0),
        )

    @skipMeta
    def test_device_checks(self, device):
        nt = torch.nested.nested_tensor([], device=device)
        is_cuda = "cuda" in str(device)
        self.assertEqual(nt.is_cuda, is_cuda)

    @dtypes(torch.float, torch.float16, torch.double)
    def test_nested_tensor_indexing(self, device, dtype):
        # edge case: empty nested tensor
        nt0 = torch.nested.nested_tensor([])
        self.assertRaises(IndexError, lambda: nt0[0])
        # normal case
        x0 = torch.randn((2, 5), device=device, dtype=dtype)
        x1 = torch.randn((3, 4), device=device, dtype=dtype)
        nt = torch.nested.nested_tensor([x0, x1])
        # single index: only support integer in the batch dimension
        self.assertEqual(nt[0], x0)
        self.assertEqual(nt[-1], x1)
        self.assertRaises(IndexError, lambda: nt[2])
        self.assertRaises(IndexError, lambda: nt[-3])
        self.assertRaises(NotImplementedError, lambda: nt[:])
        self.assertEqual(nt[...], nt)
        # tuple of indices: only support integer in the batch dimension
        #                 + all possible indexing in the original tensor dimensions
        self.assertEqual(nt[0, 0, 0], x0[0, 0])
        self.assertEqual(nt[0, 1, :], x0[1, :])
        self.assertEqual(nt[1, ...], x1)
        self.assertRaises(IndexError, lambda: nt[1, 4, 2])
        self.assertRaises(NotImplementedError, lambda: nt[:, 1, 1])
        # test select on non-batch dimensions
        self.assertEqual(nt.select(1, 0)[0], x0.select(0, 0))
        self.assertEqual(nt.select(1, 0)[1], x1.select(0, 0))
        self.assertRaises(IndexError, lambda: nt.select(1, 3))
        self.assertEqual(nt.select(2, 0)[0], x0.select(1, 0))
        self.assertEqual(nt.select(2, 0)[1], x1.select(1, 0))
        self.assertRaises(IndexError, lambda: nt.select(2, 5))
        # make sure indexing returns a view
        nt[0].fill_(100.0)
        answer = torch.tensor(100.0, device=device, dtype=dtype).expand((2, 5))
        self.assertEqual(nt[0], answer)
        nt[1, 1, :].fill_(200.0)
        answer = torch.tensor(200.0, device=device, dtype=dtype).expand(4)
        self.assertEqual(nt[1, 1, :], answer)

        # Test that indexing works when requires_grad_(True)
        # previously this was failing because the backward kernel for select.int uses .sizes()
        nt = torch.nested.nested_tensor([x0, x1]).requires_grad_(True)
        self.assertEqual(nt[0], x0)
        self.assertEqual(nt[-1], x1)
        grad_x0 = torch.randn((2, 5), device=device, dtype=dtype)
        nt[0].backward(grad_x0)
        expected_grad = torch.nested.nested_tensor(
            [grad_x0, torch.zeros((3, 4), device=device, dtype=dtype)]
        )
        self.assertEqual(nt.grad, expected_grad)

    @parametrize(
        "func",
        [
            subtest(torch.nn.functional.relu, name="relu"),
            subtest(torch.nn.functional.relu_, name="relu_"),
            subtest(torch.nn.functional.gelu, name="gelu"),
            subtest(torch._C._nn.gelu_, name="gelu_"),
            subtest(torch.tanh, name="tanh"),
            subtest(torch.tanh_, name="tanh_"),
            subtest(torch.neg, name="neg"),
            subtest(torch.nn.functional.silu, name="silu"),
            subtest(partial(torch.nn.functional.silu, inplace=True), name="silu_"),
            subtest(torch.abs, name="abs"),
            subtest(torch.abs_, name="abs_"),
            subtest(torch.sgn, name="sgn"),
            subtest(torch.logical_not, name="logical_not"),
            subtest(torch.sin, name="sin"),
            subtest(torch.cos, name="cos"),
        ],
    )
    def test_activations(self, device, func):
        nt, nt_noncontiguous = random_nt_noncontiguous_pair(
            (2, 3, 6, 7), device=device, dtype=torch.float32
        )
        nested_result = func(nt)
        self.assertTrue(nested_result.is_nested)
        for t, t_res in zip(nt.unbind(), nested_result.unbind()):
            self.assertEqual(func(t), t_res)
        self.assertRaisesRegex(
            RuntimeError,
            "NestedTensor must be contiguous to get buffer.",
            lambda: func(nt_noncontiguous),
        )

    @parametrize("func", [subtest(torch.ge, name="ge"), subtest(torch.eq, name="eq")])
    def test_binary_ops_with_scalar(self, device, func):
        nt_contiguous, nt_noncontiguous = random_nt_noncontiguous_pair(
            (2, 3, 6, 7), device=device, dtype=torch.float32
        )
        scalar = 0.0

        # should work regardless of contiguity
        for nt in (nt_contiguous, nt_noncontiguous):
            nested_result = func(nt, scalar)
            self.assertTrue(nested_result.is_nested)
            for t, t_res in zip(nt.unbind(), nested_result.unbind()):
                self.assertEqual(func(t, scalar), t_res)

    @dtypes(*floating_types_and_half())
    def test_nested_tensor_chunk(self, device, dtype):
        # Transformer use case
        a = torch.randn(3, 3 * 4, device=device, dtype=dtype)
        b = torch.randn(2, 3 * 4, device=device, dtype=dtype)
        c = torch.randn(1, 3 * 4, device=device, dtype=dtype)
        a_chunks = a.chunk(3, dim=-1)
        b_chunks = b.chunk(3, dim=-1)
        c_chunks = c.chunk(3, dim=-1)

        a_nt = [a_chunks[0], b_chunks[0], c_chunks[0]]
        b_nt = [a_chunks[1], b_chunks[1], c_chunks[1]]
        c_nt = [a_chunks[2], b_chunks[2], c_chunks[2]]

        nt = torch.nested.nested_tensor([a, b, c])
        chunked = nt.chunk(3, dim=-1)

        self.assertEqual(chunked[0], torch.nested.nested_tensor(a_nt))
        self.assertEqual(chunked[1], torch.nested.nested_tensor(b_nt))
        self.assertEqual(chunked[2], torch.nested.nested_tensor(c_nt))

        for chunk in chunked:
            self.assertFalse(chunk.is_contiguous())

        # Failure chunking on ragged dimensions
        self.assertRaisesRegex(
            RuntimeError,
            "Chunk for nested tensors is currently only supported for the last dimension.",
            lambda: torch.chunk(nt, 5, dim=1),
        )
        self.assertRaisesRegex(
            RuntimeError,
            "Chunk for nested tensors is currently only supported for the last dimension.",
            lambda: torch.chunk(nt, 5, dim=0),
        )

        # Failure on non-contiguous nt
        _, nt_noncontiguous = random_nt_noncontiguous_pair((2, 3), device, dtype)
        self.assertRaisesRegex(
            RuntimeError,
            "chunk expects `self` to be contiguous.",
            lambda: torch.chunk(nt_noncontiguous, 5, dim=-1),
        )

        # Failure when calling non divisible n_chunks
        self.assertRaisesRegex(
            RuntimeError,
            "Chunk for nested tensors is only supported for "
            "nested tensors with trailing dimension divisible by chunks.",
            lambda: torch.chunk(nt, 5, dim=-1),
        )

        # Failure when calling backward on a chunk
        a = torch.randn(3, 3 * 4, device=device, dtype=dtype, requires_grad=True)
        b = torch.randn(2, 3 * 4, device=device, dtype=dtype, requires_grad=True)
        nt_grad = torch.nested.as_nested_tensor([a, b])
        chunked = torch.chunk(nt_grad, 2, dim=-1)
        self.assertRaisesRegex(
            RuntimeError,
            "derivative for aten::chunk is not implemented",
            lambda: chunked[0].backward(chunked[0].clone()),
        )

    @dtypes(*floating_types_and_half())
    def test_nested_tensor_split_with_sizes(self, device, dtype):
        a = torch.randn(3, 20, device=device, dtype=dtype)
        b = torch.randn(2, 20, device=device, dtype=dtype)
        c = torch.randn(1, 20, device=device, dtype=dtype)

        split_sizes = [4, 6, 10]
        a_splits = a.split_with_sizes(split_sizes, dim=-1)
        b_splits = b.split_with_sizes(split_sizes, dim=-1)
        c_splits = c.split_with_sizes(split_sizes, dim=-1)

        nt = torch.nested.nested_tensor([a, b, c])
        nt_splits = nt.split_with_sizes(split_sizes, dim=-1)

        for i, nt_split in enumerate(nt_splits):
            self.assertEqual(
                nt_split,
                torch.nested.nested_tensor([a_splits[i], b_splits[i], c_splits[i]]),
            )
            dense_strides = torch.stack(
                [
                    torch.tensor(a_splits[i].stride()),
                    torch.tensor(b_splits[i].stride()),
                    torch.tensor(c_splits[i].stride()),
                ]
            )
            self.assertEqual(nt_split._nested_tensor_strides(), dense_strides)
            self.assertFalse(nt_split.is_contiguous())

        # Failure calling on ragged dimensions
        self.assertRaisesRegex(
            RuntimeError,
            "split_with_sizes for nested tensors is currently only supported for the last dimension.",
            lambda: torch.split_with_sizes(nt, split_sizes, dim=1),
        )

        # Failure calling on non-last dimension
        self.assertRaisesRegex(
            RuntimeError,
            "split_with_sizes for nested tensors is currently only supported for the last dimension.",
            lambda: torch.split_with_sizes(nt, split_sizes, dim=0),
        )

        # Failure on non-contiguous nt
        _, nt_noncontiguous = random_nt_noncontiguous_pair((2, 3), device, dtype)
        self.assertRaisesRegex(
            RuntimeError,
            "split_with_sizes expects `self` to be contiguous.",
            lambda: torch.split_with_sizes(nt_noncontiguous, split_sizes, dim=-1),
        )

        # Failure when calling with split_sizes that don't cover the full dim size
        bad_split_sizes = [4, 6, 9]  # don't add up to 20
        self.assertRaisesRegex(
            RuntimeError,
            "split_with_sizes expects split_sizes to sum exactly to 20",
            lambda: torch.split_with_sizes(nt, bad_split_sizes, dim=-1),
        )

    @dtypes(torch.float, torch.float16, torch.double)
    @torch.inference_mode()
    def test_nested_tensor_indexing_noncontiguous(self, device, dtype):
        nt_contiguous, nt_noncontiguous = random_nt_noncontiguous_pair(
            (2, 3, 6, 7), device, dtype
        )
        self.assertEqual(nt_contiguous.size(0), nt_noncontiguous.size(0))
        n = nt_contiguous.size(0)
        for i in range(n):
            self.assertEqual(nt_contiguous[i], nt_noncontiguous[i])

    @dtypes(torch.float, torch.float16)
    @skipMeta
    @torch.inference_mode()
    @parametrize("transpose", [True, False])
    def test_nested_tensor_add(self, device, dtype, transpose):
        if transpose:
            a = torch.randn(2, 2, 2, device=device, dtype=dtype)
            b = torch.rand(2, 2, 2, device=device, dtype=dtype)
            c = a.transpose(-1, -2).contiguous()
            d = b.transpose(-1, -2).contiguous()
            nt1 = torch.nested.nested_tensor([a, b, a, b])
            nt2 = torch.nested.nested_tensor([c, d, c, d]).transpose(-1, -2)
        else:
            (nt1, nt2) = self.random_nt_pair(device, dtype, 4, (4, 4))
        ref = torch.nested.nested_tensor(
            [t1 + t2 for (t1, t2) in zip(nt1.unbind(), nt2.unbind())]
        )
        out = nt1 + nt2
        self.assertEqual(ref, out)

    @dtypes(torch.float, torch.float16)
    @skipMeta
    @torch.inference_mode()
    @parametrize("transpose", [True, False])
    def test_nested_tensor_sub(self, device, dtype, transpose):
        if transpose:
            a = torch.randn(2, 2, 2, device=device, dtype=dtype)
            b = torch.rand(2, 2, 2, device=device, dtype=dtype)
            c = a.transpose(-1, -2).contiguous()
            d = b.transpose(-1, -2).contiguous()
            nt1 = torch.nested.nested_tensor([a, b, a, b])
            nt2 = torch.nested.nested_tensor([c, d, c, d]).transpose(-1, -2)
        else:
            (nt1, nt2) = self.random_nt_pair(device, dtype, 4, (4, 4))
        ref = torch.nested.nested_tensor(
            [t1 - t2 for (t1, t2) in zip(nt1.unbind(), nt2.unbind())]
        )
        out = nt1 - nt2
        self.assertEqual(ref, out)

    @onlyCUDA
    @dtypes(torch.float, torch.float16)
    @torch.inference_mode()
    @parametrize("embedding_dim", [8, 128, 256, 384])
    def test_nested_tensor_dense_elementwise(self, device, dtype, embedding_dim):
        def _test_add_mul(nt, t):
            ref_add = torch.nested.nested_tensor(
                [t1 + t2 for (t1, t2) in zip(nt.unbind(), t.unbind())]
            )
            ref_mul = torch.nested.nested_tensor(
                [t1 * t2 for (t1, t2) in zip(nt.unbind(), t.unbind())]
            )
            self.assertEqual(nt.add(t), ref_add)
            self.assertEqual(nt.mul(t), ref_mul)

        batch_size = 32
        seq_lens = torch.randint(low=0, high=10, size=(batch_size,))

        # [B, *, D], [B, 1, D] case
        ts = [torch.randn((seq_len, embedding_dim)) for seq_len in seq_lens]
        nt = torch.nested.nested_tensor(ts, device=device, dtype=dtype)
        t = torch.randn((batch_size, 1, embedding_dim), device=device, dtype=dtype)
        _test_add_mul(nt, t)

        # [B, *], [B, 1] case
        ts = [torch.randn(seq_len) for seq_len in seq_lens]
        nt = torch.nested.nested_tensor(ts, device=device, dtype=dtype)
        t = torch.randn((batch_size, 1), device=device, dtype=dtype)
        _test_add_mul(nt, t)

    @dtypes(torch.float, torch.float16)
    @skipMeta
    @torch.inference_mode()
    def test_nested_tensor_mul(self, device, dtype):
        # nested tensor * nested tensor
        (nt1, nt2) = self.random_nt_pair(device, dtype, 4, (4, 4))
        ref = torch.nested.nested_tensor(
            [t1 * t2 for (t1, t2) in zip(nt1.unbind(), nt2.unbind())]
        )
        out = nt1 * nt2
        self.assertEqual(ref, out)
        # nested tensor * scalar
        number = 10.0
        scalar = torch.tensor(number).to(dtype).to(device)
        ref = torch.nested.nested_tensor([t * number for t in nt1.unbind()])
        out_number0 = nt1 * number
        out_number1 = number * nt1
        out_scalar0 = nt1 * scalar
        out_scalar1 = scalar * nt1
        self.assertEqual(out_number0, ref)
        self.assertEqual(out_number1, ref)
        self.assertEqual(out_scalar0, ref)
        self.assertEqual(out_scalar1, ref)
        # error case: numel == 1 but dim > 0
        vector = torch.tensor([number]).to(dtype).to(device)
        self.assertRaisesRegex(
            RuntimeError,
            "Expected both self and other to be nested, but got a nested self and non-nested other",
            lambda: nt1.mul(vector),
        )
        self.assertRaisesRegex(
            RuntimeError,
            "Expected both self and other to be nested, but got a non-nested self and nested other",
            lambda: vector.mul(nt1),
        )

    @dtypes(torch.float, torch.float16)
    @skipMeta
    @torch.inference_mode()
    def test_nested_tensor_div(self, device, dtype):
        nt, nt2 = self.random_nt_pair(device, dtype, 4, (4, 4))
        scale = 4.0
        ref = torch.nested.nested_tensor([t / scale for t in nt.unbind()])
        out = nt / 4.0
        self.assertEqual(ref, out)
        ref_transposed = ref.transpose(1, 2)
        out = nt.transpose(1, 2) / 4.0
        self.assertEqual(ref_transposed, out)

        ref = torch.nested.nested_tensor(
            [t / t2 for (t, t2) in zip(nt.unbind(), nt2.unbind())]
        )
        out = nt / nt2
        self.assertEqual(ref, out)

        out = nt.transpose(1, 2) / nt2.transpose(1, 2)
        self.assertEqual(ref.transpose(1, 2), out)

        nt_transpose_copy = torch.nested.nested_tensor(
            [t.transpose(0, 1) for t in nt.unbind()]
        )

        self.assertRaisesRegex(
            RuntimeError,
            "div requires strides to match when given NestedTensors",
            lambda: nt_transpose_copy.transpose(1, 2) / nt2,
        )

        nt = torch.nested.nested_tensor(
            [torch.randn(i, 4) for i in [3, 4, 5]], device=device, dtype=dtype
        )
        nt_chunks = nt.chunk(2, -1)
        self.assertRaisesRegex(
            RuntimeError,
            "div requires offsets to match when given NestedTensors",
            lambda: nt_chunks[0] / nt_chunks[1],
        )

    @dtypes(torch.float, torch.float16)
    @skipMeta
    @torch.inference_mode()
    def test_nested_tensor_add_in_place(self, device, dtype):
        (nt1, nt2) = self.random_nt_pair(device, dtype, 4, (4, 4))
        ref = torch.nested.nested_tensor(
            [t1 + t2 for (t1, t2) in zip(nt1.unbind(), nt2.unbind())]
        )
        nt1 += nt2
        self.assertEqual(ref, nt1)

    @dtypes(torch.float, torch.float16)
    @skipMeta
    @torch.inference_mode()
    def test_nested_tensor_mul_in_place(self, device, dtype):
        # nested tensor * nested tensor
        (nt1, nt2) = self.random_nt_pair(device, dtype, 4, (4, 4))
        ref = torch.nested.nested_tensor(
            [t1 * t2 for (t1, t2) in zip(nt1.unbind(), nt2.unbind())]
        )
        nt1 *= nt2
        self.assertEqual(ref, nt1)
        # nested tensor * scalar
        number = 10.0
        scalar = torch.tensor(number).to(dtype).to(device)
        ref = torch.nested.nested_tensor([t * number for t in nt1.unbind()])
        out_number = nt1.clone()
        out_number *= number
        out_scalar = nt1.clone()
        out_scalar *= scalar
        self.assertEqual(out_number, ref)
        self.assertEqual(out_scalar, ref)
        self.assertRaisesRegex(
            RuntimeError,
            r"output with shape \[.*\] doesn't match the broadcast shape \[.*\]",
            lambda: scalar.mul_(nt1),
        )
        # error case: numel == 1 but dim > 0
        vector = torch.tensor([number]).to(dtype).to(device)
        self.assertRaisesRegex(
            RuntimeError,
            "Expected both self and other to be nested, but got a nested self and non-nested other",
            lambda: nt1.mul_(vector),
        )
        self.assertRaisesRegex(
            RuntimeError,
            "Expected both self and other to be nested, but got a non-nested self and nested other",
            lambda: vector.mul_(nt1),
        )

    @onlyCPU
    @skipMeta
    @dtypes(torch.float)
    def test_nested_tensor_sum_dim(self, device, dtype):
        params = ((2, (1, 1)), ((4), (4, 4)), (10, (3, 5, 7)))

        def test_sum(device, dtype, ntensors, max_sizes, dim, keepdim=True):
            nt = random_nt(device, dtype, ntensors, max_sizes, require_non_empty=False)
            nt2 = nt.clone()
            ub2 = nt2.unbind()
            nt.requires_grad_(True)
            [t.requires_grad_(True) for t in ub2]
            nt_sum = nt.sum(dim=dim, keepdim=keepdim)
            ub2_sum = [t.sum(-1, keepdim=keepdim) for t in ub2]
            self.assertEqual(nt_sum, torch.nested.nested_tensor(ub2_sum))

            # test backward
            # generate gradient tensor that has the same size as the output
            size = nt_sum._nested_tensor_size()
            gt2 = []
            for i in range(ntensors):
                gt2.append(torch.randn(size[i].tolist(), device=device, dtype=dtype))
            gt = torch.nested.nested_tensor(gt2).clone()
            nt_sum.backward(gt)
            for t2, g2 in zip(ub2_sum, gt2):
                t2.backward(g2)
            self.assertEqual(nt.grad, torch.nested.nested_tensor([t.grad for t in ub2]))
            return

        for ntensors, max_sizes in params:
            test_sum(device, dtype, ntensors, max_sizes, len(max_sizes))

        # Test error inputs
        with self.assertRaisesRegex(
            RuntimeError, "NestedTensor can only be reduced across the last"
        ):
            torch.nested.nested_tensor(
                [torch.tensor([3, 4, 5]), torch.tensor([1, 2])]
            ).sum(0, keepdim=True)

        with self.assertRaisesRegex(
            RuntimeError, "NestedTensor only allows reduction of a single"
        ):
            torch.nested.nested_tensor(
                [torch.tensor([[3, 4, 5]]), torch.tensor([[1, 2]])]
            ).sum([0, 1], keepdim=True)

        with self.assertRaisesRegex(
            RuntimeError, "NestedTensor always requires keepdim=True for now."
        ):
            torch.nested.nested_tensor(
                [torch.tensor([3, 4, 5]), torch.tensor([1, 2])]
            ).sum(-1)

    @dtypes(torch.float, torch.float16)
    def test_contiguous(self, device, dtype):
        # Since we don't have access to the buffer in python this is harder to show what
        # we are testing for. When we call chunk on a consistent dim of a NT
        # for chunk_size > 1 the resulting tensors are views of the original NT
        # whose numels is now less than the size of the buffer. Clone was
        # previously creating a new NT with a buffer that was the same size as the
        # original.
        nt_contiguous = torch.nested.nested_tensor(
            [
                torch.randn(2, 20, device=device, dtype=dtype),
                torch.randn(4, 20, device=device, dtype=dtype),
            ]
        )
        # Split up the last dimension which has a consistent size of 20 into 5 chunks
        chunks = nt_contiguous.chunk(5, dim=-1)

        # # Check chunks are contiguous after calling contiguous
        for chunk in chunks:
            self.assertFalse(chunk.is_contiguous())
            self.assertTrue(chunk.contiguous().is_contiguous())

    @dtypes(torch.float, torch.float16)
    @skipMeta
    def test_clone(self, device, dtype):
        nt1 = random_nt(device, dtype, 4, (4, 4), (1, 1))
        nt2 = nt1.clone()
        # Verify the values match
        self.assertEqual(nt1, nt2)
        # Verify modifying nt2 doesn't affect nt1
        nt2.mul_(nt1)
        ub1 = nt1.unbind()
        ub2 = nt2.unbind()
        for i in range(len(ub1)):
            self.assertNotEqual(ub1[i], ub2[i])

        nt1.clone(memory_format=torch.preserve_format)
        msg = "Nested tensor clone supports Preserve and Contiguous memory formats, called clone with memory format: ChannelsLast"
        with self.assertRaisesRegex(RuntimeError, msg):
            nt1.clone(memory_format=torch.channels_last)

    # cannot test torch.float16 because: RuntimeError: "bernoulli_scalar_cpu_" not implemented for 'Half'
    @decorateIf(xfailIfTorchDynamo, lambda params: params["layout"] == torch.jagged)
    @dtypes(torch.float, torch.double)
    @parametrize("layout", [torch.strided, torch.jagged], name_fn=layout_name)
    def test_dropout(self, device, dtype, layout):
        # edge case: empty nested tensor
        # TODO: support empty NT in jagged layout
        if layout == torch.strided:
            nt0 = torch.nested.nested_tensor([], layout=layout)
            y = torch.nn.functional.dropout(nt0, 0.5)
            self.assertEqual(nt0, y)
        # normal nested tensor
        ntensors = 4
        if layout == torch.jagged:
            nt = random_nt(device, dtype, ntensors, (4, 4), (0, 3), layout=layout)
        else:
            nt = random_nt(device, dtype, ntensors, (4, 4), layout=layout)
        # edge case: invalid dropout
        self.assertRaises(ValueError, lambda: torch.nn.Dropout(-0.1))
        self.assertRaises(ValueError, lambda: torch.nn.Dropout(1.1))
        self.assertRaises(ValueError, lambda: torch.nn.functional.dropout(nt, -0.1))
        self.assertRaises(ValueError, lambda: torch.nn.functional.dropout(nt, 1.1))
        # edge case: no dropout
        dropouter = torch.nn.Dropout(0.0)
        y0 = dropouter(nt)
        y1 = torch.nn.functional.dropout(nt, 0.0)
        self.assertEqual(nt, y0)
        self.assertEqual(nt, y1)
        # edge case: all dropout
        dropouter = torch.nn.Dropout(1.0)
        y0 = dropouter(nt)
        y1 = torch.nn.functional.dropout(nt, 1.0)
        nt0 = torch.zeros_like(nt)
        self.assertEqual(nt0, y0)
        self.assertEqual(nt0, y1)
        # normal case: normal dropout
        p = 0.2
        y = torch.nn.functional.dropout(nt, p)
        expect = nt.clone()
        if layout == torch.jagged:
            expect = torch.where(y == 0.0, y, nt)
            expect /= 1.0 - p
            self.assertEqual(y, expect)
        else:
            expect = nt.clone()
            for i in range(ntensors):
                actual_tensor = y[i].view(-1)
                expect_tensor = expect[i].view(-1)
                for j in range(actual_tensor.shape[0]):
                    if actual_tensor[j].item() == 0.0:
                        expect_tensor[j] = 0.0
                    else:
                        expect_tensor[j] /= 1.0 - p
            self.assertEqual(y, expect)
        with freeze_rng_state():
            dropouter = torch.nn.Dropout(p)
            y0 = dropouter(nt)
        with freeze_rng_state():
            y1 = torch.nn.functional.dropout(nt, p)
        self.assertEqual(y0, y1)

    @dtypes(torch.float, torch.double)
    def test_dropout_noncontiguous(self, device, dtype):
        ntensors = 4
        nt0 = random_nt(device, dtype, ntensors, (4, 4))
        nt1 = nt0.transpose(-1, -2)
        p = 0.3
        with freeze_rng_state():
            dropouter = torch.nn.Dropout(p)
            y0 = dropouter(nt0)
        with freeze_rng_state():
            y1 = torch.nn.functional.dropout(nt1, p).transpose(-1, -2)
        self.assertEqual(y0, y1)

    # cannot test torch.float16 because: RuntimeError: "softmax_kernel_impl" not implemented for 'Half'
    @dtypes(torch.float, torch.double)
    def test_softmax(self, device, dtype):
        # normal nested tensor
        ntensors = 4
        nt = random_nt(device, dtype, ntensors, (4, 4))
        # error case: softmax across nested dimension
        self.assertRaisesRegex(
            RuntimeError,
            "Cannot apply softmax across nested dimension 0",
            lambda: torch.nn.functional.softmax(nt, 0),
        )
        self.assertRaisesRegex(
            RuntimeError,
            "Cannot apply softmax across nested dimension 0",
            lambda: torch.nn.functional.softmax(nt, -3),
        )
        # error case: dimension out of range
        self.assertRaises(IndexError, lambda: torch.nn.functional.softmax(nt, 3))
        self.assertRaises(IndexError, lambda: torch.nn.functional.softmax(nt, -4))
        # normal case: should equal to padding -inf
        softmaxer = torch.nn.Softmax(1)
        y0 = softmaxer(nt)
        y1 = torch.nn.functional.softmax(nt, 1)
        self.assertEqual(y0, y1)
        pt = torch.nested.to_padded_tensor(nt, float("-inf"))
        # if an entire slice is padded, then softmax will return 0.0 / 0.0 = nan
        # however, physically speaking that should be 0.0
        expect = torch.nn.functional.softmax(pt, 1).nan_to_num_(0.0)
        self.assertEqual(torch.nested.to_padded_tensor(y0, 0.0), expect)
        # edge case: empty nested tensor
        nt0 = torch.nested.nested_tensor([])
        y = torch.nn.functional.softmax(nt0, 1)
        self.assertEqual(nt0, y)
        # edge case: nesting scalars
        nt1 = torch.nested.nested_tensor([torch.tensor(0.0), torch.tensor(1.0)])
        self.assertRaises(RuntimeError, lambda: torch.nn.functional.softmax(nt1, 0))
        self.assertRaises(IndexError, lambda: torch.nn.functional.softmax(nt1, 1))

    @dtypes(torch.float, torch.double)
    @torch.inference_mode()
    def test_softmax_noncontiguous(self, device, dtype):
        nt_contiguous, nt_noncontiguous = random_nt_noncontiguous_pair(
            (2, 3, 6, 7), device, dtype
        )
        self.assertEqual(
            torch.nn.functional.softmax(nt_contiguous, -1),
            torch.nn.functional.softmax(nt_noncontiguous, -1),
        )

    def _test_bmm(self, device, dtype):
        # error case: not 3D tensors
        nt0 = torch.nested.nested_tensor([], device=device, dtype=dtype)
        nt1 = torch.nested.nested_tensor(
            [torch.randn(2), torch.randn(3)], device=device, dtype=dtype
        )
        nt2 = torch.nested.nested_tensor(
            [torch.randn((2, 4)), torch.randn((3, 4))], device=device, dtype=dtype
        )
        self.assertRaisesRegex(
            RuntimeError, "batch1 must be a 3D tensor", lambda: nt0.bmm(nt0)
        )
        self.assertRaisesRegex(
            RuntimeError, "batch1 must be a 3D tensor", lambda: nt0.bmm(nt1)
        )
        self.assertRaisesRegex(
            RuntimeError, "batch1 must be a 3D tensor", lambda: nt0.bmm(nt2)
        )
        self.assertRaisesRegex(
            RuntimeError, "batch1 must be a 3D tensor", lambda: nt1.bmm(nt0)
        )
        self.assertRaisesRegex(
            RuntimeError, "batch1 must be a 3D tensor", lambda: nt1.bmm(nt1)
        )
        self.assertRaisesRegex(
            RuntimeError, "batch1 must be a 3D tensor", lambda: nt1.bmm(nt2)
        )
        self.assertRaisesRegex(
            RuntimeError, "batch2 must be a 3D tensor", lambda: nt2.bmm(nt0)
        )
        self.assertRaisesRegex(
            RuntimeError, "batch2 must be a 3D tensor", lambda: nt2.bmm(nt1)
        )
        # error case: incompatible batch size
        nt0 = torch.nested.nested_tensor(
            [torch.randn((2, 4)), torch.randn((3, 4))], device=device, dtype=dtype
        )
        nt1 = torch.nested.nested_tensor(
            [torch.randn((4, 6)), torch.randn((4, 5)), torch.randn((4, 7))],
            device=device,
            dtype=dtype,
        )
        self.assertRaisesRegex(
            RuntimeError,
            "Expected size for the 1st dimension of batch2 tensor to be: 2 but got: 3.",
            lambda: nt0.bmm(nt1),
        )
        self.assertRaisesRegex(
            RuntimeError,
            "Expected size for the 1st dimension of batch2 tensor to be: 3 but got: 2.",
            lambda: nt1.bmm(nt0),
        )
        # error case: underlying matrices cannot be multiplied
        nt0 = torch.nested.nested_tensor(
            [torch.randn((2, 4)), torch.randn((3, 4))], device=device, dtype=dtype
        )
        self.assertRaisesRegex(
            RuntimeError,
            r"0-th nested matrices in batch cannot be multiplied \(2x4 and 2x4\)",
            lambda: nt0.bmm(nt0),
        )
        # normal nested tensor
        nt0 = torch.nested.nested_tensor(
            [torch.randn((2, 4)), torch.randn((3, 7))], device=device, dtype=dtype
        )
        nt1 = torch.nested.nested_tensor(
            [torch.randn((4, 6)), torch.randn((7, 5))], device=device, dtype=dtype
        )
        actual = torch.nested.to_padded_tensor(nt0.bmm(nt1), 0.0)
        expect = torch.nested.to_padded_tensor(nt0, 0.0).bmm(
            torch.nested.to_padded_tensor(nt1, 0.0)
        )
        if dtype == torch.float16:
            self.assertEqual(actual, expect, rtol=1e-3, atol=1e-3)
        else:
            self.assertEqual(actual, expect)

        # nested tensor bmm normal tensor
        nt0 = torch.nested.nested_tensor(
            [torch.randn((2, 7)), torch.randn((3, 7))], device=device, dtype=dtype
        )
        nt1 = torch.rand(2, 7, 5, dtype=dtype, device=device)
        actual = torch.nested.to_padded_tensor(nt0.bmm(nt1), 0.0)
        expect = torch.nested.to_padded_tensor(nt0, 0.0).bmm(nt1)
        if dtype == torch.float16:
            self.assertEqual(actual, expect, rtol=1e-3, atol=1e-3)
        else:
            self.assertEqual(actual, expect)

        # nested tensor bmm normal tensor with non-contiguous view
        nt1 = torch.rand(2, 5, 7, dtype=dtype, device=device)
        nt1 = nt1.transpose(1, 2)
        actual = torch.nested.to_padded_tensor(nt0.bmm(nt1), 0.0)
        expect = torch.nested.to_padded_tensor(nt0, 0.0).bmm(nt1)
        if dtype == torch.float16:
            self.assertEqual(actual, expect, rtol=1e-3, atol=1e-3)
        else:
            self.assertEqual(actual, expect)

        # normal tensor bmm nested tensor
        nt0 = torch.rand(2, 5, 7, dtype=dtype, device=device)
        nt1 = torch.nested.nested_tensor(
            [torch.randn((7, 6)), torch.randn((7, 5))], device=device, dtype=dtype
        )
        actual = torch.nested.to_padded_tensor(nt0.bmm(nt1), 0.0)
        expect = nt0.bmm(torch.nested.to_padded_tensor(nt1, 0.0))
        if dtype == torch.float16:
            self.assertEqual(actual, expect, rtol=1e-3, atol=1e-3)
        else:
            self.assertEqual(actual, expect)

        # test tensorcore path
        nt0 = torch.nested.nested_tensor(
            [torch.randn((2, 8)), torch.randn((3, 16))], device=device, dtype=dtype
        )
        nt1 = torch.nested.nested_tensor(
            [torch.randn((8, 8)), torch.randn((16, 8))], device=device, dtype=dtype
        )
        actual = torch.nested.to_padded_tensor(nt0.bmm(nt1), 0.0)
        expect = torch.nested.to_padded_tensor(nt0, 0.0).bmm(
            torch.nested.to_padded_tensor(nt1, 0.0)
        )
        if dtype == torch.float16:
            self.assertEqual(actual, expect, rtol=1e-3, atol=1e-3)
        else:
            self.assertEqual(actual, expect)

    @onlyCUDA
    @dtypes(torch.float, torch.double, torch.float16)
    def test_bmm_cuda(self, device, dtype):
        self._test_bmm(device, dtype)

    @onlyCPU
    # cannot test torch.float16 because: RuntimeError: "addmm_impl_cpu_" not implemented for 'Half'
    @dtypes(torch.float, torch.double)
    def test_bmm_cpu(self, device, dtype):
        self._test_bmm(device, dtype)

    # cannot test torch.float16 because: RuntimeError: "addmm_impl_cpu_" not implemented for 'Half'
    @dtypes(torch.float, torch.double)
    def test_bmm_noncontiguous(self, device, dtype):
        nt0_contiguous, nt0_noncontiguous = random_nt_noncontiguous_pair(
            (2, 3), device, dtype
        )
        nt1_contiguous, nt1_noncontiguous = random_nt_noncontiguous_pair(
            (6, 7), device, dtype
        )
        self.assertEqual(
            nt0_contiguous.transpose(-1, -2).bmm(nt1_contiguous),
            nt0_noncontiguous.transpose(-1, -2).bmm(nt1_noncontiguous),
        )

    @dtypes(torch.float, torch.double)
    def test_matmul_with_bmm_path(self, device, dtype):
        def unbind_rebind_matmul(nt1, nt2):
            t1s = nt1.unbind()
            t2s = nt2.unbind()
            out_ts = [t1.matmul(t2) for t1, t2 in zip(t1s, t2s)]
            return torch.nested.nested_tensor(out_ts)

        # [N, n_head, *, head_dim], [N, n_head, head_dim, *]
        Ns = [1, 2, 5]
        n_heads = np.random.randint(2, 5)
        head_dim = 3
        t1s = []
        t2s = []
        for N in Ns:
            for _ in range(N):
                seq_len1 = np.random.randint(2, 5)
                seq_len2 = np.random.randint(2, 5)
                t1s.append(torch.randn(n_heads, seq_len1, head_dim))
                t2s.append(torch.randn(n_heads, head_dim, seq_len2))
            nt1 = torch.nested.nested_tensor(t1s, device=device, dtype=dtype)
            nt2 = torch.nested.nested_tensor(t2s, device=device, dtype=dtype)
            self.assertEqual(torch.matmul(nt1, nt2), unbind_rebind_matmul(nt1, nt2))

        # test with noncontiguous
        t3s = []
        t4s = []
        for _ in range(N):
            seq_len = np.random.randint(2, 5)
            t3s.append(torch.randn(seq_len, n_heads, head_dim))
            t4s.append(torch.randn(seq_len, n_heads, head_dim))
        nt3 = torch.nested.nested_tensor(t3s, device=device, dtype=dtype).transpose(
            1, 2
        )
        nt4 = (
            torch.nested.nested_tensor(t4s, device=device, dtype=dtype)
            .transpose(1, 2)
            .transpose(2, 3)
        )
        self.assertEqual(torch.matmul(nt3, nt4), unbind_rebind_matmul(nt3, nt4))

    # cannot test torch.float16 because: RuntimeError: "bmm" not implemented for 'Half'
    @dtypes(torch.float, torch.double)
    def test_matmul(self, device, dtype):
        # error case: one is nested but the other is not
        nt = torch.nested.nested_tensor(
            [torch.randn(2), torch.randn(3)], device=device, dtype=dtype
        )
        t = torch.randn(4, device=device, dtype=dtype)
        self.assertRaisesRegex(
            RuntimeError,
            "Expected both to be nested, but got a nested self and non-nested other",
            lambda: torch.matmul(nt, t),
        )
        self.assertRaisesRegex(
            RuntimeError,
            "Expected both to be nested, but got a non-nested self and nested other",
            lambda: torch.matmul(t, nt),
        )
        # error case: not 3+D tensors
        nt0 = torch.nested.nested_tensor([], device=device, dtype=dtype)
        nt1 = torch.nested.nested_tensor(
            [torch.randn(2), torch.randn(3)], device=device, dtype=dtype
        )
        nt2 = torch.nested.nested_tensor(
            [torch.randn((2, 4)), torch.randn((3, 4))], device=device, dtype=dtype
        )
        self.assertRaisesRegex(
            RuntimeError,
            r"matmul: For nested tensors, only inputs with >= 3 dims are currently supported. 1st input has rank: [0-9]+",
            lambda: torch.matmul(nt0, nt0),
        )
        self.assertRaisesRegex(
            RuntimeError,
            r"matmul: For nested tensors, only inputs with >= 3 dims are currently supported. 1st input has rank: [0-9]+",
            lambda: torch.matmul(nt0, nt1),
        )
        self.assertRaisesRegex(
            RuntimeError,
            r"matmul: For nested tensors, only inputs with >= 3 dims are currently supported. 1st input has rank: [0-9]+",
            lambda: torch.matmul(nt0, nt2),
        )
        self.assertRaisesRegex(
            RuntimeError,
            r"matmul: For nested tensors, only inputs with >= 3 dims are currently supported. 1st input has rank: [0-9]+",
            lambda: torch.matmul(nt1, nt0),
        )
        self.assertRaisesRegex(
            RuntimeError,
            r"matmul: For nested tensors, only inputs with >= 3 dims are currently supported. 1st input has rank: [0-9]+",
            lambda: torch.matmul(nt1, nt1),
        )
        self.assertRaisesRegex(
            RuntimeError,
            r"matmul: For nested tensors, only inputs with >= 3 dims are currently supported. 1st input has rank: [0-9]+",
            lambda: torch.matmul(nt1, nt2),
        )
        self.assertRaisesRegex(
            RuntimeError,
            r"matmul: For nested tensors, only inputs with >= 3 dims are currently supported. 2nd input has rank: [0-9]+",
            lambda: torch.matmul(nt2, nt0),
        )
        self.assertRaisesRegex(
            RuntimeError,
            r"matmul: For nested tensors, only inputs with >= 3 dims are currently supported. 2nd input has rank: [0-9]+",
            lambda: torch.matmul(nt2, nt1),
        )
        # error case: incompatible batch size
        nt0 = torch.nested.nested_tensor(
            [torch.randn((2, 4)), torch.randn((3, 4))], device=device, dtype=dtype
        )
        nt1 = torch.nested.nested_tensor(
            [torch.randn((4, 6)), torch.randn((4, 5)), torch.randn((4, 7))],
            device=device,
            dtype=dtype,
        )
        self.assertRaisesRegex(
            RuntimeError,
            r"matmul: Expected size for the 1st dimension of 2nd input tensor to be: [0-9]+ but got: [0-9]+.",
            lambda: torch.matmul(nt0, nt1),
        )
        self.assertRaisesRegex(
            RuntimeError,
            r"matmul: Expected size for the 1st dimension of 2nd input tensor to be: [0-9]+ but got: [0-9]+.",
            lambda: torch.matmul(nt1, nt0),
        )
        # error case: incompatible (wrong) batch sizes that shouldn't even broadcast?
        nt0 = torch.nested.nested_tensor(
            [torch.randn((2, 2, 4)), torch.randn((2, 3, 4))], device=device, dtype=dtype
        )
        nt1 = torch.nested.nested_tensor(
            [torch.randn((3, 4, 6)), torch.randn((3, 4, 5))], device=device, dtype=dtype
        )
        self.assertRaisesRegex(
            RuntimeError,
            "matmul(): For nested tensors, batch dimensions must have the same sizes,",
            lambda: torch.matmul(nt0, nt1),
        )
        # error case: incompatible batch sizes that should technically broadcast
        nt0 = torch.nested.nested_tensor(
            [torch.randn((2, 2, 4)), torch.randn((1, 3, 4))], device=device, dtype=dtype
        )
        nt1 = torch.nested.nested_tensor(
            [torch.randn((1, 4, 6)), torch.randn((3, 4, 5))], device=device, dtype=dtype
        )
        self.assertRaisesRegex(
            RuntimeError,
            "matmul(): For nested tensors, batch dimensions must have the same sizes,",
            lambda: torch.matmul(nt0, nt1),
        )
        # error case: underlying matrices cannot be multiplied
        nt0 = torch.nested.nested_tensor(
            [torch.randn((2, 4)), torch.randn((3, 4))], device=device, dtype=dtype
        )
        self.assertRaisesRegex(
            RuntimeError,
            "matmul(): Nested tensors cannot be matrix multiplied",
            lambda: torch.matmul(nt0, nt0),
        )
        # normal nested tensor: 3D
        nt0 = torch.nested.nested_tensor(
            [torch.randn((2, 4)), torch.randn((3, 7))], device=device, dtype=dtype
        )
        nt1 = torch.nested.nested_tensor(
            [torch.randn((4, 6)), torch.randn((7, 5))], device=device, dtype=dtype
        )
        actual = torch.nested.to_padded_tensor(torch.matmul(nt0, nt1), 0.0)
        expect = torch.matmul(
            torch.nested.to_padded_tensor(nt0, 0.0),
            torch.nested.to_padded_tensor(nt1, 0.0),
        )
        self.assertEqual(actual, expect)
        # normal nested tensor: 4D (with testing for batch_size=1)
        nt0 = torch.nested.nested_tensor(
            [torch.randn((1, 2, 4)), torch.randn((8, 3, 7))], device=device, dtype=dtype
        )
        nt1 = torch.nested.nested_tensor(
            [torch.randn((1, 4, 6)), torch.randn((8, 7, 5))], device=device, dtype=dtype
        )
        actual = torch.nested.to_padded_tensor(torch.matmul(nt0, nt1), 0.0)
        expect = torch.matmul(
            torch.nested.to_padded_tensor(nt0, 0.0),
            torch.nested.to_padded_tensor(nt1, 0.0),
        )
        self.assertEqual(actual, expect)
        # normal nested tensor: 5D
        nt0 = torch.nested.nested_tensor(
            [torch.randn((8, 9, 2, 4)), torch.randn((8, 9, 3, 7))],
            device=device,
            dtype=dtype,
        )
        nt1 = torch.nested.nested_tensor(
            [torch.randn((8, 9, 4, 6)), torch.randn((8, 9, 7, 5))],
            device=device,
            dtype=dtype,
        )
        actual = torch.nested.to_padded_tensor(torch.matmul(nt0, nt1), 0.0)
        expect = torch.matmul(
            torch.nested.to_padded_tensor(nt0, 0.0),
            torch.nested.to_padded_tensor(nt1, 0.0),
        )
        self.assertEqual(actual, expect)

    # only supported on CUDA for now
    @dtypes(torch.float, torch.double)
    def test_matmul_nt_with_broadcasted_t(self, device, dtype):
        # NT (B, *, C, D) with T (D, E) broadcasting case
        nt = random_nt_from_dims([3, None, 4, 5], device=device, dtype=dtype)
        t = torch.randn(5, 6, device=device, dtype=dtype)
        output = torch.matmul(nt, t)

        # should be equivalent to matmul-ing each component with the dense tensor
        self.assertEqual(nt.size(0), output.size(0))
        for component, out_component in zip(nt, output):
            self.assertEqual(out_component, torch.matmul(component, t))

    # cannot test torch.float16 because: RuntimeError: "bmm" not implemented for 'Half'
    @dtypes(torch.float, torch.double)
    def test_matmul_noncontiguous(self, device, dtype):
        nt0_contiguous, nt0_noncontiguous = random_nt_noncontiguous_pair(
            (2, 3), device, dtype
        )
        nt1_contiguous, nt1_noncontiguous = random_nt_noncontiguous_pair(
            (6, 7), device, dtype
        )
        self.assertEqual(
            torch.matmul(nt0_contiguous.transpose(-1, -2), nt1_contiguous),
            torch.matmul(nt0_noncontiguous.transpose(-1, -2), nt1_noncontiguous),
        )

    @dtypes(torch.float, torch.double)
    def test_linear(self, device, dtype):
        a = torch.randn(1, 2, device=device, dtype=dtype)
        b = torch.randn(2, 2, device=device, dtype=dtype)
        c = torch.randn(3, 2, device=device, dtype=dtype)
        nt = torch.nested.nested_tensor([a, b, c])

        weight = torch.randn(2, 2, device=device, dtype=dtype)
        bias = torch.randn(2, device=device, dtype=dtype)
        # success case
        torch.functional.F.linear(nt, weight, bias)

        # invalid nested tensor dimension
        msg = r"Linear requires nested_tensor.dim == 3 and dense_matrix.dim == 2. Nested tensor dim: 2. Dense tensor dim: 2"
        nt1 = torch.nested.nested_tensor(
            [
                torch.randn(1, device=device, dtype=dtype),
                torch.randn(2, device=device, dtype=dtype),
            ]
        )
        with self.assertRaisesRegex(RuntimeError, msg):
            torch.functional.F.linear(nt1, weight, bias)

        # invalid weight shape
        msg = r"Linear requires nested_tensor.dim == 3 and dense_matrix.dim == 2. Nested tensor dim: 3. Dense tensor dim: 3"
        weight1 = torch.randn(2, 2, 3, device=device, dtype=dtype)
        with self.assertRaisesRegex(RuntimeError, msg):
            torch.functional.F.linear(nt, weight1, bias)

        # inconsistent last dim of nested tensor
        msg = r"Expected all tensors in nested tensor to have the same trailing dimension, instead last dimension equals:"
        nt2 = torch.nested.nested_tensor(
            [
                torch.randn(1, 2, device=device, dtype=dtype),
                torch.randn(2, 3, device=device, dtype=dtype),
            ]
        )
        with self.assertRaisesRegex(RuntimeError, msg):
            torch.functional.F.linear(nt2, weight, bias)

        # Mismatch of nested tensor last dim and weight dimension
        weight2 = torch.randn(2, 4, device=device, dtype=dtype)
        msg = (
            r"Shape mismatch for NestedTensor Linear: Expected input's \(a nested tensor\) 'last_dim'"
            r" to equal 'weight.size\(1\), but got: last_dim = 2, and weight.size\(1\) = 4"
        )
        with self.assertRaisesRegex(RuntimeError, msg):
            torch.functional.F.linear(nt, weight2, bias)

        # Nested tensor input and nested weight
        nt_weight = nt.clone()
        msg = r"Linear does not support nested weight when input is a nested tensor."
        with self.assertRaisesRegex(RuntimeError, msg):
            torch.functional.F.linear(nt, nt_weight, bias)

    # TODO: test noncontiguous linear
    # For now this tests the error message of linear
    # since linear does not support noncontiguous buffer yet
    @dtypes(torch.float, torch.double)
    def test_linear_noncontiguous(self, device, dtype):
        nt_contiguous, nt_noncontiguous = random_nt_noncontiguous_pair(
            (2, 3, 6, 7), device, dtype
        )
        weight = torch.randn((8, 5), device=device, dtype=dtype)
        self.assertRaisesRegex(
            RuntimeError,
            r"for now linear only supports contiguous nested tensor",
            lambda: torch.nn.functional.linear(nt_noncontiguous, weight),
        )

    @dtypes(torch.float, torch.float16, torch.double)
    def test_to_padded_tensor_zero_numel_errors(self, device, dtype):
        ts = [torch.ones(1, 0), torch.ones(0, 0)]
        nt = torch.nested.nested_tensor(
            ts, device=device, dtype=dtype, layout=torch.strided
        )
        self.assertRaisesRegex(
            RuntimeError,
            r"at least one constituent tensor should have non-zero numel",
            lambda: torch.nested.to_padded_tensor(nt, 0.0),
        )

    @dtypes(torch.float, torch.float16, torch.double)
    def test_transpose(self, device, dtype):
        nt = random_nt(device, dtype, 4, (4, 4))
        # error case: transpose nested dimension
        self.assertRaisesRegex(
            RuntimeError,
            "Nested tensor dimension 0 cannot be transposed",
            lambda: nt.transpose(0, 1),
        )
        self.assertRaisesRegex(
            RuntimeError,
            "Nested tensor dimension 0 cannot be transposed",
            lambda: nt.transpose(1, -3),
        )
        # error case: dimension out of range
        self.assertRaises(IndexError, lambda: nt.transpose(1, 3))
        self.assertRaises(IndexError, lambda: nt.transpose(-4, -1))
        # normal case
        ntT = nt.transpose(-1, -2)
        ptT_from_ntT = noncontiguous_to_padded_tensor(ntT)
        pt = torch.nested.to_padded_tensor(nt, 0.0)
        ptT = pt.transpose(-1, -2)
        self.assertEqual(ptT, ptT_from_ntT)

    @dtypes(torch.float, torch.float16, torch.double)
    def test_squeeze_unsqueeze(self, device, dtype):
        a = torch.arange(6).reshape(2, 3)
        b = torch.arange(15).reshape(5, 3)
        nt = torch.nested.nested_tensor([a, b], device=device, dtype=dtype)
        # error case: squeeze no dimension
        self.assertRaisesRegex(
            RuntimeError,
            "For nested tensors, squeeze without the dim argument",
            lambda: nt.squeeze(),
        )
        # error case: squeeze nested dimension
        self.assertRaisesRegex(
            RuntimeError,
            "For nested tensors, squeezing dimension 0",
            lambda: nt.squeeze(0),
        )
        # error case: dimension out of range
        self.assertRaises(IndexError, lambda: nt.squeeze(3))
        # error case: squeeze nested tensor of singleton tensors
        c = torch.ones(1)
        nt_singleton = torch.nested.nested_tensor([c, c], device=device, dtype=dtype)
        self.assertRaisesRegex(
            RuntimeError,
            "For nested tensors, squeezing a nested tensor of singleton",
            lambda: nt_singleton.squeeze(1),
        )

        # squeezing a dim which does not have size 1 should be a no-op
        nt2 = nt.squeeze(-1)
        self.assertEqual(nt, nt2)

        # test cases that should work
        nt_sizes = nt._nested_tensor_size()
        nt_strides = nt._nested_tensor_strides()
        for i in range(-2, 4):
            if i == 0:
                # cannot unsqueeze batch dim
                continue
            nt_unsqueezed = nt.unsqueeze(i)
            # negative dim will correspond to unsqueeze() applied at dim = dim + nt.dim() + 1
            wrapped_i = i + nt.dim() + 1 if i < 0 else i
            # col_index into nt size tensor is requires subtraction of 1 to ignore batch dim
            size_idx = wrapped_i - 1
            self.assertEqual(
                nt_unsqueezed._nested_tensor_size()[:, size_idx],
                torch.ones(2, dtype=torch.long),
            )
            unsqueezed_stride = nt_unsqueezed._nested_tensor_strides()[:, size_idx]
            if i == nt.ndim or i == -1:
                self.assertEqual(unsqueezed_stride, torch.ones(2, dtype=torch.long))
            else:
                stride_col_after = nt_strides[:, size_idx]
                size_col_after = nt_sizes[:, size_idx]
                self.assertEqual(unsqueezed_stride, stride_col_after * size_col_after)
            nt_squeezed = nt_unsqueezed.squeeze(i)
            self.assertEqual(nt_squeezed, nt)
            self.assertEqual(nt_squeezed._nested_tensor_size(), nt_sizes)
            self.assertEqual(nt_squeezed._nested_tensor_strides(), nt_strides)

    @dtypes(torch.float, torch.float16, torch.double)
    def test_transpose_inference_mode_interaction(self, device, dtype):
        nt = random_nt(device, dtype, 4, (4, 4))
        # Construct in default mode and transpose while in inference mode
        with torch.inference_mode():
            ntT = nt.transpose(-1, -2)
            ptT_from_ntT = noncontiguous_to_padded_tensor(ntT)
            pt = torch.nested.to_padded_tensor(nt, 0.0)
            ptT = pt.transpose(-1, -2)
            self.assertEqual(ptT, ptT_from_ntT)

        # Construct and transpose while in inference mode
        with torch.inference_mode():
            nt = random_nt(device, dtype, 4, (4, 4))
            ntT = nt.transpose(-1, -2)
            ptT_from_ntT = noncontiguous_to_padded_tensor(ntT)
            pt = torch.nested.to_padded_tensor(nt, 0.0)
            ptT = pt.transpose(-1, -2)
            self.assertEqual(ptT, ptT_from_ntT)

    @dtypes(torch.float, torch.float16, torch.double)
    def test_view(self, device, dtype):
        nt = random_nt(device, dtype, 4, (4, 4))
        # error case: empty shape
        self.assertRaisesRegex(
            RuntimeError,
            r"shape '\[\]' is invalid for a nested tensor",
            lambda: nt.view(()),
        )
        # error case: empty nested tensor
        nt_empty = torch.nested.nested_tensor([])
        self.assertRaisesRegex(
            RuntimeError,
            "empty nested tensor cannot be reshaped",
            lambda: nt_empty.view(-1),
        )
        # error case: -1 for batch size
        self.assertRaisesRegex(
            RuntimeError,
            r"view: For now nested view cannot change or infer the implicit batch dimension",
            lambda: nt.view(-1, 2, 3),
        )
        self.assertRaisesRegex(
            RuntimeError,
            r"shape '\[.*\]' is invalid for input of size [0-9]+",
            lambda: nt.view(4, 2, 3),
        )
        # normal case
        x0 = torch.randn((2, 20), device=device, dtype=dtype)
        x1 = torch.randn((3, 20), device=device, dtype=dtype)
        nt = torch.nested.nested_tensor([x0, x1])
        pt = torch.nested.to_padded_tensor(nt, 0.0)
        # error case, trying to reshape batch dim to a legit shape
        self.assertRaisesRegex(
            RuntimeError,
            r"For now nested view cannot change or infer the implicit batch dimension",
            lambda: nt.transpose(-1, -2).view(40, -1),
        )
        # inherit only the ragged dimension
        # (2, 20) -> (2, 5, 4)
        # (3, 20) -> (3, 5, 4)
        nt1 = nt.view(2, -1, 5, 4)
        # (2, 3, 20) -> (2, 3, 5, 4) -> (2, 4, 5, 4)
        pt1 = pt.view(2, -1, 5, 4)
        self.assertEqual(noncontiguous_to_padded_tensor(nt1), pt1)

        # more than one -1 (even for "old" dims), should fail
        # this attempts to do # (2, (2, 3), 5, 4) -> (2, (2, 3), 5, 2, 2)
        # but we ban "inherit old behavior" for >1 dimension
        self.assertRaisesRegex(
            RuntimeError,
            r"only one dimension can be inferred",
            lambda: nt1.view(2, -1, -1, 2, 2),
        )

    @dtypes(torch.float, torch.float16, torch.double)
    def test_view_inference_mode_interaction(self, device, dtype):
        # Construct in default mode and view while in inference mode
        nt = torch.nested.nested_tensor(
            [torch.randn((2, 20)), torch.randn((3, 20))], device=device, dtype=dtype
        )
        with torch.inference_mode():
            ntT = nt.view(2, -1, 4, 5)
            ptT_from_ntT = noncontiguous_to_padded_tensor(ntT)
            pt = torch.nested.to_padded_tensor(nt, 0.0)
            ptT = pt.view(2, -1, 4, 5)
            self.assertEqual(ptT, ptT_from_ntT)
        # Construct and view while in inference mode
        with torch.inference_mode():
            nt = torch.nested.nested_tensor(
                [torch.randn((2, 20)), torch.randn((3, 20))], device=device, dtype=dtype
            )
            ntT = nt.view(2, -1, 4, 5)
            ptT_from_ntT = noncontiguous_to_padded_tensor(ntT)
            pt = torch.nested.to_padded_tensor(nt, 0.0)
            ptT = pt.view(2, -1, 4, 5)
            self.assertEqual(ptT, ptT_from_ntT)

    @dtypes(torch.float, torch.float16, torch.double)
    def test_reshape(self, device, dtype):
        nt = random_nt(device, dtype, 4, (4, 4))
        # error case: empty shape
        self.assertRaisesRegex(
            RuntimeError,
            r"shape '\[\]' is invalid for a nested tensor",
            lambda: nt.reshape(()),
        )
        # error case: empty nested tensor
        nt_empty = torch.nested.nested_tensor([])
        self.assertRaisesRegex(
            RuntimeError,
            "empty nested tensor cannot be reshaped",
            lambda: nt_empty.reshape(-1),
        )
        # error case: -1 for batch size
        self.assertRaisesRegex(
            RuntimeError,
            r"reshape: For now nested reshape cannot change or infer the implicit batch dimension",
            lambda: nt.reshape(-1, 2, 3),
        )
        self.assertRaisesRegex(
            RuntimeError,
            r"shape '\[.*\]' is invalid for input of size [0-9]+",
            lambda: nt.reshape(4, 2, 3),
        )
        # normal case
        x0 = torch.randn((2, 20), device=device, dtype=dtype)
        x1 = torch.randn((3, 20), device=device, dtype=dtype)
        nt = torch.nested.nested_tensor([x0, x1])  # (2, (2, 3), 20)
        pt = torch.nested.to_padded_tensor(nt, 0.0)
        # error case, trying to reshape batch dim to a legit shape
        self.assertRaisesRegex(
            RuntimeError,
            r"reshape: For now nested reshape cannot change or infer the implicit batch dimension",
            lambda: nt.transpose(-1, -2).reshape(40, -1),
        )
        # inherit only the ragged dimension
        # (2, 20) -> (2, 5, 4)
        # (3, 20) -> (3, 5, 4)
        nt1 = nt.reshape(2, -1, 5, 4)
        # (2, 3, 20) -> (2, 3, 5, 4) -> (2, 4, 5, 4)
        pt1 = pt.reshape(2, -1, 5, 4)
        self.assertEqual(noncontiguous_to_padded_tensor(nt1), pt1)

        # more than one -1 (even for "old" dims), should fail
        # this attempts to do # (2, (2, 3), 5, 4) -> (2, (2, 3), 5, 2, 2)
        # but we ban "inherit old behavior" for >1 dimension
        self.assertRaisesRegex(
            RuntimeError,
            r"only one dimension can be inferred",
            lambda: nt1.reshape(2, -1, -1, 2, 2),
        )

    @dtypes(torch.float, torch.float16, torch.double)
    def test_narrow(self, device, dtype):
        nt = random_nt_from_dims([5, None, None, None], device=device, dtype=dtype)

        # narrow on dim=0 from start to end
        bounds = [(0, 5), (0, 3), (1, 2), (1, 5), (2, 4)]
        for start, end in bounds:
            length = end - start
            narrowed = nt.narrow(dim=0, start=start, length=length)
            # ensure output is a view
            self.assertTrue(narrowed._base is nt)
            for nc, c in zip(narrowed.unbind(), nt.unbind()[start:end]):
                self.assertEqual(nc, c)

        # dim != 0 is not supported
        for dim in range(1, nt.dim()):
            with self.assertRaisesRegex(
                RuntimeError, "only dim=0 supported for nested tensors"
            ):
                nt.narrow(dim=dim, start=0, length=1)

        # error case: non-contiguous NT
        _, nt_noncont = random_nt_noncontiguous_pair((2, 3, 4))
        with self.assertRaisesRegex(
            RuntimeError, "only contiguous nested tensors supported"
        ):
            nt_noncont.narrow(dim=0, start=0, length=1)

    @parametrize("input_dim", [3, 4])
    def test_scaled_dot_product_attention(self, device, input_dim):
        def rand_tensor(*shape):
            return torch.randn(shape, device=device)

        E = 8
        if input_dim == 3:
            # Shape: (N, L, E); ragged L
            query = torch.nested.nested_tensor(
                [rand_tensor(2, E), rand_tensor(3, E), rand_tensor(4, E)]
            )

            # Shape: (N, S, E); ragged S
            key = torch.nested.nested_tensor(
                [rand_tensor(3, E), rand_tensor(4, E), rand_tensor(5, E)]
            )
            value = torch.nested.nested_tensor(
                [rand_tensor(3, E), rand_tensor(4, E), rand_tensor(5, E)]
            )
        elif input_dim == 4:
            # In the 4D case the L and S is ragged
            # Shape: (N, N', L, E); ragged N' and L
            query = torch.nested.nested_tensor(
                [rand_tensor(2, 2, E), rand_tensor(3, 3, E), rand_tensor(4, 4, E)]
            )
            # Shape: (N, N', S, E); ragged N' and S
            key = torch.nested.nested_tensor(
                [rand_tensor(2, 3, E), rand_tensor(3, 4, E), rand_tensor(4, 5, E)]
            )
            value = torch.nested.nested_tensor(
                [rand_tensor(2, 3, E), rand_tensor(3, 4, E), rand_tensor(4, 5, E)]
            )
        else:
            self.fail(f"Invalid input_dim {input_dim} encountered in SDP test")

        def rand_mask(size):
            return torch.randint(0, 2, size=size, dtype=torch.bool, device=device)

        # Shape: (N, L, S); ragged L and S matching above
        attn_mask = torch.nested.nested_tensor(
            [rand_mask((2, 3)), rand_mask((3, 4)), rand_mask((4, 5))]
        )

        dropout_p = 0.0  # no dropout for reproducibility

        # Success case: no attn_mask set and is_causal=False.
        actual = torch.nn.functional.scaled_dot_product_attention(
            query, key, value, attn_mask=None, is_causal=False, dropout_p=dropout_p
        )

        expected_outputs = []
        for q, k, v in zip(query.unbind(), key.unbind(), value.unbind()):
            output = torch.nn.functional.scaled_dot_product_attention(
                q.unsqueeze(0),
                k.unsqueeze(0),
                v.unsqueeze(0),
                attn_mask=None,
                dropout_p=dropout_p,
            )
            expected_outputs.append(output.squeeze(0))
        expected_output_nested = torch.nested.nested_tensor(expected_outputs)
        self.assertEqual(actual, expected_output_nested)

        # Error case: explicit attn_mask set.
        with self.assertRaisesRegex(
            RuntimeError, "not supported when an explicit attn_mask is set"
        ):
            torch.nn.functional.scaled_dot_product_attention(
                query, key, value, attn_mask=attn_mask, dropout_p=dropout_p
            )

        # Error case: is_causal=True.
        with self.assertRaisesRegex(RuntimeError, "not supported when is_causal=True"):
            torch.nn.functional.scaled_dot_product_attention(
                query, key, value, dropout_p=dropout_p, is_causal=True
            )

    @dtypes(torch.float, torch.float16, torch.double)
    def test_empty_like(self, device, dtype):
        ntensors = 4
        nt = random_nt(device, dtype, ntensors, (4, 4))

        # Create empty on same device as original nested tensor
        nt_empty = torch.empty_like(nt)
        assert nt.is_same_size(nt_empty)
        self.assertEqual(nt.dtype, nt_empty.dtype)
        self.assertEqual(nt.device, nt_empty.device)
        self.assertEqual(nt.layout, nt_empty.layout)

        if torch.cuda.is_available():
            if device == "cpu":
                nt_cuda = torch.empty_like(nt, device="cuda")
                self.assertEqual(torch.device("cuda").type, nt_cuda.device.type)
            else:
                nt_cpu = torch.empty_like(nt, device="cpu")
                self.assertEqual(torch.device("cpu").type, nt_cpu.device.type)

        # Check changing dtype of empty_like nested tensor output
        dtype_set = {torch.float, torch.float16, torch.double}
        for other_dtype in dtype_set - {dtype}:
            nt_empty_other_dtype = torch.empty_like(nt, dtype=other_dtype)
            self.assertEqual(nt.dtype, dtype)
            self.assertEqual(nt_empty_other_dtype.dtype, other_dtype)
            self.assertEqual(nt.device, nt_empty.device)
            self.assertEqual(nt.layout, nt_empty.layout)

        # Create tensor for autograd
        nt_empty_req_grad = torch.empty_like(nt, requires_grad=True)
        self.assertEqual(nt_empty_req_grad.requires_grad, True)

        # Test noncontiguous tensor does not fail to copy
        nt_cont, nt_noncont = random_nt_noncontiguous_pair((2, 3, 6, 7))
        nt_empty = torch.empty_like(nt_cont)
        assert nt_cont.is_same_size(nt_empty)
        nt_empty_non_contig = torch.empty_like(nt_noncont)
        assert nt_noncont.is_same_size(nt_empty_non_contig)

        # Test the contiguous memory format option
        nt_empty_contig = torch.empty_like(
            nt_cont, memory_format=torch.contiguous_format
        )
        assert nt_cont.is_same_size(nt_empty_contig)
        assert nt_empty_contig.is_contiguous()

        nt_empty_non_contig = torch.empty_like(
            nt_noncont, memory_format=torch.contiguous_format
        )
        assert nt_noncont.is_same_size(nt_empty_non_contig)
        assert nt_empty_non_contig.is_contiguous()

        # Test other memory formats fail
        self.assertRaises(
            RuntimeError,
            lambda: torch.empty_like(nt_cont, memory_format=torch.channels_last),
        )
        self.assertRaises(
            RuntimeError,
            lambda: torch.empty_like(nt_noncont, memory_format=torch.channels_last),
        )
        self.assertRaises(
            RuntimeError,
            lambda: torch.empty_like(nt_cont, memory_format=torch.channels_last_3d),
        )
        self.assertRaises(
            RuntimeError,
            lambda: torch.empty_like(nt_noncont, memory_format=torch.channels_last_3d),
        )


@markDynamoStrictTest
class TestNestedTensorAutograd(TestCase):
    # Note [Gradcheck args check_batched_grad=False] the common_utils testing version of gradcheck
    # includes the default parameters used for testing ops with gradcheck. However nested tensor
    # does not support the stack op therefore we turn it off for these tests
    def _create_leaf_nested_tensor_from_list(self, tensor_device, requires_grad=False):
        return torch.nested.nested_tensor(
            [
                torch.randn(
                    1,
                    2,
                ),
                torch.randn(7, 8),
            ],
            requires_grad=requires_grad,
            device=tensor_device,
        )

    def _create_nested_tensor_from_list(self, tensor_device, requires_grad=False):
        return torch.nested.as_nested_tensor(
            [
                torch.randn(1, 2, requires_grad=requires_grad),
                torch.randn(7, 8, requires_grad=requires_grad),
            ],
            device=tensor_device,
        )

    def _create_nested_tensor_from_mask(self, tensor_device, requires_grad=False):
        data = torch.randn(2, 3, 4, requires_grad=requires_grad, device=tensor_device)
        mask = torch.ones_like(data[:, :, 0]).bool()
        return torch._nested_tensor_from_mask(data, mask)

    def test_as_nested_tensor_propagates_gradients(self, device):
        a = torch.arange(3, dtype=torch.float, device=device)
        b = torch.arange(5, dtype=torch.float, device=device)
        nt = torch.nested.as_nested_tensor([a, b])
        # tensors with requires_grad=False are leaves
        self.assertTrue(nt.is_leaf)
        self.assertTrue(not nt.requires_grad)

        a = torch.arange(3, dtype=torch.float, requires_grad=True, device=device)
        b = torch.arange(5, dtype=torch.float, requires_grad=True, device=device)
        nt2 = torch.nested.as_nested_tensor([a, b])
        fake_grad = torch.nested.nested_tensor(
            [torch.ones_like(a), torch.zeros_like(b)], device=device
        )
        nt2.backward(fake_grad)
        self.assertEqual(a.grad, fake_grad[0])
        self.assertEqual(b.grad, fake_grad[1])

    def test_nested_tensor_generates_leaf(self, device):
        a = torch.arange(3, dtype=torch.float, requires_grad=True, device=device)
        b = torch.arange(5, dtype=torch.float, requires_grad=True, device=device)

        nt = torch.nested.nested_tensor([a, b], requires_grad=False)
        self.assertTrue(nt.is_leaf)
        self.assertTrue(not nt.requires_grad)

        nt2 = torch.nested.nested_tensor([a, b], requires_grad=True)
        self.assertTrue(nt2.is_leaf)
        self.assertTrue(nt2.requires_grad)

        fake_grad = torch.nested.nested_tensor(
            [torch.ones_like(a), torch.zeros_like(b)], device=device
        )
        nt2.backward(fake_grad)
        self.assertEqual(nt2.grad, fake_grad)
        self.assertEqual(a.grad, None)
        self.assertEqual(b.grad, None)

    def test_set_requires_grad_from_list(self, device):
        nt = self._create_nested_tensor_from_list(device)
        nt.requires_grad_()
        assert nt.requires_grad

    def test_set_requires_grad_from_mask(self, device):
        nt = self._create_nested_tensor_from_mask(device)
        nt.requires_grad_()
        assert nt.requires_grad

    def test_backward_for_add_op(self, device):
        nt_1 = self._create_nested_tensor_from_mask(device)
        nt_2 = self._create_nested_tensor_from_mask(device)

        nt_1.requires_grad_()
        c = nt_1 + nt_2

        assert nt_1.requires_grad
        assert c.requires_grad
        grad_output = self._create_nested_tensor_from_mask(device)
        c.backward(grad_output)

        #  Grad check doesn't work with nested yet.
        # d/dnt_1 (nt + nt_1) = 1*grad_output
        self.assertEqual(nt_1.grad, grad_output)

    def test_backward_for_sub_op(self, device):
        nt_1 = self._create_nested_tensor_from_mask(device)
        nt_2 = self._create_nested_tensor_from_mask(device)

        nt_1.requires_grad_()
        nt_2.requires_grad_()
        c = nt_1 - nt_2

        assert nt_1.requires_grad
        assert nt_2.requires_grad
        assert c.requires_grad
        grad_output = self._create_nested_tensor_from_mask(device)
        c.backward(grad_output)

        self.assertEqual(nt_1.grad, grad_output)
        self.assertEqual(nt_2.grad, -1 * grad_output)

    def test_backward_sub_strided(self, device):
        a = torch.nested.nested_tensor(
            [torch.randn(9, 2, 4), torch.randn(12, 2, 4)],
            requires_grad=True,
            device=device,
        )
        b = torch.nested.nested_tensor(
            [torch.randn(9, 4, 2), torch.randn(12, 4, 2)],
            requires_grad=True,
            device=device,
        )
        c = a - b.transpose(-1, -2)
        grad_output = c.clone()
        c.backward(grad_output)
        self.assertEqual(a.grad, grad_output)
        self.assertEqual(b.grad, -1 * grad_output.transpose(-1, -2))

    def test_backward_add_strided(self, device):
        a = torch.nested.nested_tensor(
            [torch.randn(9, 2, 4), torch.randn(12, 2, 4)],
            requires_grad=True,
            device=device,
        )
        b = torch.nested.nested_tensor(
            [torch.randn(9, 4, 2), torch.randn(12, 4, 2)],
            requires_grad=True,
            device=device,
        )
        c = a + b.transpose(-1, -2)
        grad_output = c.clone()
        c.backward(grad_output)
        self.assertEqual(a.grad, grad_output)
        self.assertEqual(b.grad, grad_output.transpose(-1, -2))

    # Test Factory Functions
    def test_nested_tensor_to_padded_tensor(self, device):
        for padding_val in [0, 1]:
            nt = self._create_leaf_nested_tensor_from_list(
                tensor_device=device, requires_grad=True
            )

            out = torch.nested.to_padded_tensor(nt, padding_val)
            grad_output = torch.ones(out.shape, device=device)
            out.backward(grad_output)

            self.assertEqual(
                nt.grad,
                torch.nested.nested_tensor(
                    [torch.ones(1, 2), torch.ones(7, 8)], device=device
                ),
            )

    def test_nested_tensor_from_mask_and_to_padded(self, device):
        N, L, D = 2, 4, 4
        mask = torch.ones(N, L, device=device)
        for i in range(1, N):
            end = torch.randint(1, L - 1, (1,), device=device)
            mask[i, end:] = 0

        mask[0, :] = 1
        mask = mask.bool()

        data = torch.randn(
            N, L, D, requires_grad=True, dtype=torch.float64, device=device
        )

        def grad_test_func(inpt):
            nt = torch._nested_tensor_from_mask(inpt, mask)
            # This implicitly tests to_padded_tensor grads
            return torch.nested.to_padded_tensor(nt, 0)

        assert gradcheck(grad_test_func, inputs=data, check_batched_grad=False)

    def test_nested_tensor_from_padded(self, device):
        nested_size = torch.tensor([[1, 2], [2, 2]])
        padded_tensor = torch.randn(2, 2, 2, dtype=torch.float64, device=device)
        padded_tensor[0, 1, :] = 0
        padded_tensor.requires_grad_()

        def grad_test_func(tensor, nested_size):
            nt = torch._nested_from_padded(
                tensor, nested_size, fuse_transform_0213=False
            )
            # This implicitly tests to_padded_tensor grads
            return torch.nested.to_padded_tensor(nt, 0)

        data = (padded_tensor, nested_size)
        assert gradcheck(grad_test_func, inputs=data, check_batched_grad=False)

    def test_nested_tensor_from_padded_fused(self, device):
        nested_size = torch.tensor([[1, 8], [2, 8]])
        padded_tensor = torch.randn(2, 2, 2, 4, dtype=torch.float64, device=device)
        padded_tensor[0, 1, :] = 0
        padded_tensor.requires_grad_()

        def grad_test_func(tensor, nested_size):
            nt = torch._nested_from_padded(
                tensor, nested_size, fuse_transform_0213=True
            )
            # This implicitly tests to_padded_tensor grads
            return torch.nested.to_padded_tensor(nt, 0)

        data = (padded_tensor, nested_size)
        assert gradcheck(grad_test_func, inputs=data, check_batched_grad=False)

    def test_nested_tensor_from_list(self, device):
        a = torch.randn(1, 2, requires_grad=True, dtype=torch.float64, device=device)
        b = torch.randn(2, 2, requires_grad=True, dtype=torch.float64, device=device)
        c = torch.randn(10, 2, requires_grad=True, dtype=torch.float64, device=device)

        def grad_test_func(a, b, c):
            c = torch.nested.as_nested_tensor([a, b, c])
            # This implictily tests to_padded_tensor grads
            return torch.nested.to_padded_tensor(c, 0)

        data = (a, b, c)
        assert gradcheck(grad_test_func, inputs=data, check_batched_grad=False)

    @decorateIf(
        xfailIfTorchDynamo,
        # only fails in python 3.11. TODO: Debug this!
        lambda params: params["layout"] == torch.jagged and sys.version_info >= (3, 11),
    )
    @parametrize("layout", [torch.strided, torch.jagged], name_fn=layout_name)
    def test_dropout_backward(self, layout):
        if layout == torch.jagged:
            nt = torch.nested.nested_tensor(
                [torch.randn((2, 5)), torch.randn((3, 5))],
                requires_grad=True,
                layout=layout,
            )
        else:
            nt = torch.nested.nested_tensor(
                [torch.randn((2, 5)), torch.randn((3, 4))],
                requires_grad=True,
                layout=layout,
            )
        p = 0.2
        y = torch.nn.functional.dropout(nt, p)
        y.backward(nt.clone().detach())
        self.assertEqual(nt.grad, y)

    def test_nested_tensor_bmm_gradcheck(self, device):
        a = torch.randn(2, 6, requires_grad=True, dtype=torch.float64, device=device)
        b = torch.randn(3, 6, requires_grad=True, dtype=torch.float64, device=device)
        c = torch.randn(6, 4, requires_grad=True, dtype=torch.float64, device=device)
        d = torch.randn(6, 5, requires_grad=True, dtype=torch.float64, device=device)

        def grad_test_func(a, b, c, d):
            nt0 = torch.nested.as_nested_tensor([a, b])
            nt1 = torch.nested.as_nested_tensor([c, d])
            result = nt0.bmm(nt1)
            return torch.nested.to_padded_tensor(result, 0.0)

        data = (a, b, c, d)
        assert torch.autograd.gradcheck(grad_test_func, inputs=data)

    def test_nested_tensor_bmm_backward(self, device):
        nt0 = torch.nested.nested_tensor(
            [torch.randn((2, 6)), torch.randn((3, 6))],
            requires_grad=True,
            device=device,
        )
        nt1 = torch.nested.nested_tensor(
            [torch.randn((6, 4)), torch.randn((6, 5))],
            requires_grad=True,
            device=device,
        )
        with torch.no_grad():
            pt0 = torch.nested.to_padded_tensor(nt0, 0.0).requires_grad_(True)
            pt1 = torch.nested.to_padded_tensor(nt1, 0.0).requires_grad_(True)

        ynt = nt0.bmm(nt1)
        ypt = pt0.bmm(pt1)
        ynt.backward(ynt.clone())
        ypt.backward(ypt.clone())

        self.assertEqual(torch.nested.to_padded_tensor(nt0.grad, 0.0), pt0.grad)
        self.assertEqual(torch.nested.to_padded_tensor(nt1.grad, 0.0), pt1.grad)

    def test_nested_tensor_matmul_gradcheck(self, device):
        a = torch.randn(2, 6, requires_grad=True, dtype=torch.float64, device=device)
        b = torch.randn(3, 6, requires_grad=True, dtype=torch.float64, device=device)
        c = torch.randn(6, 4, requires_grad=True, dtype=torch.float64, device=device)
        d = torch.randn(6, 5, requires_grad=True, dtype=torch.float64, device=device)

        def grad_test_func(a, b, c, d):
            nt0 = torch.nested.as_nested_tensor([a, b])
            nt1 = torch.nested.as_nested_tensor([c, d])
            result = torch.matmul(nt0, nt1)
            return torch.nested.to_padded_tensor(result, 0.0)

        data = (a, b, c, d)
        assert torch.autograd.gradcheck(grad_test_func, inputs=data)

    def test_nested_tensor_matmul_backward(self, device):
        nt0 = torch.nested.nested_tensor(
            [torch.randn((7, 2, 6)), torch.randn((7, 3, 6))],
            requires_grad=True,
            device=device,
        )
        nt1 = torch.nested.nested_tensor(
            [torch.randn((7, 6, 4)), torch.randn((7, 6, 5))],
            requires_grad=True,
            device=device,
        )
        with torch.no_grad():
            pt0 = torch.nested.to_padded_tensor(nt0, 0.0).requires_grad_(True)
            pt1 = torch.nested.to_padded_tensor(nt1, 0.0).requires_grad_(True)

        ynt = torch.matmul(nt0, nt1)
        ypt = torch.matmul(pt0, pt1)
        ynt.backward(ynt.clone())
        ypt.backward(ypt.clone())

        self.assertEqual(torch.nested.to_padded_tensor(nt0.grad, 0.0), pt0.grad)
        self.assertEqual(torch.nested.to_padded_tensor(nt1.grad, 0.0), pt1.grad)

    def test_nested_tensor_transpose_gradcheck(self, device):
        a = torch.randn(2, 5, requires_grad=True, device=device)
        b = torch.randn(3, 4, requires_grad=True, device=device)

        def grad_test_func(a, b):
            nt = torch.nested.as_nested_tensor([a, b])
            result = nt.transpose(-2, -1).transpose(-2, -1)
            return torch.nested.to_padded_tensor(result, 0.0)

        data = (a, b)
        assert torch.autograd.gradcheck(grad_test_func, inputs=data, eps=1e-3)

    def test_nested_tensor_transpose_backward(self, device):
        nt = torch.nested.nested_tensor(
            [torch.randn((2, 5)), torch.randn((3, 4))],
            requires_grad=True,
            device=device,
        )
        with torch.no_grad():
            pt = torch.nested.to_padded_tensor(nt, 0.0).requires_grad_(True)

        ynt = nt.transpose(-2, -1)
        ypt = pt.transpose(-2, -1)
        ynt.backward(ynt.clone())
        ypt.backward(ypt.clone())

        self.assertEqual(torch.nested.to_padded_tensor(nt.grad, 0.0), pt.grad)

    def test_nested_tensor_reshape_gradcheck(self, device):
        a = torch.randn(2, 6, requires_grad=True, device=device)
        b = torch.randn(3, 6, requires_grad=True, device=device)

        def grad_test_func(a, b):
            nt = torch.nested.as_nested_tensor([a, b])
            result = nt.reshape(2, -1, 2, 3)
            return torch.nested.to_padded_tensor(result, 0.0)

        data = (a, b)
        assert torch.autograd.gradcheck(grad_test_func, inputs=data, eps=1e-3)

    def test_nested_tensor_reshape_backward(self):
        nt = torch.nested.nested_tensor(
            [torch.randn((2, 6)), torch.randn((3, 6))], requires_grad=True
        )
        with torch.no_grad():
            pt = torch.nested.to_padded_tensor(nt, 0.0).requires_grad_(True)

        ynt = nt.reshape(2, -1, 2, 3)
        ypt = pt.reshape(2, -1, 2, 3)
        ynt.backward(ynt.clone())
        ypt.backward(ypt.clone())

        self.assertEqual(torch.nested.to_padded_tensor(nt.grad, 0.0), pt.grad)

    def test_nested_tensor_squeeze_backward(self, device):
        nt = torch.nested.nested_tensor(
            [torch.randn((2, 6, 1)), torch.randn((3, 6, 1))],
            requires_grad=True,
            device=device,
        )
        with torch.no_grad():
            pt = torch.nested.to_padded_tensor(nt, 0.0).requires_grad_(True)

        ynt = nt.squeeze(-1)
        ypt = pt.squeeze(-1)
        ynt.backward(ynt.clone())
        ypt.backward(ypt.clone())

        self.assertEqual(torch.nested.to_padded_tensor(nt.grad, 0.0), pt.grad)

    def test_nested_tensor_squeeze_gradcheck(self, device):
        a = torch.randn(
            (2, 6, 1), dtype=torch.float64, requires_grad=True, device=device
        )
        b = torch.randn(
            (3, 6, 1), dtype=torch.float64, requires_grad=True, device=device
        )

        def grad_test_func(a, b):
            nt = torch.nested.as_nested_tensor([a, b])
            result = nt.squeeze(-1)
            return torch.nested.to_padded_tensor(result, 0.0)

        assert torch.autograd.gradcheck(grad_test_func, inputs=(a, b), eps=1e-3)

    def test_nested_tensor_unsqueeze_backward(self, device):
        nt = torch.nested.nested_tensor(
            [torch.randn((2, 6)), torch.randn((3, 6))],
            requires_grad=True,
            device=device,
        )
        with torch.no_grad():
            pt = torch.nested.to_padded_tensor(nt, 0.0).requires_grad_(True)

        ynt = nt.unsqueeze(2)
        ypt = pt.unsqueeze(2)
        ynt.backward(ynt.clone())
        ypt.backward(ypt.clone())

        self.assertEqual(torch.nested.to_padded_tensor(nt.grad, 0.0), pt.grad)

    def test_nested_tensor_unsqueeze_gradcheck(self, device):
        a = torch.randn((2, 6), dtype=torch.float64, requires_grad=True, device=device)
        b = torch.randn((3, 6), dtype=torch.float64, requires_grad=True, device=device)

        def grad_test_func(a, b):
            nt = torch.nested.as_nested_tensor([a, b])
            result = nt.unsqueeze(-1)
            return torch.nested.to_padded_tensor(result, 0.0)

        assert torch.autograd.gradcheck(grad_test_func, inputs=(a, b), eps=1e-3)

    def test_nested_tensor_linear(self, device):
        a = torch.randn(1, 2, requires_grad=True, dtype=torch.float64, device=device)
        b = torch.randn(2, 2, requires_grad=True, dtype=torch.float64, device=device)
        c = torch.randn(3, 2, requires_grad=True, dtype=torch.float64, device=device)

        weight = torch.randn(
            2, 2, requires_grad=True, dtype=torch.float64, device=device
        )
        bias = torch.randn(2, requires_grad=True, dtype=torch.float64, device=device)

        def grad_test_func(a, b, c, weight, bias=None):
            nt = torch.nested.as_nested_tensor([a, b, c])
            # This implicitly tests to_padded_tensor grads
            d = torch.functional.F.linear(nt, weight, bias)
            return torch.nested.to_padded_tensor(d, 0)

        data = (a, b, c, weight, bias)
        assert gradcheck(grad_test_func, inputs=data, check_batched_grad=False)

        # Test linear with no bias added
        data = (a, b, c, weight)
        assert gradcheck(grad_test_func, inputs=data, check_batched_grad=False)

    def test_nested_tensor_linear_plus_transpose(self, device):
        a = torch.randn(1, 2, requires_grad=True, dtype=torch.float64, device=device)
        b = torch.randn(2, 2, requires_grad=True, dtype=torch.float64, device=device)
        c = torch.randn(3, 2, requires_grad=True, dtype=torch.float64, device=device)

        weight = torch.randn(
            2, 2, requires_grad=True, dtype=torch.float64, device=device
        )
        bias = torch.randn(2, requires_grad=True, dtype=torch.float64, device=device)

        def grad_test_func(a, b, c, weight, bias=None):
            nt = torch.nested.as_nested_tensor([a, b, c])
            # This implicitly tests to_padded_tensor grads
            d = torch.functional.F.linear(nt, weight, bias)
            d = d.transpose(-1, -2).contiguous()
            return torch.nested.to_padded_tensor(d, 0)

        data = (a, b, c, weight, bias)
        assert gradcheck(grad_test_func, inputs=data, check_batched_grad=False)

        # Test linear with no bias added
        data = (a, b, c, weight)
        assert gradcheck(grad_test_func, inputs=data, check_batched_grad=False)

    def test_nested_tensor_softmax(self, device):
        a = torch.randn(1, 2, requires_grad=True, dtype=torch.float64, device=device)
        b = torch.randn(2, 2, requires_grad=True, dtype=torch.float64, device=device)
        c = torch.randn(3, 2, requires_grad=True, dtype=torch.float64, device=device)

        def grad_test_func(a, b, c, dim):
            nt = torch.nested.as_nested_tensor([a, b, c])
            # This implicitly tests to_padded_tensor grads
            d = torch.functional.F.softmax(nt, dim=dim)
            return torch.nested.to_padded_tensor(d, 0)

        # softmax over last dim
        data = (a, b, c, -1)
        assert gradcheck(grad_test_func, inputs=data, check_batched_grad=False)

    def test_nested_tensor_linear_backward(self, device):
        a = torch.randn(1, 2, requires_grad=False, device=device)
        b = torch.randn(2, 2, requires_grad=False, device=device)
        c = torch.randn(3, 2, requires_grad=False, device=device)

        weight = torch.randn(2, 2, requires_grad=True, device=device)
        bias = torch.randn(2, requires_grad=True, device=device)
        nt = torch.nested.as_nested_tensor([a, b, c], device=device)

        out = torch.functional.F.linear(nt, weight, bias)

        out.backward(out.clone())

        assert weight.grad is not None
        assert bias.grad is not None

        assert a.grad is None
        assert b.grad is None
        assert c.grad is None

    def test_values_grad_with_broadcast(self, device):
        a = torch.randn(1, 2, 4, requires_grad=True, dtype=torch.float64, device=device)
        b = torch.randn(2, 2, 4, requires_grad=True, dtype=torch.float64, device=device)
        c = torch.randn(3, 2, 4, requires_grad=True, dtype=torch.float64, device=device)

        def grad_test_func(a, b, c):
            nt = torch.nested.as_nested_tensor([a, b, c])
            buffer = nt.values()
            return buffer.sum()

        data = (a, b, c)
        assert gradcheck(grad_test_func, inputs=data, check_batched_grad=False)

    def test_to_buffer_series_ops_grad_with_broadcast(self, device):
        a = torch.randn(1, 1, 2, requires_grad=True, dtype=torch.float64, device=device)
        b = torch.randn(1, 1, 2, requires_grad=True, dtype=torch.float64, device=device)
        c = torch.randn(1, 1, 2, requires_grad=True, dtype=torch.float64, device=device)

        def grad_test_func(a, b, c):
            nt = torch.nested.as_nested_tensor([a, b, c])
            buffer = nt.values()
            buffer = buffer * 2
            return buffer.exp()

        data = (a, b, c)
        assert gradcheck(grad_test_func, inputs=data, check_batched_grad=False)

    def test_unbind_flow_through(self, device):
        a = torch.randn(1, 2, 4, requires_grad=True, dtype=torch.float64, device=device)
        b = torch.randn(2, 2, 4, requires_grad=True, dtype=torch.float64, device=device)
        c = torch.randn(3, 2, 4, requires_grad=True, dtype=torch.float64, device=device)

        def grad_test_func(a, b, c):
            nt = torch.nested.as_nested_tensor([a, b, c])
            ntT = nt.transpose(-1, -2)
            unbound = ntT.unbind()
            d = unbound[0]
            d = torch.pow(d, 2)
            return d

        data = (a, b, c)
        assert gradcheck(grad_test_func, inputs=data, check_batched_grad=False)

    def test_split_with_sizes_flow_through(self, device):
        a = torch.randn(2, 5, requires_grad=True, dtype=torch.float64, device=device)
        b = torch.randn(3, 5, requires_grad=True, dtype=torch.float64, device=device)
        c = torch.randn(4, 5, requires_grad=True, dtype=torch.float64, device=device)

        def grad_test_func(a, b, c):
            nt = torch.nested.as_nested_tensor([a, b, c])
            splits = nt.split_with_sizes([2, 3], dim=-1)
            unbound = splits[1].unbind()
            d = unbound[0]
            d = torch.pow(d, 2)
            return d

        data = (a, b, c)
        assert gradcheck(grad_test_func, inputs=data, check_batched_grad=False)

    def test_indexing_backward(self, device):
        x0 = torch.randn((2, 5))
        x1 = torch.randn((3, 4))
        nt = torch.nested.nested_tensor([x0, x1], device=device, requires_grad=True)
        self.assertEqual(nt[0], x0)
        self.assertEqual(nt[-1], x1)
        grad_x0 = torch.randn((2, 5), device=device)
        nt[0].backward(grad_x0)
        expected_grad = torch.nested.nested_tensor(
            [grad_x0, torch.zeros((3, 4), device=device)]
        )
        self.assertEqual(nt.grad, expected_grad)

    def test_masked_fill_backward(self, device):
        a = torch.randn(1, 2, 4, requires_grad=True, dtype=torch.float64, device=device)
        b = torch.randn(2, 2, 4, requires_grad=True, dtype=torch.float64, device=device)
        c = torch.randn(3, 2, 4, requires_grad=True, dtype=torch.float64, device=device)

        def grad_test_func(a, b, c):
            nt = torch.nested.as_nested_tensor([a, b, c])
            mask = nt.detach().clone().to(bool)
            out = nt.masked_fill(mask, 0)
            out = torch.nested.to_padded_tensor(out, 0)
            return out

        data = (a, b, c)
        assert gradcheck(grad_test_func, inputs=data, check_batched_grad=False)

    def test_gelu_backward(self, device):
        a = torch.randn(1, 2, 4, requires_grad=True, dtype=torch.float64, device=device)
        b = torch.randn(2, 2, 4, requires_grad=True, dtype=torch.float64, device=device)
        c = torch.randn(3, 2, 4, requires_grad=True, dtype=torch.float64, device=device)

        def grad_test_func(a, b, c):
            nt = torch.nested.as_nested_tensor([a, b, c])
            nt_gelu = torch.nn.functional.gelu(nt)
            return torch.nested.to_padded_tensor(nt_gelu, 0)

        data = (a, b, c)
        assert gradcheck(grad_test_func, inputs=data, check_batched_grad=False)

    def test_relu_backward(self, device):
        a = torch.randn(1, 2, 4, requires_grad=True, dtype=torch.float64, device=device)
        b = torch.randn(2, 2, 4, requires_grad=True, dtype=torch.float64, device=device)
        c = torch.randn(3, 2, 4, requires_grad=True, dtype=torch.float64, device=device)

        def grad_test_func(a, b, c):
            nt = torch.nested.as_nested_tensor([a, b, c])
            nt_relu = torch.nn.functional.relu(nt)
            return torch.nested.to_padded_tensor(nt_relu, 0)

        data = (a, b, c)
        assert gradcheck(grad_test_func, inputs=data, check_batched_grad=False)

    def test_selu_backward(self, device):
        a = torch.randn(1, 2, 4, requires_grad=True, dtype=torch.float64, device=device)
        b = torch.randn(2, 2, 4, requires_grad=True, dtype=torch.float64, device=device)
        c = torch.randn(3, 2, 4, requires_grad=True, dtype=torch.float64, device=device)

        def grad_test_func(a, b, c):
            nt = torch.nested.as_nested_tensor([a, b, c])
            nt_relu = torch.nn.functional.silu(nt)
            return torch.nested.to_padded_tensor(nt_relu, 0)

        data = (a, b, c)
        assert gradcheck(grad_test_func, inputs=data, check_batched_grad=False)

    def test_abs_backward(self, device):
        a = torch.randn(1, 2, 4, requires_grad=True, dtype=torch.float64, device=device)
        b = torch.randn(2, 2, 4, requires_grad=True, dtype=torch.float64, device=device)
        c = torch.randn(3, 2, 4, requires_grad=True, dtype=torch.float64, device=device)

        def grad_test_func(a, b, c):
            nt = torch.nested.as_nested_tensor([a, b, c])
            nt_abs = torch.abs(nt)
            return torch.nested.to_padded_tensor(nt_abs, 0)

        data = (a, b, c)
        assert gradcheck(grad_test_func, inputs=data, check_batched_grad=False)

    # Previously would error when input NT doesn't require grad
    # NotImplementedError: Cannot access storage of UndefinedTensorImpl
    def test_layer_norm_backward_edge_case(self, device):
        size = 4
        a = torch.randn(
            1, 2, size, requires_grad=False, dtype=torch.float64, device=device
        )
        nt = torch.nested.nested_tensor([a])
        nt_layer_norm = torch.nn.LayerNorm(
            nt.size(-1), device=device, dtype=torch.float64
        )
        out = nt_layer_norm(nt)
        out.backward(out.clone())

    def test_accumulate_grad_different_strides(self, device):
        a = torch.rand(1, 4, 2, requires_grad=True, dtype=torch.float64, device=device)
        b = torch.rand(1, 8, 2, requires_grad=True, dtype=torch.float64, device=device)

        def grad_test_func(a, b):
            nt_1 = torch.nested.as_nested_tensor([a, b])
            nt_2 = nt_1.clone()
            out = torch.nn.functional.scaled_dot_product_attention(nt_1, nt_2, nt_2)
            return torch.nested.to_padded_tensor(out, 0)

        data = (a, b)
        assert gradcheck(grad_test_func, inputs=data, check_batched_grad=False)

    # https://github.com/pytorch/pytorch/issues/95562
    @skipIfSlowGradcheckEnv
    @parametrize("size", [1024, 1023, 513, 512, 256, 128, 32, 4, 2])
    def test_layer_norm_backward(self, device, size):
        a = torch.randn(
            1, 2, size, requires_grad=True, dtype=torch.float64, device=device
        )
        b = torch.randn(
            2, 2, size, requires_grad=True, dtype=torch.float64, device=device
        )
        c = torch.randn(
            3, 2, size, requires_grad=True, dtype=torch.float64, device=device
        )

        def grad_test_func(a, b, c):
            nt = torch.nested.as_nested_tensor([a, b, c])
            layer_norm = torch.nn.LayerNorm(
                nt.size(-1), device=device, dtype=torch.float64
            )
            nt_layer_norm = layer_norm(nt)
            return torch.nested.to_padded_tensor(nt_layer_norm, 0)

        data = (a, b, c)
        assert gradcheck(grad_test_func, inputs=data, check_batched_grad=False)

    # https://github.com/pytorch/pytorch/issues/95562
    @skipIfSlowGradcheckEnv
    # Could either mark slow or reduce size
    @parametrize("size", [128, 32, 4, 2])
    def test_layer_norm_backward_5d(self, device, size):
        a = torch.randn(
            4, size, size, 4, requires_grad=True, dtype=torch.float64, device=device
        )
        b = torch.randn(
            7, size, size, 4, requires_grad=True, dtype=torch.float64, device=device
        )
        c = torch.randn(
            10, size, size, 4, requires_grad=True, dtype=torch.float64, device=device
        )

        def grad_test_func(a, b, c):
            nt = torch.nested.as_nested_tensor([a, b, c])
            layer_norm = torch.nn.LayerNorm(
                (size, size, nt.size(-1)), device=device, dtype=torch.float64
            )
            nt_layer_norm = layer_norm(nt)
            return torch.nested.to_padded_tensor(nt_layer_norm, 0)

        data = (a, b, c)
        assert gradcheck(grad_test_func, inputs=data, check_batched_grad=False)


# Found in torch/testing/_comparison.py
default_atol = {torch.float16: 1e-3, torch.bfloat16: 1e-3, torch.float32: 1e-5}
default_rtol = {torch.float16: 1e-3, torch.bfloat16: 1.6e-2, torch.float32: 1.3e-6}


def get_rtol(true_value: torch.Tensor, computed_value: torch.Tensor) -> float:
    deviation = true_value - computed_value
    deviation = torch.abs(deviation / true_value)
    # Fill in the nans with the default rtol
    torch.nan_to_num_(deviation, nan=default_rtol[computed_value.dtype])
    return deviation.max().item()


def get_atol(true_value: torch.Tensor, computed_value: torch.Tensor) -> float:
    deviation = true_value - computed_value
    atol = torch.abs(deviation).max().item()
    return atol


def get_tolerances(
    true_value: torch.Tensor,
    computed_value: torch.Tensor,
    fudge_factor: Optional[float] = None,
) -> Tuple[float, float]:
    """Returns the absolute and relative tolerances for comparing two tensors."""
    fudge_factor = fudge_factor if fudge_factor is not None else 1.0
    atol = get_atol(true_value, computed_value)
    rtol = get_rtol(true_value, computed_value)

    atol = fudge_factor * max(atol, default_atol[computed_value.dtype])
    rtol = fudge_factor * max(rtol, default_rtol[computed_value.dtype])
    # torch.isclose() has weird behavior around see:
    # https://github.com/pytorch/pytorch/issues/102400
    if rtol > 1e30:
        rtol = default_rtol[computed_value.dtype]
    return atol, rtol


# We can probably parametrizing existing tests instead of having a separate
# test class as we begin to support more ops. Also maybe rewrite with OpInfos.
@markDynamoStrictTest
class TestNestedTensorSubclass(TestCase):
    # TODO: consolidate with the below
    def _get_list_for_jagged_tensor(self, nested_size, device, requires_grad=True):
        Ds = nested_size[1:]
        out = []
        for s in nested_size[0]:
            out.append(
                torch.randn(
                    s,
                    *Ds,
                    requires_grad=requires_grad,
                    device=device,
                    dtype=torch.float64,
                )
            )
        return out

    def _get_example_tensor_lists(
        self, include_list_of_lists=True, include_requires_grad=True
    ):
        def _make_tensor(
            *shape, include_requires_grad=include_requires_grad, requires_grad=True
        ):
            return torch.randn(
                *shape,
                requires_grad=(requires_grad if include_requires_grad else False),
            )

        # Purposefully introduce mixed requires_grad settings for the components
        # when include_requires_grad=True.
        example_lists = [
            # (B, *, D) with B=4
            [
                _make_tensor(2, 5),
                _make_tensor(3, 5, requires_grad=False),
                _make_tensor(4, 5, requires_grad=False),
                _make_tensor(6, 5),
            ],
            # (B, *, D_0, D_1) with B=5
            [
                _make_tensor(2, 5, 6),
                _make_tensor(3, 5, 6),
                _make_tensor(4, 5, 6, requires_grad=False),
                _make_tensor(5, 5, 6),
                _make_tensor(6, 5, 6),
            ],
            # (B, *, D_0, D_1, D_2) with B=6
            [
                _make_tensor(2, 5, 6, 7),
                _make_tensor(3, 5, 6, 7),
                _make_tensor(4, 5, 6, 7, requires_grad=False),
                _make_tensor(5, 5, 6, 7),
                _make_tensor(6, 5, 6, 7),
                _make_tensor(7, 5, 6, 7),
            ],
        ]

        if include_list_of_lists:
            example_lists.append(
                # (B, *, D) with B=3 in list form
                [
                    _make_tensor(2, 5, requires_grad=False).tolist(),
                    _make_tensor(3, 5).tolist(),
                    _make_tensor(4, 5).tolist(),
                ]
            )

        return example_lists

    def test_tensor_attributes(self, device):
        a = torch.randn(2, 3, requires_grad=True, dtype=torch.float64, device=device)
        b = torch.randn(3, 3, requires_grad=True, dtype=torch.float64, device=device)
        c = torch.randn(4, 3, requires_grad=True, dtype=torch.float64, device=device)
        nt = torch.nested.as_nested_tensor([a, b, c], layout=torch.jagged)
        _offsets = nt.offsets()

        for op in (
            torch.ops.aten.is_non_overlapping_and_dense.default,
            torch.ops.aten.sym_size.default,
            torch.ops.aten.dim.default,
            torch.ops.aten.numel.default,
            torch.ops.aten.sym_numel.default,
            torch.ops.aten.sym_stride.default,
            torch.ops.aten.sym_storage_offset.default,
        ):
            op(nt)

        with self.assertRaisesRegex(
            RuntimeError, "directly calling torch.ops.aten.size"
        ):
            torch.ops.aten.size.default(nt)

        nested_int = torch.nested._internal.nested_tensor.get_tensor_symint(
            _offsets, coeff=1
        )
        self.assertEqual(nt.size(), (3, nested_int, 3))
        self.assertEqual(nt.shape, (3, nested_int, 3))
        self.assertEqual(nt.dim(), 3)
        self.assertEqual(nt.numel(), 27)

    def test_linear(self, device):
        a = torch.randn(2, 3, requires_grad=True, dtype=torch.float64, device=device)
        b = torch.randn(3, 3, requires_grad=True, dtype=torch.float64, device=device)
        c = torch.randn(4, 3, requires_grad=True, dtype=torch.float64, device=device)
        weight = torch.randn(
            4, 3, requires_grad=True, dtype=torch.float64, device=device
        )

        def grad_test_func(a, b, c, weight):
            nt = torch.nested.as_nested_tensor([a, b, c], layout=torch.jagged)
            out = torch.nn.functional.linear(nt, weight)
            return out.values()

        gradcheck(grad_test_func, inputs=(a, b, c, weight), check_batched_grad=False)

    def test_unary_pointwise(self, device):
        a = torch.randn(2, 3, requires_grad=True, dtype=torch.float64, device=device)
        b = torch.randn(3, 3, requires_grad=True, dtype=torch.float64, device=device)
        c = torch.randn(4, 3, requires_grad=True, dtype=torch.float64, device=device)

        def grad_test_func(a, b, c):
            nt = torch.nested.as_nested_tensor([a, b, c], layout=torch.jagged)
            out = torch.nn.functional.silu(nt.sin().cos())
            return out.values()

        gradcheck(grad_test_func, inputs=(a, b, c), check_batched_grad=False)

    def test_unary_pointwise_transposed_inputs(self, device):
        a, b, c = (
            torch.randn(
                i + 2, 5, requires_grad=True, dtype=torch.float64, device=device
            )
            for i in range(3)
        )

        nt = torch.nested.nested_tensor(
            [a.detach(), b.detach(), c.detach()], layout=torch.jagged
        )
        nt_t = nt.transpose(1, 2)
        self.assertFalse(nt_t.is_contiguous())
        out = torch.nn.functional.silu(nt_t.sin().cos())
        self.assertEqual(
            out.is_contiguous(),
            torch.nn.functional.silu(b.transpose(-1, -2).sin().cos()).is_contiguous(),
        )

        self.assertEqual(nt_t.shape, out.shape)

        a, b, c = (
            torch.randn(
                i + 2, 5, requires_grad=True, dtype=torch.float64, device=device
            )
            for i in range(3)
        )

        def grad_test_func(a, b, c):
            nt = torch.nested.as_nested_tensor([a, b, c], layout=torch.jagged)
            nt_t = nt.transpose(1, 2)
            out = torch.nn.functional.silu(nt_t.sin().cos())
            return out.values()

        gradcheck(grad_test_func, inputs=(a, b, c), check_batched_grad=False)

    def test_binary_pointwise(self, device):
        a = torch.randn(2, 3, requires_grad=True, dtype=torch.float64, device=device)
        b = torch.randn(3, 3, requires_grad=True, dtype=torch.float64, device=device)
        c = torch.randn(4, 3, requires_grad=True, dtype=torch.float64, device=device)

        # Incorrect usage: shape check will fail if the offsets tensor are not
        #                  the same exact tensor object
        nt1 = torch.nested.as_nested_tensor([a, b, c], layout=torch.jagged)
        nt2 = torch.nested.as_nested_tensor([a, b, c], layout=torch.jagged)

        self.assertRaisesRegex(
            RuntimeError,
            "cannot call binary pointwise function .* with inputs of shapes",
            lambda: nt1 * nt2,
        )

        # Correct usage: chain the calls using the same offsets tensor object
        def grad_test_func(a, b, c):
            nt1 = torch.nested.as_nested_tensor([a, b, c], layout=torch.jagged)
            # TODO: Switch to public API that takes in (values, offsets) once it exists
            nt2, offsets = jagged_from_list([a, b, c], nt1.offsets())
            out = nt1 * nt2
            return out.values()

        gradcheck(grad_test_func, inputs=(a, b, c), check_batched_grad=False)

    def test_binary_pointwise_transposed(self, device):
        a, b, c = (
            torch.randn(i + 2, 5, dtype=torch.float64, device=device) for i in range(3)
        )

        nt1, offsets = jagged_from_list([a, b, c], None)
        nt2, offsets = jagged_from_list([a, b, c], offsets)

        nt1_t = nt1.transpose(1, 2)
        nt2_t = nt2.transpose(1, 2)

        # out = nt1_t * nt2_t
        # self.assertFalse(nt1_t.is_contiguous())
        # self.assertEqual(out.is_contiguous(), (b.transpose(-1, -2) * b.transpose(-1, -2)).is_contiguous())
        # self.assertEqual(out.shape, nt1_t.shape)

        self.assertRaisesRegex(
            RuntimeError,
            "cannot call binary pointwise function mul.Tensor with inputs of shapes",
            lambda: nt1 * nt2_t,
        )

        a, b, c = (
            torch.randn(
                i + 2, 5, requires_grad=True, dtype=torch.float64, device=device
            )
            for i in range(3)
        )

        # Correct usage: chain the calls using the same offsets tensor object
        def grad_test_func(a, b, c):
            nt1, offsets = jagged_from_list([a, b, c], None)
            nt2, offsets = jagged_from_list([a, b, c], offsets)
            nt1_t = nt1.transpose(1, 2)
            nt2_t = nt2.transpose(1, 2)
            out = nt1_t * nt2_t
            return out.values()

        gradcheck(grad_test_func, inputs=(a, b, c), check_batched_grad=False)

    def test_split(self, device):
        a = torch.randn(2, 3, requires_grad=True, dtype=torch.float64, device=device)
        b = torch.randn(3, 3, requires_grad=True, dtype=torch.float64, device=device)
        c = torch.randn(4, 3, requires_grad=True, dtype=torch.float64, device=device)

        nt = torch.nested.as_nested_tensor([a, b, c], layout=torch.jagged)
        out = torch.split(nt, 2, -1)
        self.assertEqual(len(out), 2)
        self.assertEqual(
            out[0],
            torch.nested.as_nested_tensor(
                [a[:, 0:2], b[:, 0:2], c[:, 0:2]], layout=torch.jagged
            ),
        )
        self.assertEqual(
            out[1],
            torch.nested.as_nested_tensor(
                [a[:, 2:], b[:, 2:], c[:, 2:]], layout=torch.jagged
            ),
        )

        with self.assertRaisesRegex(
            RuntimeError,
            r"split\(\): not supported for NestedTensor on dim=1",
        ):
            torch.split(nt, 2, 1)

    def test_split_with_sizes(self, device):
        a = torch.randn(2, 3, requires_grad=True, dtype=torch.float64, device=device)
        b = torch.randn(3, 3, requires_grad=True, dtype=torch.float64, device=device)
        c = torch.randn(4, 3, requires_grad=True, dtype=torch.float64, device=device)

        nt = torch.nested.as_nested_tensor([a, b, c], layout=torch.jagged)
        out = torch.split(nt, [1, 2], -1)
        self.assertEqual(len(out), 2)
        self.assertEqual(
            out[0],
            torch.nested.as_nested_tensor(
                [a[:, 0:1], b[:, 0:1], c[:, 0:1]], layout=torch.jagged
            ),
        )
        self.assertEqual(
            out[1],
            torch.nested.as_nested_tensor(
                [a[:, 1:], b[:, 1:], c[:, 1:]], layout=torch.jagged
            ),
        )
        with self.assertRaisesRegex(
            RuntimeError,
            r"split_with_sizes\(\): not supported for NestedTensor on dim=1",
        ):
            torch.split(nt, [1, 2], 1)

    def test_softmax(self, device):
        nt = random_nt_from_dims(
            [3, None, 5], device=device, dtype=torch.float32, layout=torch.jagged
        )

        # operate on dim=2
        output = nt.softmax(dim=2)

        @torch._dynamo.disable
        def _compare_to_ref(nt, output, dim):
            for in_component, out_component in zip(nt.unbind(), output.unbind()):
                self.assertEqual(in_component.softmax(dim=dim), out_component)

        # dim=2 -> dim=1 after unbind
        _compare_to_ref(nt, output, dim=1)

        # operate on dim=-1
        output2 = nt.softmax(dim=-1)
        torch._dynamo.disable(self.assertEqual)(output, output2)
        _compare_to_ref(nt, output2, dim=-1)

    def test_views_inherit_ragged_dim(self, device):
        # view
        nt = random_nt_from_dims(
            [4, None, 8, 10], device=device, dtype=torch.float32, layout=torch.jagged
        )
        # inherit ragged dim via -1
        view = nt.view(4, -1, 80)
        self.assertEqual(nt.shape[1], view.shape[1])
        # inherit batch and ragged dims via -1
        view2 = nt.view(-1, -1, 80)
        self.assertEqual(nt.shape[:2], view2.shape[:2])

        # expand
        nt = random_nt_from_dims(
            [3, None, 1], device=device, dtype=torch.float32, layout=torch.jagged
        )
        # inherit batch and ragged dims via -1
        view = nt.expand(-1, -1, 5)
        self.assertEqual(nt.shape[:2], view.shape[:2])

    def test_view_ragged_idx_not_one(self, device):
        nt = random_nt_from_dims(
            [2, None, 20], device=device, dtype=torch.float32, layout=torch.jagged
        )

        view_transposed = nt.transpose(1, 2).view(2, 20, nt.size(1))
        self.assertEqual((2, 20, nt.size(1)), (view_transposed.size()))
        self.assertEqual(view_transposed._base, nt._base)

    def test_unsafe_view(self, device):
        nt = random_nt_from_dims(
            [4, None, 8, 10], device=device, dtype=torch.float32, layout=torch.jagged
        )
        # basic view
        view1 = torch.ops.aten._unsafe_view(nt, (4, -1, 80))
        self.assertEqual((4, nt.size(1), 80), tuple(view1.size()))
        # _unsafe_view differs from view in that the view information is not tracked
        self.assertTrue(view1._base is None)

        # test an unsafe_view when ragged_idx != 1, currently only supports identity view
        nt_t = nt.transpose(1, 2)
        view2 = torch.ops.aten._unsafe_view(nt_t, (4, 8, nt.size(1), 10))
        self.assertEqual((4, 8, nt.size(1), 10), tuple(view2.size()))
        self.assertTrue(view2._base is None)

    @xfailIfTorchDynamo
    @parametrize("requires_grad", [False, True])
    def test_reshape_decomp(self, device, requires_grad):
        # contiguous NT should result in view.
        nt = (
            random_nt_from_dims(
                [3, None, 10],
                device=device,
                dtype=torch.float32,
                layout=torch.jagged,
            )
            .detach()
            .requires_grad_(requires_grad)
        )
        view = nt.reshape(-1, -1, 5, 2)
        self.assertEqual(view.shape[:2], nt.shape[:2])
        self.assertTrue(view._is_view() and view._base is nt)
        # make sure gradients flow back
        if requires_grad:
            view.backward(torch.ones_like(view))
            self.assertEqual(nt.grad, torch.ones_like(nt))

        # non-contiguous NT should result in contiguous copy
        nt = random_nt_from_dims(
            [3, None, 5, 2],
            device=device,
            dtype=torch.float32,
            layout=torch.jagged,
            requires_grad=requires_grad,
        )
        nt_noncontig = nt.transpose(-1, -2)
        self.assertFalse(nt_noncontig.is_contiguous())
        copy = nt_noncontig.reshape(-1, -1, 10)
        self.assertTrue(copy.is_contiguous())
        self.assertEqual(copy.shape[:2], nt.shape[:2])
        # make sure gradients flow back
        if requires_grad:
            copy.backward(torch.ones_like(copy))
            self.assertEqual(nt.grad, torch.ones_like(nt))

    def test_flatten_decomp(self, device):
        nt = random_nt_from_dims(
            [3, None, 5, 2], device=device, dtype=torch.float32, layout=torch.jagged
        )
        flattened = nt.flatten(-2, -1)
        self.assertEqual(flattened.shape, nt.view(3, -1, 10).shape)

        nt = random_nt_from_dims(
            [3, None, 5, 2, 6], device=device, dtype=torch.float32, layout=torch.jagged
        )
        flattened = nt.flatten(-3, -2)
        self.assertEqual(flattened.shape, nt.view(3, -1, 10, 6).shape)

    def test_chunk(self, device):
        # normal case
        D = 30
        B = 8
        nt = random_nt_from_dims(
            [B, None, D], device=device, dtype=torch.float32, layout=torch.jagged
        )
        NUM_CHUNKS = 3
        chunks = nt.chunk(NUM_CHUNKS, dim=-1)
        self.assertEqual(len(chunks), NUM_CHUNKS)
        for i in range(NUM_CHUNKS):
            self.assertEqual(chunks[i].shape[-1], D // NUM_CHUNKS)

        # chunk on batch dim
        chunks = nt.chunk(NUM_CHUNKS, dim=0)
        self.assertEqual(len(chunks), NUM_CHUNKS)
        chunk_size = math.ceil(B / NUM_CHUNKS)
        for i in range(NUM_CHUNKS):
            if i < NUM_CHUNKS - 1:
                self.assertEqual(chunks[i].shape[0], chunk_size)
            else:
                self.assertEqual(chunks[i].shape[0], B - chunk_size * (NUM_CHUNKS - 1))
            offsets_expected = (
                nt._offsets[i * chunk_size + 1 : (i + 1) * chunk_size + 1]
                - nt._offsets[i * chunk_size]
            )
            self.assertEqual(chunks[i]._offsets[1:], offsets_expected)
        self.assertEqual(nt._values, torch.cat([x._values for x in chunks], dim=0))

        # chunk on ragged dim not supported
        with self.assertRaisesRegex(
            RuntimeError, "chunk.* not supported for NestedTensor on dim=1"
        ):
            nt.chunk(2, dim=1)

    def test_squeeze(self, device):
        B = 4
        D = 6
        # squeeze middle dim
        nt = random_nt_from_dims(
            [B, None, 1, D], device=device, dtype=torch.float32, layout=torch.jagged
        )
        j0 = nt.shape[1]

        for dim_arg in [-2, 2]:
            out = nt.squeeze(dim_arg)
            self.assertEqual(out.shape, (B, j0, D))
            self.assertEqual(out.unsqueeze(-2), nt)

        # squeeze last dim
        nt = random_nt_from_dims(
            [B, None, 1], device=device, dtype=torch.float32, layout=torch.jagged
        )
        j1 = nt.shape[1]

        for dim_arg in [-1, 2]:
            out = nt.squeeze(dim_arg)
            self.assertEqual(out.shape, (B, j1))
            self.assertEqual(out.unsqueeze(-1), nt)

        # squeeze on batch dim not supported
        with self.assertRaisesRegex(
            RuntimeError, "squeeze.* not supported for NestedTensor on dim=0"
        ):
            nt.squeeze(0)

        # squeeze on ragged dim not supported
        with self.assertRaisesRegex(
            RuntimeError, "squeeze.* not supported for NestedTensor on dim=1"
        ):
            nt.squeeze(1)

    def test_binary_pointwise_broadcasting(self, device):
        # (B, j0, 3, 4)
        ts = self._get_list_for_jagged_tensor(
            ((2, 3, 4), 3, 4), device, requires_grad=True
        )
        # (B, j0, ?, ?) + (?) -> (B, j0, ?, ?)
        # (B, j0, ?, ?) + (?, ?) -> (B, j0, ?, ?)
        # (B, j0, ?, ?) + (1, ?, ?) -> (B, j0, ?, ?)
        # Unsupported: (B, j0, ?, ?) + (1, 1, 1, ?, ?) -> (1, B, j0, ?, ?)
        t_sizes = (
            (4,),
            (1, 4),
            (3, 1),
            (1, 3, 1),
            (1, 1, 1, 4),
            # (1, 1, 1, 1, 4), (unsupported today)
        )

        def grad_test_func(t, *ts):
            nt = torch.nested.as_nested_tensor(list(ts), layout=torch.jagged)
            out = nt + t
            return out.values()

        for t_size in t_sizes:
            t = torch.rand(
                t_size, requires_grad=True, device=device, dtype=torch.float64
            )
            gradcheck(grad_test_func, inputs=(t, *ts), check_batched_grad=False)

    def test_threshold_backward(self, device):
        ts1 = self._get_list_for_jagged_tensor(
            ((2, 3, 4), 16), device=device, requires_grad=False
        )
        ts2 = self._get_list_for_jagged_tensor(
            ((2, 3, 4), 16), device=device, requires_grad=False
        )

        nt1, offsets = jagged_from_list(ts1, None)
        nt2, offsets = jagged_from_list(ts2, offsets)
        buf1 = nt1.values().detach().clone()
        buf2 = nt2.values().detach().clone()

        res_nt = torch.ops.aten.threshold_backward(nt1, nt2, 0.0)
        res_dense = torch.ops.aten.threshold_backward(buf1, buf2, 0.0)

        self.assertEqual(res_dense, res_nt.values())

    @parametrize("keepdim", [False, True])
    def test_sum_int_DimList(self, device, keepdim):
        # (B, j0, 3, 4)
        ts = self._get_list_for_jagged_tensor(
            ((2, 3, 4), 3, 4), device=device, requires_grad=True
        )

        # Check shape correctness
        reduce_dims = (
            # dims, expected shape, expected keepdim shape
            # j0 is represented as None
            ((0, 1), (3, 4), (1, 1, 3, 4)),
            ((1, 2), None, None),
            ((2, 3), (3, None), (3, None, 1, 1)),
            ((0, 1, 3), (3,), (1, 1, 3, 1)),
            ((0, 1, 2), (4,), (1, 1, 1, 4)),
            ((0, 1, 2, 3), tuple(), (1, 1, 1, 1)),
        )
        for rd, ref_shape_no_keepdim, ref_shape_keepdim in reduce_dims:
            if (0 in rd) ^ (1 in rd):
                with self.assertRaisesRegex(
                    RuntimeError,
                    "applying over the ragged dimension, but not the batch dimension",
                ):
                    nt = torch.nested.as_nested_tensor(ts, layout=torch.jagged)
                    out = torch.sum(nt, dim=rd, keepdim=keepdim)
                continue

            nt = torch.nested.as_nested_tensor(ts, layout=torch.jagged)
            out = torch.sum(nt, dim=rd, keepdim=keepdim)
            ref_shape = ref_shape_keepdim if keepdim else ref_shape_no_keepdim
            self.assertEqual(len(out.shape), len(ref_shape))
            for o, r in zip(out.shape, ref_shape):
                if r is not None:
                    self.assertEqual(o, r)
                else:
                    self.assertTrue(isinstance(o, torch.SymInt))

        # Check values correctness
        # raggedness not reduced
        nt = torch.nested.as_nested_tensor(ts, layout=torch.jagged)
        out = torch.sum(nt, dim=(2, 3), keepdim=keepdim)
        out_ref = torch.sum(nt.values(), dim=(1, 2))
        self.assertIsInstance(out, NestedTensor)
        # flatten to avoid having to replicate unsqueeze logic depending on keepdim
        self.assertTrue(torch.allclose(out.values().view(-1), out_ref.view(-1)))

        # raggedness reduced away
        nt = torch.nested.as_nested_tensor(ts, layout=torch.jagged)
        out = torch.sum(nt, dim=(0, 1), keepdim=keepdim)
        out_ref = torch.sum(nt.values(), dim=(0,))
        self.assertNotIsInstance(out, NestedTensor)
        self.assertTrue(torch.allclose(out, out_ref))

    @dtypes(torch.float, torch.double, torch.half)
    @parametrize("requires_grad", [False, True])
    @parametrize("weights_only", [False, True])
    def test_serialization(self, device, dtype, requires_grad, weights_only):
        def compare_metadata(nt1, nt2):
            self.assertEqual(nt1._nested_tensor_size(), nt2._nested_tensor_size())
            self.assertEqual(nt1._nested_tensor_strides(), nt2._nested_tensor_strides())
            self.assertEqual(
                nt1._nested_tensor_storage_offsets(),
                nt2._nested_tensor_storage_offsets(),
            )

        nt_contiguous, nt_noncontiguous = random_nt_noncontiguous_pair((2, 3, 6, 7))
        for a in [nt_contiguous, nt_noncontiguous]:
            buffer = io.BytesIO()
            serialized = torch.save(a, buffer)
            buffer.seek(0)
            b = torch.load(buffer, weights_only=weights_only)
            # should be both conceptually equal and metadata equivalent
            self.assertEqual(a, b)
            compare_metadata(a, b)
            # should be conceptually equal but not necessarily metadata equivalent
            self.assertEqual(b, nt_contiguous)
            self.assertEqual(b, nt_noncontiguous)

    @unittest.skipIf(
        PYTORCH_CUDA_MEMCHECK, "is_pinned uses failure to detect pointer property"
    )
    @onlyCUDA
    def test_pin_memory(self, device):
        nt_contiguous, nt_noncontiguous = random_nt_noncontiguous_pair((2, 3, 6, 7))
        for nt in [nt_contiguous, nt_noncontiguous]:
            self.assertFalse(nt.is_pinned())
            pinned = nt.pin_memory(device)
            self.assertTrue(pinned.is_pinned())
            self.assertEqual(nt, pinned)
            self.assertNotEqual(nt.data_ptr(), pinned.data_ptr())
            # test that pin_memory on already pinned tensor has no effect
            self.assertIs(pinned, pinned.pin_memory())
            self.assertEqual(pinned.data_ptr(), pinned.pin_memory().data_ptr())

    @torch.compiler.disable
    def _validate_nt(
        self, nt, device, dtype, layout, requires_grad, dim, batch_size, base=None
    ):
        # Validate a bunch of properties after NT construction.
        device = torch.device(device)
        self.assertEqual(nt.dim(), dim)
        self.assertEqual(nt.device, device)
        self.assertEqual(nt.dtype, dtype)
        self.assertEqual(nt.layout, layout)
        self.assertEqual(nt.requires_grad, requires_grad)

        if layout == torch.jagged:
            self.assertEqual(nt._values.device, device)
            self.assertEqual(nt._offsets.device, device)
            self.assertEqual(nt.shape[0], batch_size)
            self.assertTrue(isinstance(nt.shape[1], torch.SymInt))

        if base is not None:
            self.assertTrue(nt._is_view() and nt._base is base)

    @dtypes(torch.float, torch.double, torch.half)
    @parametrize("requires_grad", [False, True])
    @parametrize("components_require_grad", [False, True])
    def test_jagged_layout_construction_nested_tensor(
        self, device, dtype, requires_grad, components_require_grad
    ):
        for tensor_list in self._get_example_tensor_lists(
            include_list_of_lists=True, include_requires_grad=components_require_grad
        ):
            nt = torch.nested.nested_tensor(
                tensor_list,
                device=device,
                dtype=dtype,
                layout=torch.jagged,
                requires_grad=requires_grad,
            )

            expected_dim = torch.as_tensor(tensor_list[0]).dim() + 1
            expected_batch_size = len(tensor_list)
            self._validate_nt(
                nt,
                device,
                dtype,
                torch.jagged,
                requires_grad,
                expected_dim,
                expected_batch_size,
            )

            # Make sure grads -don't- flow back into original tensors for nested_tensor()
            if requires_grad:
                (nt * 2).backward(torch.ones_like(nt))
            for t in tensor_list:
                t = t if isinstance(t, torch.Tensor) else torch.as_tensor(t)
                self.assertTrue(t.grad is None)

    @dtypes(torch.float, torch.double, torch.half)
    @parametrize("components_require_grad", [False, True])
    def test_jagged_layout_construction_as_nested_tensor(
        self, device, dtype, components_require_grad
    ):
        # NB: as_nested_tensor(tensor_list) doesn't support lists of lists for tensor_list
        for tensor_list in self._get_example_tensor_lists(
            include_list_of_lists=False, include_requires_grad=components_require_grad
        ):
            nt = torch.nested.as_nested_tensor(
                tensor_list, device=device, dtype=dtype, layout=torch.jagged
            )

            # nt.requires_grad=True should be set if at least one component requires grad
            expected_dim = tensor_list[0].dim() + 1
            expected_batch_size = len(tensor_list)
            self._validate_nt(
                nt,
                device,
                dtype,
                torch.jagged,
                components_require_grad,
                expected_dim,
                expected_batch_size,
            )

            # Make sure grads flow back into original tensors for as_nested_tensor()
            if components_require_grad:
                (nt * 2).backward(torch.ones_like(nt))
                for t in tensor_list:
                    if t.requires_grad:
                        self.assertEqual(t.grad, torch.ones_like(t) * 2)
                    else:
                        self.assertTrue(t.grad is None)

    @xfailIfTorchDynamo
    @unittest.skipIf(
        PYTORCH_CUDA_MEMCHECK, "is_pinned uses failure to detect pointer property"
    )
    @onlyCUDA
    def test_jagged_layout_construction_with_pinned_memory(self, device):
        for tensor_list in self._get_example_tensor_lists():
            nt = torch.nested.nested_tensor(
                tensor_list, layout=torch.jagged, device="cpu", pin_memory=True
            )

            expected_dim = torch.as_tensor(tensor_list[0]).dim() + 1
            expected_batch_size = len(tensor_list)
            self._validate_nt(
                nt,
                device="cpu",
                dtype=torch.float32,
                layout=torch.jagged,
                requires_grad=False,
                dim=expected_dim,
                batch_size=expected_batch_size,
            )
            self.assertTrue(nt.is_pinned())

    @dtypes(torch.float, torch.double, torch.half)
    @parametrize("requires_grad", [False, True])
    @parametrize("values_is_view", [False, True])
    def test_jagged_view_from_values_offsets(
        self, device, dtype, requires_grad, values_is_view
    ):
        if values_is_view:
            # make values a view of base
            base = torch.randn(
                2, 3, 4, 5, 6, device=device, dtype=dtype, requires_grad=requires_grad
            )
            values = base.flatten(0, -2)
        else:
            values = torch.randn(
                10, 5, device=device, dtype=dtype, requires_grad=requires_grad
            )
        offsets = torch.tensor([0, 2, 4, 6, 10], device=device, dtype=torch.int64)

        nt = nested_view_from_values_offsets(values, offsets)

        expected_dim = values.dim() + 1
        expected_batch_size = offsets.shape[0] - 1
        expected_base = base if values_is_view else values
        self._validate_nt(
            nt,
            device,
            dtype,
            torch.jagged,
            requires_grad,
            expected_dim,
            expected_batch_size,
            # ensure NT is a proper view
            base=expected_base,
        )

        if requires_grad:
            # Make sure grads flow back
            (nt * 2).backward(torch.ones_like(nt))

            @torch.compiler.disable
            def _check_grad(t):
                self.assertTrue(t.grad is not None)
                self.assertEqual(t.grad, torch.ones_like(t) * 2)

            _check_grad(base if values_is_view else values)

    @dtypes(torch.float)
    def test_nested_tensor_from_jagged(self, device, dtype):
        # construct from (values, offsets)
        values = torch.randn(10, 5, device=device, dtype=dtype)
        offsets = torch.tensor([0, 2, 4, 6, 10], device=device, dtype=torch.int64)
        nt = torch.nested.nested_tensor_from_jagged(values, offsets=offsets)
        self.assertTrue(isinstance(nt, NestedTensor))
        self.assertTrue(nt._is_view() and nt._base is values)
        self.assertEqual(nt.dim(), 3)
        self.assertEqual(nt.size(0), offsets.size(0) - 1)
        self.assertEqual(nt.size(-1), values.size(-1))
        self.assertIsNone(nt._lengths)
        self.assertTrue(nt.is_contiguous())

        # construct from (values, offsets, lengths)
        lengths = torch.tensor([2, 1, 1, 2], device=device)
        nt = torch.nested.nested_tensor_from_jagged(
            values, offsets=offsets, lengths=lengths
        )
        self.assertTrue(isinstance(nt, NestedTensor))
        self.assertTrue(nt._is_view() and nt._base is values)
        self.assertEqual(nt.dim(), 3)
        self.assertEqual(nt.size(0), offsets.size(0) - 1)
        self.assertEqual(nt.size(-1), values.size(-1))
        self.assertEqual(nt._lengths, lengths)
        # when both offsets / lengths are specified, expect non-contiguous
        self.assertFalse(nt.is_contiguous())

        # construct from (values, lengths)
        values = torch.randn(14, 5, device=device, dtype=dtype)
        lengths = torch.tensor([2, 3, 4, 5], device=device)
        nt = torch.nested.nested_tensor_from_jagged(values, lengths=lengths)
        self.assertTrue(isinstance(nt, NestedTensor))
        self.assertTrue(nt._is_view() and nt._base is values)
        self.assertEqual(nt.dim(), 3)
        self.assertEqual(nt.size(0), lengths.size(0))
        self.assertEqual(nt.size(-1), values.size(-1))
        # for now, if only lengths is specified, convert to offsets to integrate best with the
        # existing kernels
        expected_offsets = torch.tensor([0, 2, 5, 9, 14], device=device)
        expected_nt = torch.nested.nested_tensor_from_jagged(
            values, offsets=expected_offsets
        )
        for n1, n2 in zip(nt.unbind(), expected_nt.unbind()):
            self.assertEqual(n1, n2)

        # error case: no offsets or lengths
        with self.assertRaisesRegex(
            RuntimeError, "At least one of offsets or lengths is required"
        ):
            torch.nested.nested_tensor_from_jagged(values, offsets=None, lengths=None)

    @dtypes(torch.float, torch.double, torch.half)
    @parametrize("dim", range(5))
    @parametrize(
        "layout",
        [torch.strided, torch.jagged],
        name_fn=lambda l: f"layout_{str(l).split('.')[1]}",
    )
    @parametrize("requires_grad", [False, True])
    @parametrize("contiguous", [False, True])
    def test_as_nested_tensor_from_tensor(
        self, device, dtype, dim, layout, requires_grad, contiguous
    ):
        if dim == 0:
            t = torch.tensor(3.0, requires_grad=requires_grad)
        else:
            t = torch.randn(*(3 for _ in range(dim)), requires_grad=requires_grad)
        assert t.dim() == dim

        if dim < 2:
            # 0-1 dim tensors can't be converted to NTs
            with self.assertRaisesRegex(
                RuntimeError, "Expected tensor argument to have dim"
            ):
                nt = torch.nested.as_nested_tensor(
                    t, device=device, dtype=dtype, layout=layout
                )
            return

        orig_t = t
        if not contiguous:
            t = t.transpose(0, 1)

        nt = torch.nested.as_nested_tensor(t, device=device, dtype=dtype, layout=layout)
        expected_dim = t.dim()
        expected_batch_size = t.size(0)
        self._validate_nt(
            nt, device, dtype, layout, requires_grad, expected_dim, expected_batch_size
        )

        if torch.device(device) == t.device and dtype == t.dtype and contiguous:
            # should be the non-copying (view) case
            self.assertTrue(nt._is_view() and nt._base is t)

        # should be equivalent to construction from unbound tensor list
        nt_from_unbind = torch.nested.as_nested_tensor(
            list(t.unbind(0)), device=device, dtype=dtype, layout=layout
        )
        self.assertEqual(nt, nt_from_unbind)

        # ensure call on a NT with the same properties returns the NT directly
        nt2 = torch.nested.as_nested_tensor(
            nt, device=device, dtype=dtype, layout=layout
        )
        self.assertTrue(nt is nt2)

        # we don't support conversion between layouts this way atm
        other_layout = torch.strided if layout == torch.jagged else torch.jagged
        with self.assertRaisesRegex(
            RuntimeError, "Converting between nested tensor layouts is not supported"
        ):
            torch.nested.as_nested_tensor(
                nt, device=device, dtype=dtype, layout=other_layout
            )

        if requires_grad:
            # make sure gradients flow back into inputs
            (nt * 2).backward(torch.ones_like(nt))
            self.assertEqual(orig_t.grad, torch.ones_like(orig_t) * 2)

    @dtypes(torch.double, torch.half)
    @onlyCUDA
    def test_device_dtype_transfer_updates_offsets(self, device, dtype):
        for tensor_list in self._get_example_tensor_lists():
            orig_device = torch.device("cpu")
            orig_dtype = torch.float32
            nt = torch.nested.nested_tensor(
                tensor_list, layout=torch.jagged, device=orig_device, dtype=orig_dtype
            )

            self.assertEqual(torch.int64, nt.offsets().dtype)
            nt = nt.to(device=device).to(dtype=dtype)

            # offsets should still be int64 on the new device
            self.assertEqual(nt.values().device, nt.offsets().device)
            self.assertEqual(torch.int64, nt.offsets().dtype)

    def test_unbind(self, device):
        for tensor_list in self._get_example_tensor_lists():
            nt = torch.nested.nested_tensor(
                tensor_list, layout=torch.jagged, device=device
            )  # ragged_idx = 1
            out = nt.unbind()
            self.assertEqual(len(out), len(tensor_list))
            for i, t in enumerate(out):
                self.assertEqual(t, tensor_list[i])

    @parametrize("ragged_idx", [2, 3])
    def test_unbind_transpose(self, device, ragged_idx):
        for tensor_list in self._get_example_tensor_lists():
            nt = torch.nested.nested_tensor(
                tensor_list, layout=torch.jagged, device=device
            )
            if ragged_idx < nt.dim():
                nt = nt.transpose(1, ragged_idx)  # set ragged_idx
                out = nt.unbind()
                self.assertEqual(len(out), len(tensor_list))
                for i, t in enumerate(out):
                    self.assertEqual(
                        t.transpose(0, ragged_idx - 1), tensor_list[i]
                    )  # transpose back each element of result

    def test_unbind_transpose_ragged_idx_last_dim(self, device):
        for tensor_list in self._get_example_tensor_lists():
            nt = torch.nested.nested_tensor(
                tensor_list, layout=torch.jagged, device=device
            ).transpose(
                1, -1
            )  # set ragged_idx = last dimension
            out = nt.unbind()
            self.assertEqual(len(out), len(tensor_list))
            for i, t in enumerate(out):
                self.assertEqual(
                    t.transpose(0, -1), tensor_list[i]
                )  # transpose back each element of result

    def test_unbind_lengths(self, device):
        values = torch.randn(16, 128, device=device)
        offsets = torch.tensor([0, 8, 12, 13, 16], device=device)
        lengths = torch.tensor([6, 2, 1, 2], device=device)
        nt = torch.nested.nested_tensor_from_jagged(
            values, offsets=offsets, lengths=lengths
        )  # 3D nested tensor

        tensor_list = []
        for i in range(offsets.shape[0] - 1):
            tensor_list.append(values[offsets[i] : (offsets[i] + lengths[i])])

        out = nt.unbind()
        self.assertEqual(len(out), len(tensor_list))
        for i, t in enumerate(out):
            self.assertEqual(t, tensor_list[i])

    def test_unbind_lengths_ragged_idx_1(self, device):
        values = torch.randn(16, 8, 128, device=device)
        offsets = torch.tensor([0, 8, 12, 13, 16], device=device)
        lengths = torch.tensor([6, 2, 1, 2], device=device)
        ragged_idx = 1
        nt = torch.nested._internal.nested_tensor.NestedTensor(
            values, offsets=offsets, lengths=lengths, _ragged_idx=ragged_idx
        )  # 4D nested tensor

        tensor_list = []
        for i in range(offsets.shape[0] - 1):
            tensor_list.append(values[offsets[i] : (offsets[i] + lengths[i]), :, :])

        out = nt.unbind()

        self.assertEqual(len(out), len(tensor_list))
        for i, t in enumerate(out):
            self.assertEqual(t, tensor_list[i])

    def test_unbind_lengths_ragged_idx_equals_2_bad_dim(self, device):
        values = torch.randn(16, 8, 128, device=device)
        offsets = torch.tensor([0, 8, 12, 13, 16], device=device)
        lengths = torch.tensor([6, 2, 1, 2], device=device)
        ragged_idx = 2
        nt = torch.nested._internal.nested_tensor.NestedTensor(
            values, offsets=offsets, lengths=lengths, _ragged_idx=ragged_idx
        )  # 4D nested tensor

        self.assertRaisesRegex(
            RuntimeError,
            r"unbind\(\): nested tensor offsets and lengths.*",
            lambda: nt.unbind(),
        )

    def test_unbind_lengths_ragged_idx_2(self, device):
        values = torch.randn(16, 8, 128, device=device)
        offsets = torch.tensor([0, 2, 4, 8], device=device)
        lengths = torch.tensor([2, 1, 3], device=device)
        ragged_idx = 2
        nt = torch.nested._internal.nested_tensor.NestedTensor(
            values, offsets=offsets, lengths=lengths, _ragged_idx=ragged_idx
        )  # 4D nested tensor

        tensor_list = []
        for i in range(offsets.shape[0] - 1):
            tensor_list.append(values[:, offsets[i] : (offsets[i] + lengths[i]), :])

        out = nt.unbind()

        self.assertEqual(len(out), len(tensor_list))
        for i, t in enumerate(out):
            self.assertEqual(t, tensor_list[i])

    def test_unbind_lengths_ragged_idx_3(self, device):
        values = torch.randn(16, 8, 128, device=device)
        offsets = torch.tensor([0, 100, 128], device=device)
        lengths = torch.tensor([50, 28], device=device)
        ragged_idx = 3
        nt = torch.nested._internal.nested_tensor.NestedTensor(
            values, offsets=offsets, lengths=lengths, _ragged_idx=ragged_idx
        )  # 4D nested tensor

        tensor_list = []
        for i in range(offsets.shape[0] - 1):
            tensor_list.append(values[:, :, offsets[i] : (offsets[i] + lengths[i])])

        out = nt.unbind()

        self.assertEqual(len(out), len(tensor_list))
        for i, t in enumerate(out):
            self.assertEqual(t, tensor_list[i])

    @skipIfTorchDynamo(
        "TorchDynamo raises an error for ragged_idx == 0 earlier than Torch"
    )
    def test_unbind_lengths_ragged_idx_0(self, device):
        values = torch.randn(16, 8, 128, device=device)
        offsets = torch.tensor([0, 100, 128], device=device)
        lengths = torch.tensor([50, 28], device=device)
        ragged_idx = 0
        nt = torch.nested._internal.nested_tensor.NestedTensor(
            values, offsets=offsets, lengths=lengths, _ragged_idx=ragged_idx
        )  # 4D nested tensor

        tensor_list = []
        for i in range(offsets.shape[0] - 1):
            tensor_list.append(values[:, :, offsets[i] : (offsets[i] + lengths[i])])

        self.assertRaisesRegex(
            RuntimeError,
            r"unbind\(\): nested tensor.*out of bounds",
            lambda: nt.unbind(),
        )

    @xfailIfTorchDynamo
    def test_layer_norm_2(self, device):
        test_tensor_list = self._get_list_for_jagged_tensor(
            ((2, 3, 4), 3), device=device, requires_grad=True
        )
        bias = torch.randn(3, requires_grad=False, dtype=torch.float64, device=device)

        def grad_test_func(a, b, c, bias):
            nt = torch.nested.as_nested_tensor([a, b, c], layout=torch.jagged)
            out = torch.nn.functional.layer_norm(nt, (nt.shape[-1],), bias=bias)
            return out.values()

        gradcheck(
            grad_test_func, inputs=(*test_tensor_list, bias), check_batched_grad=False
        )

        with self.assertRaisesRegex(
            RuntimeError,
            r"layer_norm\(\): normalizing over ragged dim not supported for nested tensors",
        ):
            nt = torch.nested.as_nested_tensor(test_tensor_list, layout=torch.jagged)
            _ = torch.nn.functional.layer_norm(nt, (nt.shape[-2], nt.shape[-1]))

    def test_narrow(self, device):
        starts = torch.tensor([0, 1, 2, 3, 4], device=device, dtype=torch.int64)
        lengths = torch.tensor([3, 2, 2, 1, 5], device=device, dtype=torch.int64)
        buffer = (
            torch.arange(0, 10, device=device, dtype=torch.int64)
            .unsqueeze(0)
            .expand(5, -1)
            .clone()
            .detach()
        )
        nt = torch.nested.narrow(buffer, 1, starts, lengths, layout=torch.jagged)

        self.assertTrue(nt._is_view() and nt._base is buffer)

        # TODO: Use this approach when unbind is functional
        # unbinded_nt = nt.unbind()
        # for i in range(starts.shape[0]):
        #     self.assertEqual(torch.arange(starts[i], starts[i] + lengths[i], device=device, dtype=torch.int64), unbinded_nt[i])
        for i in range(starts.shape[0]):
            self.assertEqual(
                torch.arange(
                    starts[i], starts[i] + lengths[i], device=device, dtype=torch.int64
                ),
                nt.values()[nt.offsets()[i] : (nt.offsets()[i] + nt.lengths()[i])],
            )

    def test_is_contiguous(self, device):
        a = torch.randn(2, 3, requires_grad=True, dtype=torch.float64, device=device)
        b = torch.randn(3, 3, requires_grad=True, dtype=torch.float64, device=device)
        c = torch.randn(4, 3, requires_grad=True, dtype=torch.float64, device=device)
        nt_contiguous = torch.nested.as_nested_tensor([a, b, c], layout=torch.jagged)

        starts_nc = torch.tensor([0, 1, 2, 3, 4], device=device, dtype=torch.int64)
        lengths_nc = torch.tensor([3, 2, 2, 1, 5], device=device, dtype=torch.int64)
        narrow_base = (
            torch.arange(0, 10, device=device, dtype=torch.int64)
            .unsqueeze(0)
            .expand(5, -1)
            .clone()
        )
        nt_noncontiguous = torch.nested.narrow(
            narrow_base, 1, starts_nc, lengths_nc, layout=torch.jagged
        )

        starts_c = torch.tensor([1, 0, 0, 0, 0], device=device, dtype=torch.int64)
        lengths_c = torch.tensor([9, 10, 10, 10, 8], device=device, dtype=torch.int64)
        nt_contiguous_narrow = torch.nested.narrow(
            narrow_base, 1, starts_c, lengths_c, layout=torch.jagged
        )

        # Test contiguous case
        assert nt_contiguous.is_contiguous()

        # Test narrow case
        assert not nt_noncontiguous.is_contiguous()
        assert nt_contiguous_narrow.is_contiguous()

        # Test querying by memory_format
        self.assertTrue(
            nt_contiguous.is_contiguous(memory_format=torch.contiguous_format)
        )
        self.assertTrue(
            not nt_noncontiguous.is_contiguous(memory_format=torch.contiguous_format)
        )
        self.assertTrue(
            nt_contiguous_narrow.is_contiguous(memory_format=torch.contiguous_format)
        )

    def test_layout_under_torch_dispatch_mode(self):
        from torch.testing._internal.logging_tensor import (
            capture_logs_with_logging_tensor_mode,
        )

        nt = random_nt_from_dims(
            [2, None, 3], torch.device("cpu"), torch.float32, layout=torch.jagged
        )

        with capture_logs_with_logging_tensor_mode():
            self.assertEqual(nt.layout, torch.jagged)

    @skipIfTorchDynamo("Not a suitable test for TorchDynamo")
    @parametrize(
        "func", [torch.empty_like, torch.randn_like], name_fn=lambda f: f.__name__
    )
    def test_like_shape(self, func):
        nt = random_nt_from_dims(
            [2, None, 3], torch.device("cpu"), torch.float32, layout=torch.jagged
        )
        nt_like = func(nt)

        for nt_ub in nt_like.unbind():
            t_like = func(nt_ub)
            self.assertEqual(nt_ub.shape, t_like.shape)

    @skipIfTorchDynamo("Not a suitable test for TorchDynamo")
    @parametrize(
        "func", [torch.ones_like, torch.zeros_like], name_fn=lambda f: f.__name__
    )
    def test_like_value(self, func):
        nt = random_nt_from_dims(
            [2, None, 3], torch.device("cpu"), torch.float32, layout=torch.jagged
        )
        nt_like = func(nt)

        for nt_ub in nt_like.unbind():
            t_like = func(nt_ub)
            self.assertEqual(nt_ub, t_like)

    def test_noncontiguous_pointwise(self, device):
        a = torch.randn(2, 3, 4, requires_grad=True, dtype=torch.float64, device=device)
        b = torch.randn(3, 3, 4, requires_grad=True, dtype=torch.float64, device=device)
        c = torch.randn(4, 3, 4, requires_grad=True, dtype=torch.float64, device=device)
        nt = torch.nested.nested_tensor([a, b, c], layout=torch.jagged)
        # transpose ragged dim
        transposed = nt.transpose(1, 2)
        self.assertFalse(transposed.is_contiguous())
        clone = transposed.clone()

        def check_nt_equality(x, y):
            self.assertEqual(x.values(), y.values())
            self.assertEqual(x.offsets(), y.offsets())
            self.assertEqual(x._ragged_idx, y._ragged_idx)
            self.assertEqual(x.shape, y.shape)

        self.assertFalse(clone.is_contiguous())
        check_nt_equality(clone, transposed)

        clone_contig = transposed.clone(memory_format=torch.contiguous_format)
        self.assertTrue(clone_contig.is_contiguous())
        check_nt_equality(clone_contig, transposed)

        detached = transposed.detach()
        self.assertFalse(clone.is_contiguous())
        check_nt_equality(detached, transposed)

    def test_to_copy(self, device):
        nt = torch.nested.nested_tensor(
            [
                torch.randn(
                    i + 2, 3, 4, requires_grad=True, dtype=torch.float64, device=device
                )
                for i in range(3)
            ],
            layout=torch.jagged,
        )

        nt_copy_dtype = torch.ops.aten._to_copy(nt, dtype=torch.float16)
        self.assertEqual(torch.float16, nt_copy_dtype.dtype)

        nt_t = nt.transpose(1, 2)
        nt_t_copy_dtype = torch.ops.aten._to_copy(nt_t, dtype=torch.float16)
        self.assertEqual(torch.float16, nt_t_copy_dtype.dtype)

    @skipIfTorchDynamo("Dynamo doesn't know how to trace prof.events()")
    def test_profiler_sequence_nr(self):
        with torch.profiler.profile() as prof:
            values = torch.randn(4, 6, requires_grad=True)
            offsets = torch.tensor([0, 2, 4])
            values = values * 2
            l = torch.nn.Linear(6, 8)
            nt = torch.nested.nested_tensor_from_jagged(values, offsets)

            nt = l(nt)
            val = nt.values()

            loss = val.sum()
            loss.backward()

        fwd_seq_nrs = []
        for evt in prof.events():
            if (
                "linear" in evt.name.lower()
                and "backward" not in evt.name.lower()
                and evt.sequence_nr != -1
            ):
                fwd_seq_nrs.append(evt.sequence_nr)

        bwd_seq_nrs = []
        for evt in prof.events():
            if (
                "linear" in evt.name.lower()
                and "backward" in evt.name.lower()
                and "evaluate_function" not in evt.name.lower()
                and evt.sequence_nr != -1
            ):
                bwd_seq_nrs.append(evt.sequence_nr)

        # There should only be one such event with a sequence number:
        # the PythonTLSSnapshot event - but, note that it's not terrible if
        # we end up with multiple events with the same sequence number - so we
        # could relax this check if it becomes inconvenient to maintain this
        # property.
        self.assertEqual(len(fwd_seq_nrs), 1)
        self.assertEqual(len(bwd_seq_nrs), 1)
        self.assertEqual(fwd_seq_nrs[0], bwd_seq_nrs[0])

    def test_is_same_size(self, device):
        def get_3_tensors():
            return [
                torch.randn(
                    i + 2, 3, 4, requires_grad=True, dtype=torch.float64, device=device
                )
                for i in range(3)
            ]

        nt1, offsets1 = jagged_from_list(get_3_tensors(), None)
        nt2, offsets1 = jagged_from_list(get_3_tensors(), offsets1)

        nt3, offsets2 = jagged_from_list(get_3_tensors(), None)
        nt4, offsets2 = jagged_from_list(get_3_tensors(), offsets2)

        def check_size(nt1, nt2, nt3, nt4):
            self.assertTrue(torch.ops.aten.is_same_size(nt1, nt2))
            self.assertTrue(torch.ops.aten.is_same_size(nt3, nt4))
            self.assertFalse(torch.ops.aten.is_same_size(nt1, nt3))

        check_size(nt1, nt2, nt3, nt4)

        nt1_t, nt2_t, nt3_t, nt4_t = (x.transpose(1, 2) for x in (nt1, nt2, nt3, nt4))
        check_size(nt1_t, nt2_t, nt3_t, nt4_t)

    @skipIfTorchDynamo("compiles internally")
    @unittest.skipIf(IS_WINDOWS, reason="Windows not yet supported for torch.compile")
    @skipCUDAIf(not SM70OrLater, "GPU capability is < SM70")
    def test_specialize_dynamic_shape(self, device):
        values = torch.randn((18, 16), device=device)
        offsets = torch.tensor([0, 2, 3, 6, 15, 18], device=device)
        like_values = torch.randn_like(values)

        # this marks values as dynamic
        nt = torch.nested.nested_tensor_from_jagged(values, offsets)

        def fn(values, same_size):
            # here, the dynamic shape is specialized by same_size's shape
            # https://github.com/pytorch/pytorch/issues/127097
            # make sure this doesn't error out in torch.compile
            return values + same_size

        self.assertEqual(
            fn(values, like_values),
            torch.compile(fn)(values, like_values),
        )

    @skipIfTorchDynamo("compiles internally")
    @unittest.skipIf(IS_WINDOWS, reason="Windows not yet supported for torch.compile")
    @skipCUDAIf(not SM70OrLater, "GPU capability is < SM70")
    def test_specialize_dynamic_shape_recompile(self, device):
        def generate_inp(total_len):
            values = torch.randn((total_len, 16), device=device)
            offsets = torch.tensor([0, 2, 3, 6, 15, total_len], device=device)
            like_values = torch.randn_like(values)
            return values, offsets, like_values

        def check_results(ref_fn, res_fn, args):
            values, offsets, like_values = args
            # this may add dynamic shape markings
            # goal of this test is to make sure that whatever markings are there,
            # we eventually stop recompiling as shape changes.
            nt = torch.nested.nested_tensor_from_jagged(values, offsets)

            self.assertEqual(
                ref_fn(values, like_values),
                res_fn(values, like_values),
            )

        def fn(values, same_size):
            return values + same_size

        compile_counter = torch._dynamo.testing.CompileCounter()

        compiled_fn = torch._dynamo.optimize(compile_counter, nopython=True)(fn)
        check_results(fn, compiled_fn, generate_inp(18))
        self.assertEqual(compile_counter.frame_count, 1)

        check_results(fn, compiled_fn, generate_inp(19))
        # we'll probably recompile here with dynamic shapes - it's okay if not though.
        frame_count_2 = compile_counter.frame_count
        self.assertIn(frame_count_2, [1, 2])

        # make sure that by now we've already compiled with dynamic shapes, so additional
        # shapes should not trigger additional recompiles.
        check_results(fn, compiled_fn, generate_inp(20))
        self.assertEqual(compile_counter.frame_count, frame_count_2)

    # Note 1: Math fallback doesn't work with bfloat16 on CUDA
    # Note 2: ROCm doesn't support flash attention or mem_efficient attention for NT
    @unittest.skipIf(
        TEST_WITH_ROCM,
        "ROCm doesn't support flash attention or mem_efficient attention for NT",
    )
    @dtypes(
        *(
            [torch.float16, torch.bfloat16, torch.float32]
            if SM80OrLater
            else [torch.float16, torch.float32]
        )
    )
    def test_sdpa(self, device, dtype):
        batch_size = 1
        emb_dims = 128
        n_heads = 8
        head_dims = emb_dims // n_heads

        sen1 = torch.randn(11, emb_dims, dtype=dtype, device=device)
        sen2 = torch.randn(13, emb_dims, dtype=dtype, device=device)

        query = torch.nn.Linear(
            emb_dims, emb_dims, bias=False, device=device, dtype=dtype
        )
        key = torch.nn.Linear(
            emb_dims, emb_dims, bias=False, device=device, dtype=dtype
        )
        value = torch.nn.Linear(
            emb_dims, emb_dims, bias=False, device=device, dtype=dtype
        )

        # Simplest case: 1 sentence, no batching
        x_d1 = sen1.unsqueeze(0)
        x_nt = torch.nested.as_nested_tensor([sen1], layout=torch.jagged)

        # See note below for why we detach here.
        q_d1 = (
            query(x_d1)
            .view(batch_size, -1, n_heads, head_dims)
            .detach()
            .requires_grad_(True)
        )
        q_d1_t = q_d1.transpose(1, 2)
        k_d1 = (
            key(x_d1)
            .view(batch_size, -1, n_heads, head_dims)
            .detach()
            .requires_grad_(True)
        )
        k_d1_t = k_d1.transpose(1, 2)
        v_d1 = (
            value(x_d1)
            .view(batch_size, -1, n_heads, head_dims)
            .detach()
            .requires_grad_(True)
        )
        v_d1_t = v_d1.transpose(1, 2)

        q_nt = (
            query(x_nt)
            .view(*x_nt.size()[0:2], n_heads, head_dims)
            .detach()
            .requires_grad_(True)
        )
        q_nt_t = q_nt.transpose(1, 2)
        k_nt = (
            key(x_nt)
            .view(*x_nt.size()[0:2], n_heads, head_dims)
            .detach()
            .requires_grad_(True)
        )
        k_nt_t = k_nt.transpose(1, 2)
        v_nt = (
            value(x_nt)
            .view(*x_nt.size()[0:2], n_heads, head_dims)
            .detach()
            .requires_grad_(True)
        )
        v_nt_t = v_nt.transpose(1, 2)

        # High Precision Math Reference
        q_d1_f32 = q_d1.to(torch.float32)
        k_d1_f32 = k_d1.to(torch.float32)
        v_d1_f32 = v_d1.to(torch.float32)
        q_d1_f32_t = q_d1_f32.transpose(1, 2)
        k_d1_f32_t = k_d1_f32.transpose(1, 2)
        v_d1_f32_t = v_d1_f32.transpose(1, 2)
        out_ref = torch.ops.aten._scaled_dot_product_attention_math(
            q_d1_f32_t, k_d1_f32_t, v_d1_f32_t
        )[0]
        grads_ref = torch.autograd.grad(out_ref.sum(), (q_d1_f32, k_d1_f32, v_d1_f32))

        # Low Precision Math Reference
        out_lp_ref = torch.ops.aten._scaled_dot_product_attention_math(
            q_d1_t, k_d1_t, v_d1_t
        )[0]
        grads_lp_ref = torch.autograd.grad(out_lp_ref.sum(), (q_d1, k_d1, v_d1))

        # Compute tolerances
        output_ref_atol, output_ref_rtol = get_tolerances(out_ref, out_lp_ref)
        grad_q_ref_atol, grad_q_ref_rtol = get_tolerances(grads_ref[0], grads_lp_ref[0])
        grad_k_ref_atol, grad_k_ref_rtol = get_tolerances(grads_ref[1], grads_lp_ref[1])
        grad_v_ref_atol, grad_v_ref_rtol = get_tolerances(grads_ref[2], grads_lp_ref[2])
        grad_atols = [grad_q_ref_atol, grad_k_ref_atol, grad_v_ref_atol]
        grad_rtols = [grad_q_ref_rtol, grad_k_ref_rtol, grad_v_ref_rtol]

        attn_d1 = torch.nn.functional.scaled_dot_product_attention(
            q_d1_t, k_d1_t, v_d1_t
        ).transpose(1, 2)
        attn_nt = torch.nn.functional.scaled_dot_product_attention(
            q_nt_t, k_nt_t, v_nt_t
        ).transpose(1, 2)

        self.assertEqual(
            attn_d1,
            attn_nt.unbind()[0].unsqueeze(0),
            atol=output_ref_atol,
            rtol=output_ref_rtol,
        )

        # Simple case: 2 sentences, no extra params
        x_d2 = sen2.unsqueeze(0)
        x_nt = torch.nested.as_nested_tensor([sen1, sen2], layout=torch.jagged)

        # NB: we make sure the leaf tensor we compute gradients for is the view-ed tensor before
        # it is transposed. This is because today we cannot backward through view or unbind a
        # transposed tensor.
        q_d2 = (
            query(x_d2)
            .view(batch_size, -1, n_heads, head_dims)
            .detach()
            .requires_grad_(True)
        )
        q_d2_t = q_d2.transpose(1, 2)
        k_d2 = (
            key(x_d2)
            .view(batch_size, -1, n_heads, head_dims)
            .detach()
            .requires_grad_(True)
        )
        k_d2_t = k_d2.transpose(1, 2)
        v_d2 = (
            value(x_d2)
            .view(batch_size, -1, n_heads, head_dims)
            .detach()
            .requires_grad_(True)
        )
        v_d2_t = v_d2.transpose(1, 2)

        q_nt = (
            query(x_nt)
            .view(*x_nt.size()[0:2], n_heads, head_dims)
            .detach()
            .requires_grad_(True)
        )
        q_nt_t = q_nt.transpose(1, 2)
        k_nt = (
            key(x_nt)
            .view(*x_nt.size()[0:2], n_heads, head_dims)
            .detach()
            .requires_grad_(True)
        )
        k_nt_t = k_nt.transpose(1, 2)
        v_nt = (
            value(x_nt)
            .view(*x_nt.size()[0:2], n_heads, head_dims)
            .detach()
            .requires_grad_(True)
        )
        v_nt_t = v_nt.transpose(1, 2)

        attn_d2 = torch.nn.functional.scaled_dot_product_attention(
            q_d2_t, k_d2_t, v_d2_t
        ).transpose(1, 2)
        d1_grads = torch.autograd.grad(attn_d1.sum(), (q_d1, k_d1, v_d1))
        d2_grads = torch.autograd.grad(attn_d2.sum(), (q_d2, k_d2, v_d2))

        def check_forward_backward():
            attn_nt = torch.nn.functional.scaled_dot_product_attention(
                q_nt_t, k_nt_t, v_nt_t
            ).transpose(1, 2)

            attn_nts = attn_nt.unbind()
            self.assertEqual(
                attn_d1,
                attn_nts[0].unsqueeze(0),
                atol=output_ref_atol,
                rtol=output_ref_rtol,
            )
            self.assertEqual(
                attn_d2,
                attn_nts[1].unsqueeze(0),
                atol=output_ref_atol,
                rtol=output_ref_rtol,
            )

            nt_grads = torch.autograd.grad(attn_nt.values().sum(), (q_nt, k_nt, v_nt))
            for nt_grad, d1_grad, d2_grad, grad_atol, grad_rtol in zip(
                nt_grads, d1_grads, d2_grads, grad_atols, grad_rtols
            ):
                unbound_nt_grads = nt_grad.unbind()
                self.assertEqual(
                    d1_grad,
                    unbound_nt_grads[0].unsqueeze(0),
                    atol=grad_atol,
                    rtol=grad_rtol,
                )
                self.assertEqual(
                    d2_grad,
                    unbound_nt_grads[1].unsqueeze(0),
                    atol=grad_atol,
                    rtol=grad_rtol,
                )

        # Default
        check_forward_backward()

        # Test dispatcher works by calling only mem-effn and math (as they are safe for all devices)
        with torch.backends.cuda.sdp_kernel(
            enable_flash=False, enable_mem_efficient=True, enable_math=True
        ):
            check_forward_backward()

        # Test math fallback
        with torch.backends.cuda.sdp_kernel(
            enable_flash=False, enable_mem_efficient=False, enable_math=True
        ):
            # Math fallback doesn't work with bfloat16 on CUDA because
            # "group_gemm_dispatch" not implemented for 'BFloat16'
            if not (str(device).startswith("cuda") and dtype == torch.bfloat16):
                check_forward_backward()

    @skipIfTorchDynamo("SDPA test compiles internally")
    @unittest.skipIf(IS_WINDOWS, reason="Windows not yet supported for torch.compile")
    @skipCUDAIf(not SM70OrLater, "GPU capability is < SM70")
    # Guarding with sqrt() doesn't work on ROCm?
    @skipCUDAIfRocm
    @onlyCUDA
    @dtypes(
        *(
            [torch.float16, torch.bfloat16, torch.float32]
            if SM80OrLater
            else [torch.float16, torch.float32]
        )
    )
    def test_sdpa_compile(self, device, dtype):
        batch_size = 1
        emb_dims = 1024
        n_heads = 8
        head_dims = emb_dims // n_heads

        sen1 = torch.randn(11, emb_dims, dtype=dtype, device=device)
        sen2 = torch.randn(13, emb_dims, dtype=dtype, device=device)

        query = torch.nn.Linear(
            emb_dims, emb_dims, bias=False, device=device, dtype=dtype
        )
        key = torch.nn.Linear(
            emb_dims, emb_dims, bias=False, device=device, dtype=dtype
        )
        value = torch.nn.Linear(
            emb_dims, emb_dims, bias=False, device=device, dtype=dtype
        )

        # Simplest case: 1 sentence, no batching
        x_d1 = sen1.unsqueeze(0)
        x_d2 = sen2.unsqueeze(0)
        x_nt = torch.nested.as_nested_tensor([sen1, sen2], layout=torch.jagged)

        q_d1 = query(x_d1).view(batch_size, -1, n_heads, head_dims).transpose(1, 2)
        k_d1 = key(x_d1).view(batch_size, -1, n_heads, head_dims).transpose(1, 2)
        v_d1 = value(x_d1).view(batch_size, -1, n_heads, head_dims).transpose(1, 2)
        q_d2 = query(x_d2).view(batch_size, -1, n_heads, head_dims).transpose(1, 2)
        k_d2 = key(x_d2).view(batch_size, -1, n_heads, head_dims).transpose(1, 2)
        v_d2 = value(x_d2).view(batch_size, -1, n_heads, head_dims).transpose(1, 2)

        q_nt = (
            query(x_nt)
            .view(*x_nt.size()[0:2], n_heads, head_dims)
            .detach()
            .transpose(1, 2)
        )
        k_nt = (
            key(x_nt)
            .view(*x_nt.size()[0:2], n_heads, head_dims)
            .detach()
            .transpose(1, 2)
        )
        v_nt = (
            value(x_nt)
            .view(*x_nt.size()[0:2], n_heads, head_dims)
            .detach()
            .transpose(1, 2)
        )

        # High Precision Math Reference
        q_d1_f32 = q_d1.to(torch.float32)
        k_d1_f32 = k_d1.to(torch.float32)
        v_d1_f32 = v_d1.to(torch.float32)
        out_ref = torch.ops.aten._scaled_dot_product_attention_math(
            q_d1_f32, k_d1_f32, v_d1_f32
        )[0]
        # Low Precision Math Reference
        out_lp_ref = torch.ops.aten._scaled_dot_product_attention_math(
            q_d1, k_d1, v_d1
        )[0]
        output_ref_atol, output_ref_rtol = get_tolerances(out_ref, out_lp_ref)

        attn_d1 = torch.nn.functional.scaled_dot_product_attention(
            q_d1, k_d1, v_d1
        ).transpose(1, 2)
        attn_d2 = torch.nn.functional.scaled_dot_product_attention(
            q_d2, k_d2, v_d2
        ).transpose(1, 2)

        compiled_sdpa = torch.compile(torch.nn.functional.scaled_dot_product_attention)
        attn_nt = compiled_sdpa(q_nt, k_nt, v_nt).transpose(1, 2)

        attn_nts = attn_nt.unbind()
        self.assertEqual(
            attn_d1,
            attn_nts[0].unsqueeze(0),
            atol=output_ref_atol,
            rtol=output_ref_rtol,
        )
        self.assertEqual(
            attn_d2,
            attn_nts[1].unsqueeze(0),
            atol=output_ref_atol,
            rtol=output_ref_rtol,
        )

    @dtypes(torch.float32, torch.double, torch.half)
    def test_sdpa_with_constant_sequence_length(self, device, dtype):
        # shape (B, P*, S, D)
        # B: batch size
        # P*: ragged number of prompts
        # S: (constant) sequence length
        # D: embedding size
        query = random_nt_from_dims(
            [4, None, 8, 10], device=device, dtype=dtype, layout=torch.jagged
        )
        key = random_nt_from_similar(query)
        value = random_nt_from_similar(query)
        output = F.scaled_dot_product_attention(query, key, value)
        self.assertTrue(isinstance(output, NestedTensor))

        # should be equivalent to just running the buffers through
        output_dense = F.scaled_dot_product_attention(
            query._values, key._values, value._values
        )
        self.assertEqual(output._values, output_dense)

    @onlyCUDA
    @unittest.skipIf(
        not PLATFORM_SUPPORTS_FUSED_ATTENTION,
        "Platform doesn't support flash or mem-efficient attention",
    )
    @dtypes(
        *(
            [torch.float16, torch.bfloat16, torch.float32]
            if SM80OrLater
            else [torch.float16, torch.float32]
        )
    )
    def test_sdpa_with_packed_in_proj(self, device, dtype):
        # shape (B, *, D)
        input_packed = random_nt_from_dims(
            [5, None, 10], device=device, dtype=dtype, layout=torch.jagged
        )

        # Do input projection.
        num_heads = 2
        # should be multiple of 4 for efficient kernels (e.g. flash / mem-efficient)
        head_dim = 8
        qkv_linear = torch.nn.Linear(10, num_heads * head_dim * 3).to(
            device=device, dtype=dtype
        )

        def in_proj(input_packed, qkv_linear=qkv_linear):
            qkv_post_proj = qkv_linear(input_packed)
            # these are non-contiguous to trigger _is_safe_to_get_storage_as_tensor()
            q, k, v = qkv_post_proj.chunk(3, dim=-1)
            q = q.unflatten(-1, [num_heads, head_dim]).transpose(-2, -3)
            k = k.unflatten(-1, [num_heads, head_dim]).transpose(-2, -3)
            v = v.unflatten(-1, [num_heads, head_dim]).transpose(-2, -3)
            return q, k, v

        q, k, v = in_proj(input_packed)
        output = F.scaled_dot_product_attention(q, k, v, attn_mask=None)

        # compare to individually running unbound components through
        for in_component, out_component in zip(
            input_packed.unbind(), output.transpose(-2, -3).unbind()
        ):
            q, k, v = in_proj(in_component)
            out = F.scaled_dot_product_attention(q, k, v).transpose(-2, -3)

            # Low Precision Math Reference
            out_lp_ref = torch.ops.aten._scaled_dot_product_attention_math(q, k, v)[
                0
            ].transpose(-2, -3)
            output_ref_atol, output_ref_rtol = get_tolerances(
                out, out_lp_ref, fudge_factor=2
            )

            self.assertEqual(
                out, out_component, atol=output_ref_atol, rtol=output_ref_rtol
            )

    @skipIfTorchDynamo("SDPA test compiles internally")
    @unittest.skipIf(IS_WINDOWS, reason="Windows not yet supported for torch.compile")
    @skipCUDAIf(not SM70OrLater, "GPU capability is < SM70")
    # mha_varlen_fwd not supported on ROCm
    @skipCUDAIfRocm
    @onlyCUDA
    @dtypes(
        *(
            [torch.float16, torch.bfloat16, torch.float32]
            if SM80OrLater
            else [torch.float16, torch.float32]
        )
    )
    def test_sdpa_backwards(self, device, dtype):
        values = torch.randn(9, 3, 256, requires_grad=True, device=device, dtype=dtype)
        offsets = torch.tensor([0, 1, 3, 5, 9], device=device, dtype=torch.int64)

        @torch.compile
        def f(values, offsets):
            nt = convert_jagged_to_nested_tensor(values, offsets, max_length=4)
            nt = nt.transpose(-2, -3)
            # purposefully graph break to trigger view replay for subclass view input
            torch.tensor(1).item()
            output = F.scaled_dot_product_attention(nt, nt, nt).transpose(-2, -3)
            return convert_nt_to_jagged(output)

        output = f(values, offsets)
        output.sum().backward()
        self.assertEqual(values.grad, torch.ones_like(values))

    # Internally-defined NT use cases are lifted to here for maximum test realism.
    # TODO: Remove these when ViewNestedFromBuffer, etc. are deprecated.
    @skipCUDAIfRocm  # not needed
    @skipIfTorchDynamo("compiles internally")
    @unittest.skipIf(IS_WINDOWS, reason="Windows not yet supported for torch.compile")
    @skipCUDAIf(not SM70OrLater, "GPU capability is < SM70")
    def test_dummy_mha_with_nt(self, device):
        bs = 3
        d1 = 2
        d2 = 4
        d3 = 6
        n_heads = 2
        d_head = d3 // n_heads
        max_length_1 = 10
        max_length_2 = 20
        torch.manual_seed(0)

        class mha(torch.nn.Module):
            def __init__(self):
                super().__init__()
                torch.manual_seed(0)
                self.linear = torch.nn.Linear(d2, d3, device=device)

            def forward(self, query, value, offsets):
                value = self.linear(value)
                key = convert_jagged_to_nested_tensor(value, offsets, max_length_1)
                value = convert_jagged_to_nested_tensor(value, offsets, max_length_2)
                query = convert_dense_to_nested_tensor(query)
                q = query.view(bs, -1, n_heads, d_head).transpose(1, 2)
                k = key.view(bs, -1, n_heads, d_head).transpose(1, 2)
                v = value.view(bs, -1, n_heads, d_head).transpose(1, 2)
                attn_output = torch.nn.functional.scaled_dot_product_attention(
                    q,
                    k,
                    v,
                    attn_mask=None,
                    dropout_p=0.0,
                    is_causal=False,
                )
                attn_output = attn_output.transpose(1, 2)
                attn_output = convert_nt_to_jagged(attn_output)
                return attn_output, key._max_seqlen, value._max_seqlen

        query = torch.rand(bs, d1, d3, device=device)
        value = torch.rand(6, d2, requires_grad=True, device=device)
        offsets = torch.tensor([0, 2, 3, 6], device=device)

        m = mha()
        symbolic_traced: torch.fx.GraphModule = torch.fx.symbolic_trace(m)
        m = torch.compile(symbolic_traced)
        attn_output, cached_key_max_seqlen, cached_value_max_seqlen = m(
            query, value, offsets
        )
        loss = attn_output.sum()
        # Check that NT can be fx traced and torch.compile, and backward works
        loss.backward()

        # Check that value.requires_grad is not lost after tracing and compiling
        value_grad = value.grad  # save for comparison later
        self.assertIsNotNone(value_grad)
        # check that max_seqlen is cached properly
        self.assertEqual(cached_key_max_seqlen, max_length_1)
        self.assertEqual(cached_value_max_seqlen, max_length_2)

        # check if the output is numerically equivalent with the eager mode
        m_eager = mha()
        value.grad = None
        attn_output_eager, _, _ = m_eager(query, value, offsets)
        attn_output_eager.sum().backward()
        self.assertTrue(torch.allclose(attn_output_eager, attn_output))
        self.assertTrue(torch.allclose(value_grad, value.grad))

    @dtypes(torch.float32)
    def test_apply_(self, device, dtype):
        nt = random_nt_from_dims(
            [5, None, 10],
            device=device,
            dtype=dtype,
            layout=torch.jagged,
            requires_grad=True,
        )

        def f(x):
            return x * 2

        if device != "cpu":
            with self.assertRaisesRegex(
                TypeError, "apply_ is only implemented on CPU tensors"
            ):
                nt.apply_(f)
            return

        before = nt._values.clone().detach()

        nt.apply_(f)
        expected = f(before)
        self.assertEqual(expected, nt._values)
        # apply_ should swap values in-place without appending to autograd graph
        self.assertIsNone(nt.grad)
        self.assertIsNone(nt._values.grad_fn)

    @dtypes(torch.float64, torch.float32, torch.half)
    def test_jagged_padded_dense_conversion_kernels(self, device, dtype):
        values = torch.randn(10, 5, device=device, dtype=dtype)
        offsets = torch.tensor([0, 1, 3, 8, 10], device=device, dtype=torch.int64)
        max_length = offsets.diff().max().item()
        padding_value = 1.3

        # convert jagged -> padded dense
        padded = torch.ops.aten._jagged_to_padded_dense_forward(
            values, [offsets], [max_length], padding_value
        )

        batch_size = offsets.shape[0] - 1
        expected_padded_shape = (batch_size, max_length, values.shape[-1])
        self.assertEqual(padded.shape, expected_padded_shape)

        # convert padded dense -> jagged
        total_L = values.shape[0]
        output_jagged = torch.ops.aten._padded_dense_to_jagged_forward(
            padded, [offsets], total_L
        )

        # should be equivalent to the original values
        self.assertEqual(values, output_jagged)

        # success case: truncate to max length as needed
        trunc_max_length = max_length - 1
        trunc_padded = torch.ops.aten._jagged_to_padded_dense_forward(
            values, [offsets], [trunc_max_length], padding_value
        )
        self.assertEqual(padded[:, :trunc_max_length, :], trunc_padded)

        # specific to CPU impls
        if device == "cpu":
            # error case: multiple offsets on cpu since CPU kernels don't support more now
            with self.assertRaisesRegex(
                RuntimeError, "only a single jagged dim is supported"
            ):
                torch.ops.aten._jagged_to_padded_dense_forward(
                    values, [offsets, offsets], [max_length, max_length], padding_value
                )

            with self.assertRaisesRegex(
                RuntimeError, "only a single jagged dim is supported"
            ):
                torch.ops.aten._padded_dense_to_jagged_forward(
                    padded, [offsets, offsets], total_L
                )

            # error case: > 1D offsets
            offsets2d = offsets.unsqueeze(-1)
            with self.assertRaisesRegex(RuntimeError, "expected 1D offsets"):
                torch.ops.aten._jagged_to_padded_dense_forward(
                    values, [offsets2d], [max_length], padding_value
                )

            with self.assertRaisesRegex(RuntimeError, "expected 1D offsets"):
                torch.ops.aten._padded_dense_to_jagged_forward(
                    padded, [offsets2d], total_L
                )

            # error case: final offset != total_L
            offsets_wrong = offsets.clone().detach()
            offsets_wrong[-1] = total_L + 1
            with self.assertRaisesRegex(
                RuntimeError, "final offset should match total_L value"
            ):
                torch.ops.aten._padded_dense_to_jagged_forward(
                    padded, [offsets_wrong], total_L
                )

            # error case: 1D padded input
            padded_wrong = padded.flatten().clone().detach()
            with self.assertRaisesRegex(RuntimeError, "expected padded dim >= 2"):
                torch.ops.aten._padded_dense_to_jagged_forward(
                    padded_wrong, [offsets], total_L
                )

            # error case: batch item has length > max length
            # max_length is 5 above; 7 here
            offsets_wrong = torch.tensor(
                [0, 1, 8, 9, 10], device=device, dtype=torch.int64
            )
            with self.assertRaisesRegex(RuntimeError, "found batch item of length"):
                torch.ops.aten._padded_dense_to_jagged_forward(
                    padded, [offsets_wrong], total_L
                )

<<<<<<< HEAD
    @dtypes(torch.float32)
    @skipIfTorchDynamo("Test compiles internally")
    @unittest.skipIf(
        sys.version_info >= (3, 12), "torch.compile is not supported on python 3.12+"
    )
    @unittest.skipIf(IS_WINDOWS, reason="Windows not yet supported for torch.compile")
    @skipCUDAIf(not SM70OrLater, "GPU capability is < SM70")
    def test_compile_preserves_metadata_cache(self, device, dtype):
        # shape (B, *, D)
        nt = random_nt_from_dims(
            [4, None, 3, 16],
            device=device,
            dtype=dtype,
            layout=torch.jagged,
            requires_grad=True,
        )

        # expect min / max seqlen to be stored here
        cache = dict(nt._metadata_cache)

        @torch.compile
        def f(nt):
            q = nt.transpose(-3, -2)
            output = F.scaled_dot_product_attention(q, q, q).transpose(-3, -2)
            return output

        output = f(nt)
        output.backward(torch.ones_like(output))
        self.assertEqual(output._metadata_cache, cache)

    @dtypes(torch.float32)
    @skipIfTorchDynamo("Test compiles internally")
    @unittest.skipIf(
        sys.version_info >= (3, 12), "torch.compile is not supported on python 3.12+"
    )
    @unittest.skipIf(IS_WINDOWS, reason="Windows not yet supported for torch.compile")
    @skipCUDAIf(not SM70OrLater, "GPU capability is < SM70")
    def test_compile_with_dynamic_max_seq_len(self, device, dtype):
        # shape (B, *, D)
        # max seq len: 18
        nt = torch.nested.nested_tensor(
            [
                torch.randn(2, 5),
                torch.randn(3, 5),
                torch.randn(18, 5),
            ],
            layout=torch.jagged,
        )

        # max seq len: 19
        nt2 = torch.nested.nested_tensor(
            [
                torch.randn(2, 5),
                torch.randn(3, 5),
                torch.randn(19, 5),
            ],
            layout=torch.jagged,
        )

        def f(nt):
            # TODO: Replace with public API when we can use @properties
            return torch.ones_like(nt) * nt._get_max_seqlen()

        for dynamic in [False, True, None]:
            self.assertFalse(_recompiles_for_inputs(f, (nt,), (nt2,), dynamic=dynamic))

    @dtypes(torch.float32)
    @skipIfTorchDynamo("Test compiles internally")
    @unittest.skipIf(
        sys.version_info >= (3, 12), "torch.compile is not supported on python 3.12+"
    )
    @unittest.skipIf(IS_WINDOWS, reason="Windows not yet supported for torch.compile")
    @skipCUDAIf(not SM70OrLater, "GPU capability is < SM70")
    def test_compile_with_dynamic_min_seq_len(self, device, dtype):
        # shape (B, *, D)
        # min seq len: 7
        nt = torch.nested.nested_tensor(
            [
                torch.randn(7, 5),
                torch.randn(8, 5),
                torch.randn(9, 5),
            ],
            layout=torch.jagged,
        )

        # min seq len: 8
        nt2 = torch.nested.nested_tensor(
            [
                torch.randn(8, 5),
                torch.randn(9, 5),
                torch.randn(10, 5),
            ],
            layout=torch.jagged,
        )

        def f(nt):
            # TODO: Replace with public API when we can use @properties
            return torch.ones_like(nt) * nt._get_min_seqlen()

        for dynamic in [False, True, None]:
            self.assertFalse(_recompiles_for_inputs(f, (nt,), (nt2,), dynamic=dynamic))

    @dtypes(torch.float32)
    @skipIfTorchDynamo("Test compiles internally")
    @unittest.skipIf(
        sys.version_info >= (3, 12), "torch.compile is not supported on python 3.12+"
    )
    @unittest.skipIf(IS_WINDOWS, reason="Windows not yet supported for torch.compile")
    @skipCUDAIf(not SM70OrLater, "GPU capability is < SM70")
    def test_compile_with_propagated_dynamic_max_seq_len(self, device, dtype):
        # shape (B, *, D)
        # max seq len: 18
        nt = torch.nested.nested_tensor(
            [
                torch.randn(2, 5),
                torch.randn(3, 5),
                torch.randn(18, 5),
            ],
            layout=torch.jagged,
        )

        # max seq len: 19
        nt2 = torch.nested.nested_tensor(
            [
                torch.randn(2, 5),
                torch.randn(3, 5),
                torch.randn(19, 5),
            ],
            layout=torch.jagged,
        )

        def f(nt):
            nt2 = nt.sin() + 1
            # TODO: Replace with public API when we can use @properties
            return torch.ones_like(nt2) * nt2._get_max_seqlen()

        ref = f(nt)
        output = torch.compile(f, fullgraph=True, dynamic=False)(nt)
        self.assertEqual(ref, output)

        for dynamic in [False, True, None]:
            self.assertFalse(_recompiles_for_inputs(f, (nt,), (nt2,), dynamic=dynamic))

    @dtypes(torch.float32, torch.double, torch.half)
    def test_unbind_backward(self, device, dtype):
        nt = torch.nested.nested_tensor([
            torch.randn(2, 4, device=device),
            torch.randn(5, 4, device=device),
            torch.randn(3, 4, device=device),
        ], layout=torch.jagged, requires_grad=True)

        a, b, c = nt.unbind()
        b.sum().backward()

        expected_grad = torch.zeros_like(nt)
        expected_grad.unbind()[1].add_(1.)
        self.assertEqual(nt.grad, expected_grad)


instantiate_parametrized_tests(TestNestedTensor)
instantiate_device_type_tests(TestNestedTensorDeviceType, globals())
instantiate_device_type_tests(TestNestedTensorAutograd, globals())
instantiate_device_type_tests(TestNestedTensorSubclass, globals())

if __name__ == "__main__":
    run_tests()<|MERGE_RESOLUTION|>--- conflicted
+++ resolved
@@ -5463,7 +5463,6 @@
                     padded, [offsets_wrong], total_L
                 )
 
-<<<<<<< HEAD
     @dtypes(torch.float32)
     @skipIfTorchDynamo("Test compiles internally")
     @unittest.skipIf(
