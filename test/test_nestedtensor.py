# Owner(s): ["module: nestedtensor"]

import io
import itertools
import math
import sys
import unittest
from functools import partial
from typing import Optional, Tuple

import numpy as np

import torch
import torch._dynamo
import torch._dynamo.testing
import torch.nn
import torch.nn.functional as F

from torch.nested._internal.nested_tensor import (
    buffer_from_jagged,
    jagged_from_list,
    nested_view_from_values_offsets,
    NestedTensor,
    ViewNestedFromBuffer,
)
from torch.testing._internal.common_cuda import (
    PLATFORM_SUPPORTS_FUSED_ATTENTION,
    SM70OrLater,
    SM80OrLater,
)
from torch.testing._internal.common_device_type import (
    dtypes,
    dtypesIfCUDA,
    instantiate_device_type_tests,
    onlyCPU,
    onlyCUDA,
    PYTORCH_CUDA_MEMCHECK,
    skipCUDAIf,
    skipCUDAIfRocm,
    skipMeta,
)
from torch.testing._internal.common_dtype import floating_types_and_half
from torch.testing._internal.common_utils import (
    decorateIf,
    freeze_rng_state,
    gradcheck,
    instantiate_parametrized_tests,
    IS_FBCODE,
    IS_WINDOWS,
    markDynamoStrictTest,
    parametrize,
    run_tests,
    skipIfSlowGradcheckEnv,
    skipIfTorchDynamo,
    subtest,
    TEST_WITH_ROCM,
    TestCase,
    xfailIfTorchDynamo,
)

# Tests are ported from pytorch/nestedtensor.
# This makes porting as_nested_tensor easier in the future.


def _iter_constructors():
    # yield as_nested_tensor
    yield torch.nested.nested_tensor

<<<<<<< HEAD
# Returns True if the function recompiles between inputs1 and inputs2 with the
# specified dynamic setting.
def _recompiles_for_inputs(fn, inputs1, inputs2, dynamic=True):
    compile_count = [0]

    def counter(gm, example_inputs):
        compile_count[0] += 1
        return gm

    compiled_f = torch.compile(fn, fullgraph=True, backend=counter, dynamic=dynamic)
    compiled_f(*inputs1)
    compiled_f(*inputs2)
    return compile_count[0] > 1
=======
>>>>>>> 15ab6360

# Helper function to generate a pair of random nested tensors
# one is contiguous, the other is not, but they appear to have same entries
# an output nested tensor consists of
# * `len(ragged_sizes)` matrices
# * matrices[i].shape == (20, ragged_sizes[i])


def random_nt_noncontiguous_pair(ragged_sizes, device="cpu", dtype=torch.float16):
    xs = []
    for size in ragged_sizes:
        xs.append(torch.randn((size, 20), device=device, dtype=dtype))
    # contiguous nested tensor
    ys = []
    for x in xs:
        ys.append(x.transpose(-1, -2))
    nt_contiguous = torch.nested.nested_tensor(ys)
    # noncontiguous nested tensor
    n = len(ragged_sizes)
    nt_noncontiguous = torch.nested.nested_tensor(xs).transpose(-1, -2)
    return nt_contiguous, nt_noncontiguous


# Helper functions to pad a noncontiguous nested tensor
# can be replaced once to_padded_tensor supports noncontiguous memory


def noncontiguous_to_padded_tensor(input, shape=None):
    tensors = input.unbind()
    ntensors = len(tensors)
    assert ntensors > 0
    if shape is None:
        shape = []
        for size in tensors[0].shape:
            shape.append(size)
        for i in range(1, ntensors):
            new_shape = tensors[i].shape
            for j in range(len(shape)):
                shape[j] = max(shape[j], new_shape[j])
        shape = [ntensors] + shape
    result = tensors[0].new_zeros(shape)
    for itensor in range(ntensors):
        tensor = tensors[itensor]
        view = result[itensor]
        for idim in range(tensor.dim()):
            view = view.narrow(idim, 0, tensor.size(idim))
        view.copy_(tensor)
    return result


# Helper function to generate a random nested tensor


def random_nt(
    device,
    dtype,
    num_tensors,
    max_dims,
    min_dims=None,
    layout=torch.strided,
    require_non_empty=True,
):
    if min_dims is None:
        min_dims = tuple([0] * len(max_dims))

    assert len(max_dims) == len(min_dims)
    for min_dim, max_dim in zip(min_dims, max_dims):
        assert max_dim > min_dim, "random_nt: max_dim must be greater than min_dim"
        assert min_dim >= 0, "random_nt: min_dim must be non-negative"
        if require_non_empty:
            assert not (
                min_dim == 0 and max_dim == 1
            ), "random_nt: zero cannot be the only possible value if require_non_empty is True"

    if require_non_empty:
        # Select a random idx that will be required to be non-empty
        non_zero_idx = torch.randint(low=0, high=num_tensors, size=(1,)).item()

    ts1 = []
    for i, _ in enumerate(range(num_tensors)):
        tensor_dims = []
        for min_dim, max_dim in zip(min_dims, max_dims):
            new_min_dim = min_dim
            if require_non_empty and i == non_zero_idx and min_dim == 0:
                new_min_dim = 1
            tensor_dims.append(
                torch.randint(low=new_min_dim, high=max_dim, size=(1,)).item()
            )
        t1 = torch.randn(tensor_dims, device=device, dtype=dtype)
        ts1.append(t1)

    return torch.nested.nested_tensor(ts1, device=device, dtype=dtype, layout=layout)


# Alternate approach to generating a random NT.
# dims should be something like [5, None, 10], with None indicating that a
# random ragged structure should be used
def random_nt_from_dims(
    dims, device=None, dtype=None, layout=torch.strided, requires_grad=False
):
    sizes = [
        [
            d if d is not None else torch.randint(2, 10, size=(1,)).item()
            for d in dims[1:]
        ]
        for d in range(dims[0])
    ]
    return torch.nested.nested_tensor(
        [torch.randn(*size) for size in sizes],
        device=device,
        dtype=dtype,
        layout=layout,
        requires_grad=requires_grad,
    )


# Creates an NT matching another NT's number of components and
# shape / ragged structure for all dims specified to be -1.
def random_nt_from_similar(other, dims=None):
    if dims is None:
        return torch.randn_like(other)
    assert len(dims) == other.dim()
    assert dims[0] == -1 or dims[0] == other.size(0)

    ret_sizes = []
    for t in other.unbind():
        other_size = t.shape
        ret_size = []
        for i, d in enumerate(dims[1:]):
            if d == -1:
                ret_size.append(other_size[i])
            else:
                ret_size.append(d)
        ret_sizes.append(ret_size)

    return torch.nested.nested_tensor(
        [torch.randn(*size) for size in ret_sizes], device=other.device
    )


# makes naming nice for tests that parametrize over layout.
def layout_name(layout):
    # e.g. "torch.jagged" -> "jagged"
    return layout.__repr__().split(".")[-1]


# Helper function for test_dummy_mha_with_nt
@torch.fx.wrap
def convert_dense_to_nested_tensor(values):
    offsets = torch.arange(
        0, values.shape[0] * values.shape[1] + 1, values.shape[1], device=values.device
    )
    metadata_cache = {"max_seqlen": values.shape[1], "min_seqlen": 1}
    nt = ViewNestedFromBuffer.apply(
        values.view(-1, values.shape[-1]), offsets, metadata_cache
    )
    return nt


# Helper function for test_dummy_mha_with_nt
@torch.fx.wrap
def convert_jagged_to_nested_tensor(
    values: torch.Tensor, offsets: torch.Tensor, max_length: int
) -> torch.Tensor:
    metadata_cache = {"max_seqlen": max_length, "min_seqlen": 1}
    nt = ViewNestedFromBuffer.apply(values, offsets, metadata_cache)
    return nt


# Helper function for test_dummy_mha_with_nt
@torch.fx.wrap
def convert_nt_to_jagged(nt):
    return buffer_from_jagged(nt)


@markDynamoStrictTest
class TestNestedTensor(TestCase):
    @parametrize("batch_size", [2, 4])
    @parametrize("max_seq_len", [3, 5])
    @parametrize("vocab_size", [10, 20])
    def test_2d_nested_tensor(self, batch_size, max_seq_len, vocab_size):
        data = []
        nested_tensor_ref_list = []
        for _ in range(batch_size):
            if max_seq_len == 0:
                length = 0
            else:
                length = np.random.randint(low=1, high=max_seq_len)
            row = list(np.random.randint(low=0, high=vocab_size, size=(length,)))
            data.append(row)
            nested_tensor_ref_list.append(torch.Tensor(row))
        nested_tensor = torch.nested.nested_tensor(data, dtype=torch.int64)
        nested_tensor_list = nested_tensor.unbind()
        for id in range(batch_size):
            self.assertEqual(
                nested_tensor_list[id], nested_tensor_ref_list[id].type(torch.int64)
            )

    @parametrize("batch_size", [2, 4])
    @parametrize("max_seq_len", [3, 5])
    @parametrize("vocab_size", [10, 20])
    def test_3d_nested_tensor(self, batch_size, max_seq_len, vocab_size):
        data = []
        nested_tensor_ref_list = []
        for _ in range(batch_size):
            if max_seq_len == 0:
                length = 0
            else:
                length = np.random.randint(low=1, high=max_seq_len)
            row = list(np.random.randint(low=0, high=vocab_size, size=(length,)))
            row = [list(item * np.arange(max_seq_len)) for item in row]
            data.append(row)
            nested_tensor_ref_list.append(torch.Tensor(row))
        nested_tensor = torch.nested.nested_tensor(data, dtype=torch.int64)
        nested_tensor_list = nested_tensor.unbind()
        for id in range(batch_size):
            self.assertEqual(
                nested_tensor_list[id], nested_tensor_ref_list[id].type(torch.int64)
            )

    @parametrize("batch_size", [2, 4])
    @parametrize("max_seq_len", [3, 5])
    @parametrize("vocab_size", [10, 20])
    def test_3d_nested_tensor_float(self, batch_size, max_seq_len, vocab_size):
        data = []
        nested_tensor_ref_list = []
        for _ in range(batch_size):
            if max_seq_len == 0:
                length = 0
            else:
                length = np.random.randint(low=1, high=max_seq_len)
            row = list(
                np.random.randint(low=0, high=vocab_size, size=(length,)).astype(float)
            )
            row = [list(item * np.arange(max_seq_len)) for item in row]
            data.append(row)
            nested_tensor_ref_list.append(torch.Tensor(row))
        nested_tensor = torch.nested.nested_tensor(data, dtype=torch.float)
        nested_tensor_list = nested_tensor.unbind()
        for id in range(batch_size):
            self.assertEqual(
                nested_tensor_list[id], nested_tensor_ref_list[id].type(torch.float)
            )

    @torch.inference_mode()
    def _test_unbind_case(self, a, b):
        nt = torch.nested.nested_tensor([a, b])
        a1, b1 = nt.unbind()
        self.assertTrue(a is not a1)
        self.assertTrue(b is not b1)

        nt = torch.nested.nested_tensor([a, b], dtype=a.dtype)
        a1, b1 = nt.unbind(0)
        self.assertEqual(a, a1)
        self.assertEqual(b, b1)

        a = torch.randn((2, 3)).add_(1)
        nt = torch.nested.nested_tensor([a])
        self.assertEqual(a, nt.unbind(0)[0])

    @torch.inference_mode()
    def test_unbind_0(self):
        self._test_unbind_case(
            torch.tensor([1, 2]),
            torch.tensor([7, 8]),
        )

    @torch.inference_mode()
    def test_unbind_1(self):
        self._test_unbind_case(
            torch.tensor([1]),
            torch.tensor([7]),
        )

    @torch.inference_mode()
    def test_unbind_3(self):
        self._test_unbind_case(
            torch.tensor([1.0]),
            torch.tensor([]),
        )

    @torch.inference_mode()
    def test_unbind_4(self):
        self._test_unbind_case(
            torch.tensor([]),
            torch.tensor([]),
        )

    @torch.inference_mode()
    def test_unbind_dim(self):
        def _test_fn(unbind_fn):
            a = torch.rand(3, 2)
            b = torch.rand(2, 3)
            nt = torch.nested.nested_tensor([a, b])
            self.assertRaises(RuntimeError, lambda: unbind_fn(nt, 1))

        # Both of these tests are necessary, because we're using
        # torch_function.
        _test_fn(lambda x, dim: x.unbind(dim))
        # TODO: Re-enable this once using torch_dispatch
        # _test_fn(lambda x, dim: torch.unbind(x, dim))

    @torch.inference_mode()
    def test_nested_tensor(self):
        self.assertRaises(
            TypeError, lambda: torch.nested.nested_tensor(torch.tensor([3.0]))
        )
        self.assertRaises(TypeError, lambda: torch.nested.nested_tensor(4.0))

    @torch.inference_mode()
    def test_nested_tensor_matching_dim(self):
        self.assertRaisesRegex(
            RuntimeError,
            "Found dimension 1 for Tensor at index 1 and dimension 0 for Tensor at index 0.",
            lambda: torch.nested.nested_tensor([torch.tensor(1.0), torch.tensor([])]),
        )
        self.assertRaisesRegex(
            RuntimeError,
            "Found dimension 1 for Tensor at index 2 and dimension 0 for Tensor at index 1.",
            lambda: torch.nested.nested_tensor(
                [torch.tensor(1.0), torch.tensor(2.0), torch.tensor([])]
            ),
        )

    @torch.inference_mode()
    def test_default_nested_tensor(self):
        self.assertRaises(TypeError, lambda: torch.nested.nested_tensor())
        default_nested_tensor = torch.nested.nested_tensor([])
        default_tensor = torch.tensor([])
        # self.assertEqual(default_nested_tensor.nested_dim(), 1)
        # self.assertEqual(default_nested_tensor.nested_size(), ())
        self.assertEqual(default_nested_tensor.dim(), default_tensor.dim())
        self.assertEqual(default_nested_tensor.layout, default_tensor.layout)
        self.assertEqual(default_nested_tensor.device, default_tensor.device)
        self.assertEqual(default_nested_tensor.dtype, default_tensor.dtype)
        self.assertEqual(
            default_nested_tensor.requires_grad, default_tensor.requires_grad
        )
        self.assertIsNone(default_tensor.grad)
        # TODO: Re-enable once we have a performance driven
        # use case and implementation.
        # self.assertEqual(default_nested_tensor.is_pinned(),
        #                  default_tensor.is_pinned())

    @torch.inference_mode()
    def test_dim(self):
        for constructor in _iter_constructors():
            a1 = constructor([])
            self.assertEqual(a1.dim(), 1)
            a1 = constructor([torch.tensor(3.0)])
            self.assertEqual(a1.dim(), 1)
            a1 = constructor([torch.tensor([1, 2, 3, 4])])
            self.assertEqual(a1.dim(), 2)

    @unittest.skipIf(IS_FBCODE, "numel is not virtual in fbcode.")
    @torch.inference_mode()
    def test_numel(self):
        for constructor in _iter_constructors():
            a1 = constructor([])
            self.assertEqual(a1.numel(), 0)
            a1 = constructor([torch.tensor(3.0), torch.tensor(4.0)])
            self.assertEqual(a1.numel(), 2)
            a1 = constructor([torch.randn(2, 2, 2)])
            self.assertEqual(a1.numel(), 8)
            a1 = constructor([torch.randn([1, 2, 3]), torch.randn(3, 2, 1)])
            self.assertEqual(a1.numel(), 12)
            a1 = constructor([torch.randn([1, 1, 3]), torch.randn(3, 2, 4)])
            self.assertEqual(a1.numel(), 27)
            a1 = constructor([torch.randn([5, 5, 5]), torch.randn(6, 6, 6)])
            self.assertEqual(a1.numel(), 341)

            # Interesting edge case
            a1 = constructor([torch.randn([1, 2, 3]), torch.randn(1, 2, 0)])
            self.assertEqual(a1.numel(), 6)

    @torch.inference_mode()
    def test_size(self):
        for constructor in _iter_constructors():
            a1 = constructor([])
            self.assertRaisesRegex(
                RuntimeError,
                "NestedTensorImpl doesn't support sizes",
                lambda: a1.size(),
            )

    def test_size_dim(self):
        a = torch.nested.nested_tensor([])
        self.assertEqual(a.size(0), 0)

        a = torch.nested.nested_tensor([torch.tensor(1)])
        self.assertEqual(a.size(0), 1)

        a = torch.nested.nested_tensor([torch.tensor(1), torch.tensor(2)])
        self.assertEqual(a.size(0), 2)

        a = torch.nested.nested_tensor([torch.rand(1, 2), torch.rand(1, 8)])
        self.assertEqual(a.size(0), 2)
        self.assertEqual(a.size(1), 1)
        self.assertRaisesRegex(
            RuntimeError,
            "Given dimension 2 is irregular and does not have a size",
            lambda: a.size(2),
        )

        a = torch.nested.nested_tensor([torch.rand(3, 4), torch.rand(5, 4)])
        self.assertEqual(a.size(0), 2)
        self.assertRaisesRegex(
            RuntimeError,
            "Given dimension 1 is irregular and does not have a size",
            lambda: a.size(1),
        )
        self.assertEqual(a.size(2), 4)

    @unittest.skipIf(IS_FBCODE, "stride is not virtual in fbcode.")
    @torch.inference_mode()
    def test_stride(self):
        for constructor in _iter_constructors():
            a1 = constructor([])
            self.assertRaisesRegex(
                RuntimeError,
                "NestedTensorImpl doesn't support strides",
                lambda: a1.stride(),
            )

    @unittest.skipIf(IS_FBCODE, "is_contiguous is not virtual in fbcode.")
    @torch.inference_mode()
    def test_is_contiguous(self):
        # Test empty case
        nt_empty = torch.nested.nested_tensor([])
        assert nt_empty.is_contiguous()
        self.assertEqual(nt_empty, nt_empty.contiguous())

        nt_contiguous, nt_noncontiguous = random_nt_noncontiguous_pair((2, 3, 6, 7))

        # Test contiguous case
        assert nt_contiguous.is_contiguous()
        self.assertEqual(nt_contiguous, nt_contiguous.contiguous())

        # Test non_contiguous case
        assert not nt_noncontiguous.is_contiguous()
        self.assertEqual(nt_contiguous, nt_noncontiguous.contiguous())

        # Test querying by memory_format
        self.assertTrue(
            nt_contiguous.is_contiguous(memory_format=torch.contiguous_format)
        )
        self.assertTrue(
            not nt_noncontiguous.is_contiguous(memory_format=torch.contiguous_format)
        )

    @torch.inference_mode()
    def test_repr_string(self):
        a = torch.nested.nested_tensor([])
        expected = "nested_tensor([\n\n])"
        self.assertEqual(str(a), expected)
        self.assertEqual(repr(a), expected)

        a = torch.nested.nested_tensor([torch.tensor(1.0)])
        expected = "nested_tensor([\n  tensor(1.)\n])"
        self.assertEqual(str(a), expected)
        self.assertEqual(repr(a), expected)

        a = torch.nested.nested_tensor([torch.tensor([[1, 2]]), torch.tensor([[4, 5]])])
        expected = "nested_tensor([\n  tensor([[1, 2]]),\n  tensor([[4, 5]])\n])"
        self.assertEqual(str(a), expected)
        self.assertEqual(repr(a), expected)

    def test_to_padded_tensor_on_empty_tensor(self):
        nt = torch.nested.nested_tensor([])
        empty = torch.nested.to_padded_tensor(nt, 4)
        self.assertEqual(empty, torch.tensor([]))

    def test_nested_namespace(self):
        nt = torch.nested.nested_tensor([torch.randn(2, 3), torch.randn(4, 5)])
        result = nt.to_padded_tensor(4)
        nested_namespace_result = torch.nested.to_padded_tensor(nt, 4)
        self.assertEqual(result, nested_namespace_result)

    def test_to(self):
        ntensors = 4
        nt = random_nt(torch.device("cpu"), torch.float32, ntensors, (4, 4))

        def test_copy_behavior(t, non_blocking=False):
            self.assertIs(t, t.to(t, non_blocking=non_blocking))
            self.assertIs(t, t.to(t.dtype, non_blocking=non_blocking))
            self.assertIs(t, t.to(torch.empty_like(t), non_blocking=non_blocking))
            self.assertIsNot(t, t.to(t, non_blocking=non_blocking, copy=True))
            self.assertIsNot(t, t.to(t.dtype, non_blocking=non_blocking, copy=True))
            self.assertIsNot(
                t, t.to(torch.empty_like(t), non_blocking=non_blocking, copy=True)
            )

            devices = [t.device]
            if t.device.type == "cuda":
                if t.device.index == -1:
                    devices.append(f"cuda:{torch.cuda.current_device()}")
                elif t.device.index == torch.cuda.current_device():
                    devices.append("cuda")
            for device in devices:
                self.assertIs(t, t.to(device, non_blocking=non_blocking))
                self.assertIs(t, t.to(device, t.dtype, non_blocking=non_blocking))
                self.assertIsNot(t, t.to(device, non_blocking=non_blocking, copy=True))
                self.assertIsNot(
                    t, t.to(device, t.dtype, non_blocking=non_blocking, copy=True)
                )

        test_copy_behavior(nt)
        self.assertEqual(nt.device, nt.to("cpu").device)
        self.assertEqual(nt.device, nt.to("cpu", dtype=torch.float32).device)
        self.assertIs(torch.float32, nt.to("cpu", dtype=torch.float32).dtype)
        self.assertEqual(nt.device, nt.to(torch.float32).device)
        self.assertIs(torch.float32, nt.to(dtype=torch.float32).dtype)

        def test_data_ptr(getter):
            self.assertEqual(getter(nt), getter(nt.to("cpu")))
            self.assertEqual(
                getter(nt), getter(nt.to(dtype=nt.dtype, device=nt.device, copy=False))
            )
            self.assertEqual(getter(nt), getter(nt.to("cpu", copy=False)))
            self.assertNotEqual(getter(nt), getter(nt.to("cpu", copy=True)))

        test_data_ptr(lambda nt: nt.data_ptr())

        if torch.cuda.is_available():
            for non_blocking in [True, False]:
                for cuda in [
                    "cuda",
                    "cuda:0" if torch.cuda.device_count() == 1 else "cuda:1",
                ]:
                    nt2 = random_nt(cuda, torch.float32, ntensors, (4, 4))
                    test_copy_behavior(nt2, non_blocking)
                    self.assertEqual(
                        nt2.device, nt2.to(cuda, non_blocking=non_blocking).device
                    )
                    self.assertEqual(
                        nt.device, nt2.to("cpu", non_blocking=non_blocking).device
                    )
                    self.assertEqual(
                        nt2.device, nt.to(cuda, non_blocking=non_blocking).device
                    )
                    self.assertIs(
                        torch.int32,
                        nt2.to(
                            "cpu", dtype=torch.int32, non_blocking=non_blocking
                        ).dtype,
                    )
                    self.assertEqual(
                        nt.device,
                        nt2.to(
                            "cpu", dtype=torch.int32, non_blocking=non_blocking
                        ).device,
                    )
                    self.assertIs(torch.int32, nt2.to(dtype=torch.int32).dtype)
                    self.assertEqual(nt2.device, nt2.to(dtype=torch.int32).device)

    def test_copy_(self):
        ntensors = 4
        nt = random_nt(torch.device("cpu"), torch.float32, ntensors, (4, 4))
        nt_copy = torch.empty_like(nt)
        nt_copy.copy_(nt)

        for nt_ub, nt_copy_ub in zip(nt.unbind(), nt_copy):
            self.assertEqual(nt_ub, nt_copy_ub)

        nt_error = torch.nested.nested_tensor([torch.tensor([0, 0])])
        self.assertRaisesRegex(
            RuntimeError,
            "copy_ only supports tensors that are the same size for Nested implementations",
            lambda: nt_error.copy_(nt),
        )

        if torch.cuda.is_available():
            nt = random_nt(torch.device("cuda"), torch.float32, ntensors, (4, 4))
            nt_copy = torch.empty_like(nt, device=torch.device("cpu"))
            nt_copy.copy_(nt, non_blocking=True)
            torch.cuda.current_stream(torch.cuda.current_device()).synchronize()
            for nt_ub, nt_copy_ub in zip(nt.unbind(), nt_copy):
                self.assertEqual(nt_ub, nt_copy_ub)

            nt_copy = torch.empty_like(nt, device=torch.device("cpu"))
            nt_copy.copy_(nt, non_blocking=False)
            for nt_ub, nt_copy_ub in zip(nt.unbind(), nt_copy):
                self.assertEqual(nt_ub, nt_copy_ub)

    def test_fill_(self):
        ntensors = 4
        nt = random_nt(torch.device("cpu"), torch.float32, ntensors, (4, 4))
        nt.fill_(10.0)
        for nt_ub in nt.unbind():
            t = torch.empty_like(nt_ub)
            t.fill_(10.0)
            self.assertEqual(nt_ub, t)

        fill_tensor = torch.tensor([11.0])
        self.assertRaisesRegex(
            RuntimeError,
            "fill_ only supports 0-dimension value tensor",
            lambda: nt.fill_(fill_tensor),
        )

        nt.fill_(fill_tensor[0])
        for nt_ub in nt.unbind():
            t = torch.empty_like(nt_ub)
            t.fill_(11.0)
            self.assertEqual(nt_ub, t)

    def test_zero_(self):
        ntensors = 4
        nt = random_nt(torch.device("cpu"), torch.float32, ntensors, (4, 4))
        nt.zero_()
        for nt_ub in nt.unbind():
            t = torch.empty_like(nt_ub)
            t.fill_(0.0)
            self.assertEqual(nt_ub, t)

    @parametrize(
        "func",
        [torch.ones_like, torch.zeros_like, torch.randn_like],
        name_fn=lambda f: f.__name__,
    )
    def test_like_functions(self, func):
        ntensors = 4
        nt = random_nt(torch.device("cpu"), torch.float32, ntensors, (4, 4))
        torch.manual_seed(1)
        nt_like = func(nt)

        torch.manual_seed(1)
        for nt_ub in nt_like.unbind():
            t_like = func(nt_ub)
            self.assertEqual(nt_ub, t_like)

    def test_cat(self):
        # dim=0 success case
        # No constraints on ragged structures matching.
        x = random_nt_from_dims([5, None, 10])
        y = random_nt_from_dims([3, 4, None])
        output = torch.cat([x, y], dim=0)
        for out_component, xy_component in zip(
            output.unbind(), itertools.chain(x.unbind(), y.unbind())
        ):
            self.assertEqual(out_component, xy_component)

        # dim=-1 success case
        # shape (B, *, D)
        x = random_nt_from_dims([5, None, 10])
        # shape (B, *, D'); same structure as x but dim=-1 differs
        y = random_nt_from_similar(x, dims=[-1, -1, 8])
        # should be shape (B, *, D + D') when supported
        output = torch.cat([x, y], dim=-1)
        for out_component, x_component, y_component in zip(
            output.unbind(), x.unbind(), y.unbind()
        ):
            self.assertEqual(
                out_component, torch.cat([x_component, y_component], dim=-1)
            )

        # dim between 0 and -1 success case
        x = random_nt_from_dims([5, None, 2, 3])
        # same structure as x but dim=2 differs
        y = random_nt_from_similar(x, dims=[-1, -1, 4, -1])
        output = torch.cat([x, y], dim=2)
        for out_component, x_component, y_component in zip(
            output.unbind(), x.unbind(), y.unbind()
        ):
            self.assertEqual(
                out_component, torch.cat([x_component, y_component], dim=1)
            )

        # error case: mixed NT / dense inputs
        x = random_nt_from_dims([5, None, 2])
        y = torch.randn(5, 3, 2)
        with self.assertRaisesRegex(
            RuntimeError, "expected each tensor in given list to be nested"
        ):
            torch.cat([x, y], dim=-1)

        # error case: NTs with different dims
        x = random_nt_from_dims([5, None, 2])
        y = random_nt_from_dims([5, None, 2, 3])
        with self.assertRaisesRegex(
            RuntimeError,
            "expected all nested tensors to have matching ragged structures outside of the concatenated dim",
        ):
            torch.cat([x, y], dim=-1)

        # error case: non-contiguous NT
        x, y = random_nt_noncontiguous_pair((2, 3, 4), dtype=torch.float32)
        # transpose to put ragged dim next to batch dim
        x, y = x.transpose(-2, -1), y.transpose(-2, -1)
        with self.assertRaisesRegex(
            RuntimeError, "only contiguous nested tensors are supported"
        ):
            torch.cat([x, y], dim=-1)

        # error case: multiple ragged dims in inputs
        x = random_nt_from_dims([5, None, None, 2])
        y = random_nt_from_similar(x)
        with self.assertRaisesRegex(
            RuntimeError,
            "only nested tensors with a single ragged dim next to the batch dim are supported",
        ):
            torch.cat([x, y], dim=-1)

        # error case: ragged dim not next to batch dim
        x = random_nt_from_dims([5, 2, None])
        y = random_nt_from_similar(x)
        with self.assertRaisesRegex(
            RuntimeError,
            "only nested tensors with a single ragged dim next to the batch dim are supported",
        ):
            torch.cat([x, y], dim=1)

        # error case: NTs with different batch sizes
        x = random_nt_from_dims([5, None, 2])
        y = random_nt_from_dims([3, None, 2])
        with self.assertRaisesRegex(
            RuntimeError,
            "expected all nested tensors to have matching ragged structures outside of the concatenated dim",
        ):
            torch.cat([x, y], dim=-1)

        # error case: NTs with different ragged structures
        x = torch.nested.nested_tensor(
            [
                torch.randn(2, 6),
                torch.randn(4, 6),
                torch.randn(5, 6),
            ]
        )
        y = torch.nested.nested_tensor(
            [
                torch.randn(5, 6),
                torch.randn(4, 6),
                torch.randn(2, 6),
            ]
        )
        with self.assertRaisesRegex(
            RuntimeError,
            "expected all nested tensors to have matching ragged structures outside of the concatenated dim",
        ):
            torch.cat([x, y], dim=-1)


@markDynamoStrictTest
class TestNestedTensorDeviceType(TestCase):
    # Helper function to generate a pair of random nested tensors
    # the 2 nested tensors have same shapes
    def random_nt_pair(self, device, dtype, num_tensors, max_dims):
        ts1 = []
        ts2 = []
        for _ in range(num_tensors):
            tensor_dims = tuple(
                [
                    torch.randint(low=0, high=max_dim, size=(1,)).item()
                    for max_dim in max_dims
                ]
            )
            t1 = torch.randn(tensor_dims, device=device, dtype=dtype)
            t2 = torch.randn(tensor_dims, device=device, dtype=dtype)
            ts1.append(t1)
            ts2.append(t2)
        return (
            torch.nested.nested_tensor(ts1, device=device, dtype=dtype),
            torch.nested.nested_tensor(ts2, device=device, dtype=dtype),
        )

    @dtypes(*floating_types_and_half())
    def test_detach(self, device, dtype):
        a = torch.randn(2, 4, device=device, dtype=dtype, requires_grad=False)
        b = torch.randn(5, 4, device=device, dtype=dtype, requires_grad=False)
        x = torch.nested.nested_tensor([a, b], requires_grad=True)

        x_detach = x.detach()

        z = x_detach * 4
        self.assertFalse(x_detach.requires_grad)
        self.assertFalse(z.requires_grad)

        a = torch.randn(2, 4, device=device, dtype=dtype, requires_grad=True)
        b = torch.randn(5, 4, device=device, dtype=dtype, requires_grad=True)
        x = torch.nested.as_nested_tensor([a, b])

        y = x * 2
        y = y.detach()
        self.assertFalse(y.requires_grad)
        self.assertIsNone(y.grad_fn)

        z = x + y
        torch.nested.to_padded_tensor(z, 0).sum().backward()
        # This is an incorrect gradient, but we assume that's what the user
        # wanted. detach() is an advanced option.
        self.assertEqual(a.grad, torch.ones(2, 4, device=device, dtype=dtype))
        self.assertEqual(b.grad, torch.ones(5, 4, device=device, dtype=dtype))

    @dtypes(torch.float, torch.float16, torch.double)
    def test_unbind_noncontiguous(self, device, dtype):
        nt_contiguous, nt_noncontiguous = random_nt_noncontiguous_pair(
            (2, 3, 6, 7), device, dtype
        )
        ub_contiguous = nt_contiguous.unbind()
        ub_noncontiguous = nt_noncontiguous.unbind()
        self.assertEqual(len(ub_contiguous), len(ub_noncontiguous))
        n = len(ub_contiguous)
        for i in range(n):
            self.assertEqual(ub_contiguous[i], ub_noncontiguous[i])

    @dtypes(torch.float)
    @skipMeta
    def test_to_then_from_padded_tensor_no_transform0213(self, device, dtype):
        t = torch.randn(4, 4, 4, device=device, dtype=dtype)
        ts = list(torch.unbind(t))
        ts[0] = ts[0][:-1]
        nt = torch.nested.nested_tensor(ts, device=device, dtype=dtype)
        padded = torch.nested.to_padded_tensor(nt, 0)

        nt_to = torch._nested_from_padded_and_nested_example(padded, nt)

        for t1, t2 in zip(nt.unbind(), nt_to.unbind()):
            self.assertEqual(t1, t2)
        self.assertEqual(nt.device, nt_to.device)

    @dtypes(torch.float)
    @dtypesIfCUDA(torch.float, torch.half)
    @skipMeta
    @torch.inference_mode()
    def test_layer_norm(self, device, dtype):
        def _test(size):
            # Simple shapes test
            t0 = torch.randn(2, size, device=device, dtype=dtype, requires_grad=False)
            t1 = torch.randn(2, size, device=device, dtype=dtype, requires_grad=False)
            ts = [t0, t1, t0, t1]
            nt = torch.nested.nested_tensor(ts, device=device, dtype=dtype)
            layer_norm = torch.nn.LayerNorm(size, device=device, dtype=dtype)
            nt_result = layer_norm(nt)
            for nt_subresult, t in zip(nt_result.unbind(), ts):
                t_result = layer_norm(t.reshape(1, -1, size).squeeze(0))
                self.assertEqual(nt_subresult, t_result)

            # More complex nt test with different lengths for each tensor
            t0 = torch.randn(4, size, device=device, dtype=dtype, requires_grad=False)
            t1 = torch.randn(10, size, device=device, dtype=dtype, requires_grad=False)
            t2 = torch.randn(7, size, device=device, dtype=dtype, requires_grad=False)
            ts = [t0, t1, t2, t0, t2]
            nt = torch.nested.nested_tensor(ts, device=device, dtype=dtype)
            layer_norm = torch.nn.LayerNorm(size, device=device, dtype=dtype)
            nt_result = layer_norm(nt)
            for nt_subresult, t in zip(nt_result.unbind(), ts):
                t_result = layer_norm(t.reshape(1, -1, size).squeeze(0))
                self.assertEqual(nt_subresult, t_result)

            if size <= 128:
                # Test with multidimensional tensors after irregular dim
                # (run only with smaller dimensions to ensure fast execution)
                t0 = torch.randn(
                    4, size, size, 4, device=device, dtype=dtype, requires_grad=False
                )
                t1 = torch.randn(
                    10, size, size, 4, device=device, dtype=dtype, requires_grad=False
                )
                t2 = torch.randn(
                    7, size, size, 4, device=device, dtype=dtype, requires_grad=False
                )
                ts = [t0, t1, t2, t0, t2]
                nt = torch.nested.nested_tensor(ts, device=device, dtype=dtype)
                layer_norm = torch.nn.LayerNorm(
                    (size, size, 4), device=device, dtype=dtype
                )
                nt_result = layer_norm(nt)
                for nt_subresult, t in zip(nt_result.unbind(), ts):
                    t_result = layer_norm(t.reshape(1, -1, size, size, 4).squeeze(0))
                    self.assertEqual(nt_subresult, t_result)

                # Test where the normalizing dimensions are not all
                layer_norm = torch.nn.LayerNorm((size, 4), device=device, dtype=dtype)
                nt_result = layer_norm(nt)
                for nt_subresult, t in zip(nt_result.unbind(), ts):
                    t_result = layer_norm(t.reshape(1, -1, size, size, 4).squeeze(0))
                    self.assertEqual(nt_subresult, t_result)

        for size in (1024, 1023, 513, 512, 256, 128, 2, 4, 32):
            _test(size)

    @dtypes(torch.float)
    @dtypesIfCUDA(torch.float, torch.half)
    @skipMeta
    @torch.inference_mode()
    def test_layer_norm_breaking(self, device, dtype):
        size = 128
        t0 = torch.randn(
            4, size, size, 4, device=device, dtype=dtype, requires_grad=False
        )
        t1 = torch.randn(
            10, size, size, 4, device=device, dtype=dtype, requires_grad=False
        )
        t2 = torch.randn(
            7, size, size, 4, device=device, dtype=dtype, requires_grad=False
        )
        ts = [t0, t1, t2, t0, t2]
        nt = torch.nested.nested_tensor(ts, device=device, dtype=dtype)
        layer_norm = torch.nn.LayerNorm((4, size, size, 4), device=device, dtype=dtype)
        self.assertRaisesRegex(
            RuntimeError,
            "normalized_shape extends into irregular dimensions for the nested tensor",
            lambda: layer_norm(nt),
        )
        layer_norm = torch.nn.LayerNorm((size + 1, size, 4), device=device, dtype=dtype)
        self.assertRaisesRegex(
            RuntimeError,
            "The shape at dimension 0",
            lambda: layer_norm(nt),
        )

    @decorateIf(
        xfailIfTorchDynamo,
        # only fails in python 3.11. TODO: Ensure this is fixed once views work!
        lambda params: params["layout"] == torch.jagged and sys.version_info >= (3, 11),
    )
    @parametrize("layout", [torch.strided, torch.jagged], name_fn=layout_name)
    def test_embedding(self, device, layout):
        inputs = [
            torch.randint(100, (L,), device=device, dtype=torch.int64)
            for L in torch.randint(5, 50, (8,))
        ]
        x = torch.nested.nested_tensor(
            inputs, device=device, dtype=torch.int64, layout=layout
        )
        emb = torch.nn.Embedding(100, 8, device=device)
        y = emb(x)
        ys = y.unbind()
        for i, inp in enumerate(inputs):
            self.assertEqual(emb(inp), ys[i])

    @skipMeta
    @torch.inference_mode()
    @dtypes(*floating_types_and_half())
    def test_masked_fill(self, device, dtype):
        # nested tensor * nested tensor
        (nt, mask) = self.random_nt_pair(device, dtype, 4, (4, 4))
        mask = torch.nested.nested_tensor([m < 0 for m in mask.unbind()])
        ref = torch.nested.nested_tensor(
            [t.masked_fill(m, 0) for (t, m) in zip(nt.unbind(), mask.unbind())]
        )
        out = nt.masked_fill(mask, 0)
        self.assertEqual(ref, out)

    @dtypes(torch.float, torch.float16)
    def test_to_padded_tensor_simple(self, device, dtype):
        t = torch.randn(4, 4, 4, device=device, dtype=dtype)
        ts = list(torch.unbind(t))
        ts[0] = ts[0][:-1]
        nt = torch.nested.nested_tensor(ts, device=device, dtype=dtype)
        for padding_value in (0, 1):
            padded = torch.nested.to_padded_tensor(nt, padding_value)

            correct_output = t.clone()
            if padding_value == 0:
                correct_output[0][-1] = torch.zeros_like(correct_output[0][-1])
            else:
                correct_output[0][-1] = torch.ones_like(correct_output[0][-1])

            self.assertEqual(padded, correct_output)
            self.assertEqual(padded.device, torch.device(device))
            self.assertEqual(padded.dtype, dtype)

    @dtypes(torch.float, torch.float16)
    def test_to_padded_tensor_output_size(self, device, dtype):
        t = torch.randn(4, 4, 4, device=device, dtype=dtype)
        output_size = (4, 6, 5)
        ts = list(torch.unbind(t))
        ts[0] = ts[0][:-1]
        nt = torch.nested.nested_tensor(ts, device=device, dtype=dtype)
        for padding_value in (0, 1):
            padded = torch.nested.to_padded_tensor(
                nt, padding_value, output_size=output_size
            )
            correct_output = (
                torch.ones(output_size, device=device, dtype=dtype) * padding_value
            )
            correct_output[:4:, :4, :4] = t.clone()
            if padding_value == 0:
                correct_output[0][3] = torch.zeros_like(correct_output[0][3])
            else:
                correct_output[0][3] = torch.ones_like(correct_output[0][3])

            self.assertEqual(padded, correct_output)
            self.assertEqual(padded.device, torch.device(device))
            self.assertEqual(padded.dtype, dtype)

    @dtypes(torch.float, torch.float16, torch.double)
    def test_to_padded_tensor_dim2(self, device, dtype):
        ts = [
            torch.randn(160, device=device, dtype=dtype),
            torch.randn(1240, device=device, dtype=dtype),
            torch.randn(2400, device=device, dtype=dtype),
        ]
        nt = torch.nested.nested_tensor(ts, device=device, dtype=dtype)
        pad = 42
        correct_output = []
        for t in ts:
            next_output = torch.ones_like(ts[2]) * pad
            correct_output.append(next_output)
            next_output[: t.size(0)].copy_(t)
        correct_output = torch.stack(correct_output)
        padded = torch.nested.to_padded_tensor(nt, pad)
        self.assertEqual(padded, correct_output)

    @dtypes(torch.float, torch.float16, torch.double)
    def test_to_padded_tensor_dim3(self, device, dtype):
        ts = [
            torch.randn(16, 21, device=device, dtype=dtype),
            torch.randn(24, 32, device=device, dtype=dtype),
            torch.randn(40, 53, device=device, dtype=dtype),
        ]
        nt = torch.nested.nested_tensor(ts, device=device, dtype=dtype)
        pad = 42
        correct_output = []
        for t in ts:
            next_output = torch.ones_like(ts[2]) * pad
            correct_output.append(next_output)
            next_output[: t.size(0), : t.size(1)].copy_(t)
        correct_output = torch.stack(correct_output)
        padded = torch.nested.to_padded_tensor(nt, pad)
        self.assertEqual(padded, correct_output)

    @dtypes(torch.float, torch.float16, torch.double)
    def test_to_padded_tensor_dim4(self, device, dtype):
        ts = [
            torch.randn(16, 21, 13, device=device, dtype=dtype),
            torch.randn(24, 32, 14, device=device, dtype=dtype),
            torch.randn(40, 53, 16, device=device, dtype=dtype),
        ]
        nt = torch.nested.nested_tensor(ts, device=device, dtype=dtype)
        pad = 42
        correct_output = []
        for t in ts:
            next_output = torch.ones_like(ts[2]) * pad
            correct_output.append(next_output)
            next_output[: t.size(0), : t.size(1), : t.size(2)].copy_(t)
        correct_output = torch.stack(correct_output)
        padded = torch.nested.to_padded_tensor(nt, pad)
        self.assertEqual(padded, correct_output)

    # TODO: test noncontiguous to_padded_tensor
    # For now this tests the functionality of noncontiguous_to_padded_tensor
    # and the error message of to_padded_tensor
    # since to_padded_tensor does not support noncontiguous buffer yet
    @dtypes(torch.float, torch.float16, torch.double)
    @torch.inference_mode()
    def test_to_padded_tensor_noncontiguous(self, device, dtype):
        nt_contiguous, nt_noncontiguous = random_nt_noncontiguous_pair(
            (2, 3, 6, 7), device, dtype
        )
        # test noncontiguous_to_padded_tensor functionality
        self.assertEqual(
            torch.nested.to_padded_tensor(nt_contiguous, 0.0),
            noncontiguous_to_padded_tensor(nt_noncontiguous),
        )
        # test to_padded_tensor error message
        self.assertRaisesRegex(
            RuntimeError,
            r"for now to_padded_tensor only supports contiguous nested tensor",
            lambda: torch.nested.to_padded_tensor(nt_noncontiguous, 0.0),
        )

    @skipMeta
    def test_device_checks(self, device):
        nt = torch.nested.nested_tensor([], device=device)
        is_cuda = "cuda" in str(device)
        self.assertEqual(nt.is_cuda, is_cuda)

    @dtypes(torch.float, torch.float16, torch.double)
    def test_nested_tensor_indexing(self, device, dtype):
        # edge case: empty nested tensor
        nt0 = torch.nested.nested_tensor([])
        self.assertRaises(IndexError, lambda: nt0[0])
        # normal case
        x0 = torch.randn((2, 5), device=device, dtype=dtype)
        x1 = torch.randn((3, 4), device=device, dtype=dtype)
        nt = torch.nested.nested_tensor([x0, x1])
        # single index: only support integer in the batch dimension
        self.assertEqual(nt[0], x0)
        self.assertEqual(nt[-1], x1)
        self.assertRaises(IndexError, lambda: nt[2])
        self.assertRaises(IndexError, lambda: nt[-3])
        self.assertRaises(NotImplementedError, lambda: nt[:])
        self.assertEqual(nt[...], nt)
        # tuple of indices: only support integer in the batch dimension
        #                 + all possible indexing in the original tensor dimensions
        self.assertEqual(nt[0, 0, 0], x0[0, 0])
        self.assertEqual(nt[0, 1, :], x0[1, :])
        self.assertEqual(nt[1, ...], x1)
        self.assertRaises(IndexError, lambda: nt[1, 4, 2])
        self.assertRaises(NotImplementedError, lambda: nt[:, 1, 1])
        # test select on non-batch dimensions
        self.assertEqual(nt.select(1, 0)[0], x0.select(0, 0))
        self.assertEqual(nt.select(1, 0)[1], x1.select(0, 0))
        self.assertRaises(IndexError, lambda: nt.select(1, 3))
        self.assertEqual(nt.select(2, 0)[0], x0.select(1, 0))
        self.assertEqual(nt.select(2, 0)[1], x1.select(1, 0))
        self.assertRaises(IndexError, lambda: nt.select(2, 5))
        # make sure indexing returns a view
        nt[0].fill_(100.0)
        answer = torch.tensor(100.0, device=device, dtype=dtype).expand((2, 5))
        self.assertEqual(nt[0], answer)
        nt[1, 1, :].fill_(200.0)
        answer = torch.tensor(200.0, device=device, dtype=dtype).expand(4)
        self.assertEqual(nt[1, 1, :], answer)

        # Test that indexing works when requires_grad_(True)
        # previously this was failing because the backward kernel for select.int uses .sizes()
        nt = torch.nested.nested_tensor([x0, x1]).requires_grad_(True)
        self.assertEqual(nt[0], x0)
        self.assertEqual(nt[-1], x1)
        grad_x0 = torch.randn((2, 5), device=device, dtype=dtype)
        nt[0].backward(grad_x0)
        expected_grad = torch.nested.nested_tensor(
            [grad_x0, torch.zeros((3, 4), device=device, dtype=dtype)]
        )
        self.assertEqual(nt.grad, expected_grad)

    @parametrize(
        "func",
        [
            subtest(torch.nn.functional.relu, name="relu"),
            subtest(torch.nn.functional.relu_, name="relu_"),
            subtest(torch.nn.functional.gelu, name="gelu"),
            subtest(torch._C._nn.gelu_, name="gelu_"),
            subtest(torch.tanh, name="tanh"),
            subtest(torch.tanh_, name="tanh_"),
            subtest(torch.neg, name="neg"),
            subtest(torch.nn.functional.silu, name="silu"),
            subtest(partial(torch.nn.functional.silu, inplace=True), name="silu_"),
            subtest(torch.abs, name="abs"),
            subtest(torch.abs_, name="abs_"),
            subtest(torch.sgn, name="sgn"),
            subtest(torch.logical_not, name="logical_not"),
            subtest(torch.sin, name="sin"),
            subtest(torch.cos, name="cos"),
        ],
    )
    def test_activations(self, device, func):
        nt, nt_noncontiguous = random_nt_noncontiguous_pair(
            (2, 3, 6, 7), device=device, dtype=torch.float32
        )
        nested_result = func(nt)
        self.assertTrue(nested_result.is_nested)
        for t, t_res in zip(nt.unbind(), nested_result.unbind()):
            self.assertEqual(func(t), t_res)
        self.assertRaisesRegex(
            RuntimeError,
            "NestedTensor must be contiguous to get buffer.",
            lambda: func(nt_noncontiguous),
        )

    @parametrize("func", [subtest(torch.ge, name="ge"), subtest(torch.eq, name="eq")])
    def test_binary_ops_with_scalar(self, device, func):
        nt_contiguous, nt_noncontiguous = random_nt_noncontiguous_pair(
            (2, 3, 6, 7), device=device, dtype=torch.float32
        )
        scalar = 0.0

        # should work regardless of contiguity
        for nt in (nt_contiguous, nt_noncontiguous):
            nested_result = func(nt, scalar)
            self.assertTrue(nested_result.is_nested)
            for t, t_res in zip(nt.unbind(), nested_result.unbind()):
                self.assertEqual(func(t, scalar), t_res)

    @dtypes(*floating_types_and_half())
    def test_nested_tensor_chunk(self, device, dtype):
        # Transformer use case
        a = torch.randn(3, 3 * 4, device=device, dtype=dtype)
        b = torch.randn(2, 3 * 4, device=device, dtype=dtype)
        c = torch.randn(1, 3 * 4, device=device, dtype=dtype)
        a_chunks = a.chunk(3, dim=-1)
        b_chunks = b.chunk(3, dim=-1)
        c_chunks = c.chunk(3, dim=-1)

        a_nt = [a_chunks[0], b_chunks[0], c_chunks[0]]
        b_nt = [a_chunks[1], b_chunks[1], c_chunks[1]]
        c_nt = [a_chunks[2], b_chunks[2], c_chunks[2]]

        nt = torch.nested.nested_tensor([a, b, c])
        chunked = nt.chunk(3, dim=-1)

        self.assertEqual(chunked[0], torch.nested.nested_tensor(a_nt))
        self.assertEqual(chunked[1], torch.nested.nested_tensor(b_nt))
        self.assertEqual(chunked[2], torch.nested.nested_tensor(c_nt))

        for chunk in chunked:
            self.assertFalse(chunk.is_contiguous())

        # Failure chunking on ragged dimensions
        self.assertRaisesRegex(
            RuntimeError,
            "Chunk for nested tensors is currently only supported for the last dimension.",
            lambda: torch.chunk(nt, 5, dim=1),
        )
        self.assertRaisesRegex(
            RuntimeError,
            "Chunk for nested tensors is currently only supported for the last dimension.",
            lambda: torch.chunk(nt, 5, dim=0),
        )

        # Failure on non-contiguous nt
        _, nt_noncontiguous = random_nt_noncontiguous_pair((2, 3), device, dtype)
        self.assertRaisesRegex(
            RuntimeError,
            "chunk expects `self` to be contiguous.",
            lambda: torch.chunk(nt_noncontiguous, 5, dim=-1),
        )

        # Failure when calling non divisible n_chunks
        self.assertRaisesRegex(
            RuntimeError,
            "Chunk for nested tensors is only supported for "
            "nested tensors with trailing dimension divisible by chunks.",
            lambda: torch.chunk(nt, 5, dim=-1),
        )

        # Failure when calling backward on a chunk
        a = torch.randn(3, 3 * 4, device=device, dtype=dtype, requires_grad=True)
        b = torch.randn(2, 3 * 4, device=device, dtype=dtype, requires_grad=True)
        nt_grad = torch.nested.as_nested_tensor([a, b])
        chunked = torch.chunk(nt_grad, 2, dim=-1)
        self.assertRaisesRegex(
            RuntimeError,
            "derivative for aten::chunk is not implemented",
            lambda: chunked[0].backward(chunked[0].clone()),
        )

    @dtypes(*floating_types_and_half())
    def test_nested_tensor_split_with_sizes(self, device, dtype):
        a = torch.randn(3, 20, device=device, dtype=dtype)
        b = torch.randn(2, 20, device=device, dtype=dtype)
        c = torch.randn(1, 20, device=device, dtype=dtype)

        split_sizes = [4, 6, 10]
        a_splits = a.split_with_sizes(split_sizes, dim=-1)
        b_splits = b.split_with_sizes(split_sizes, dim=-1)
        c_splits = c.split_with_sizes(split_sizes, dim=-1)

        nt = torch.nested.nested_tensor([a, b, c])
        nt_splits = nt.split_with_sizes(split_sizes, dim=-1)

        for i, nt_split in enumerate(nt_splits):
            self.assertEqual(
                nt_split,
                torch.nested.nested_tensor([a_splits[i], b_splits[i], c_splits[i]]),
            )
            dense_strides = torch.stack(
                [
                    torch.tensor(a_splits[i].stride()),
                    torch.tensor(b_splits[i].stride()),
                    torch.tensor(c_splits[i].stride()),
                ]
            )
            self.assertEqual(nt_split._nested_tensor_strides(), dense_strides)
            self.assertFalse(nt_split.is_contiguous())

        # Failure calling on ragged dimensions
        self.assertRaisesRegex(
            RuntimeError,
            "split_with_sizes for nested tensors is currently only supported for the last dimension.",
            lambda: torch.split_with_sizes(nt, split_sizes, dim=1),
        )

        # Failure calling on non-last dimension
        self.assertRaisesRegex(
            RuntimeError,
            "split_with_sizes for nested tensors is currently only supported for the last dimension.",
            lambda: torch.split_with_sizes(nt, split_sizes, dim=0),
        )

        # Failure on non-contiguous nt
        _, nt_noncontiguous = random_nt_noncontiguous_pair((2, 3), device, dtype)
        self.assertRaisesRegex(
            RuntimeError,
            "split_with_sizes expects `self` to be contiguous.",
            lambda: torch.split_with_sizes(nt_noncontiguous, split_sizes, dim=-1),
        )

        # Failure when calling with split_sizes that don't cover the full dim size
        bad_split_sizes = [4, 6, 9]  # don't add up to 20
        self.assertRaisesRegex(
            RuntimeError,
            "split_with_sizes expects split_sizes to sum exactly to 20",
            lambda: torch.split_with_sizes(nt, bad_split_sizes, dim=-1),
        )

    @dtypes(torch.float, torch.float16, torch.double)
    @torch.inference_mode()
    def test_nested_tensor_indexing_noncontiguous(self, device, dtype):
        nt_contiguous, nt_noncontiguous = random_nt_noncontiguous_pair(
            (2, 3, 6, 7), device, dtype
        )
        self.assertEqual(nt_contiguous.size(0), nt_noncontiguous.size(0))
        n = nt_contiguous.size(0)
        for i in range(n):
            self.assertEqual(nt_contiguous[i], nt_noncontiguous[i])

    @dtypes(torch.float, torch.float16)
    @skipMeta
    @torch.inference_mode()
    @parametrize("transpose", [True, False])
    def test_nested_tensor_add(self, device, dtype, transpose):
        if transpose:
            a = torch.randn(2, 2, 2, device=device, dtype=dtype)
            b = torch.rand(2, 2, 2, device=device, dtype=dtype)
            c = a.transpose(-1, -2).contiguous()
            d = b.transpose(-1, -2).contiguous()
            nt1 = torch.nested.nested_tensor([a, b, a, b])
            nt2 = torch.nested.nested_tensor([c, d, c, d]).transpose(-1, -2)
        else:
            (nt1, nt2) = self.random_nt_pair(device, dtype, 4, (4, 4))
        ref = torch.nested.nested_tensor(
            [t1 + t2 for (t1, t2) in zip(nt1.unbind(), nt2.unbind())]
        )
        out = nt1 + nt2
        self.assertEqual(ref, out)

    @dtypes(torch.float, torch.float16)
    @skipMeta
    @torch.inference_mode()
    @parametrize("transpose", [True, False])
    def test_nested_tensor_sub(self, device, dtype, transpose):
        if transpose:
            a = torch.randn(2, 2, 2, device=device, dtype=dtype)
            b = torch.rand(2, 2, 2, device=device, dtype=dtype)
            c = a.transpose(-1, -2).contiguous()
            d = b.transpose(-1, -2).contiguous()
            nt1 = torch.nested.nested_tensor([a, b, a, b])
            nt2 = torch.nested.nested_tensor([c, d, c, d]).transpose(-1, -2)
        else:
            (nt1, nt2) = self.random_nt_pair(device, dtype, 4, (4, 4))
        ref = torch.nested.nested_tensor(
            [t1 - t2 for (t1, t2) in zip(nt1.unbind(), nt2.unbind())]
        )
        out = nt1 - nt2
        self.assertEqual(ref, out)

    @onlyCUDA
    @dtypes(torch.float, torch.float16)
    @torch.inference_mode()
    @parametrize("embedding_dim", [8, 128, 256, 384])
    def test_nested_tensor_dense_elementwise(self, device, dtype, embedding_dim):
        def _test_add_mul(nt, t):
            ref_add = torch.nested.nested_tensor(
                [t1 + t2 for (t1, t2) in zip(nt.unbind(), t.unbind())]
            )
            ref_mul = torch.nested.nested_tensor(
                [t1 * t2 for (t1, t2) in zip(nt.unbind(), t.unbind())]
            )
            self.assertEqual(nt.add(t), ref_add)
            self.assertEqual(nt.mul(t), ref_mul)

        batch_size = 32
        seq_lens = torch.randint(low=0, high=10, size=(batch_size,))

        # [B, *, D], [B, 1, D] case
        ts = [torch.randn((seq_len, embedding_dim)) for seq_len in seq_lens]
        nt = torch.nested.nested_tensor(ts, device=device, dtype=dtype)
        t = torch.randn((batch_size, 1, embedding_dim), device=device, dtype=dtype)
        _test_add_mul(nt, t)

        # [B, *], [B, 1] case
        ts = [torch.randn(seq_len) for seq_len in seq_lens]
        nt = torch.nested.nested_tensor(ts, device=device, dtype=dtype)
        t = torch.randn((batch_size, 1), device=device, dtype=dtype)
        _test_add_mul(nt, t)

    @dtypes(torch.float, torch.float16)
    @skipMeta
    @torch.inference_mode()
    def test_nested_tensor_mul(self, device, dtype):
        # nested tensor * nested tensor
        (nt1, nt2) = self.random_nt_pair(device, dtype, 4, (4, 4))
        ref = torch.nested.nested_tensor(
            [t1 * t2 for (t1, t2) in zip(nt1.unbind(), nt2.unbind())]
        )
        out = nt1 * nt2
        self.assertEqual(ref, out)
        # nested tensor * scalar
        number = 10.0
        scalar = torch.tensor(number).to(dtype).to(device)
        ref = torch.nested.nested_tensor([t * number for t in nt1.unbind()])
        out_number0 = nt1 * number
        out_number1 = number * nt1
        out_scalar0 = nt1 * scalar
        out_scalar1 = scalar * nt1
        self.assertEqual(out_number0, ref)
        self.assertEqual(out_number1, ref)
        self.assertEqual(out_scalar0, ref)
        self.assertEqual(out_scalar1, ref)
        # error case: numel == 1 but dim > 0
        vector = torch.tensor([number]).to(dtype).to(device)
        self.assertRaisesRegex(
            RuntimeError,
            "Expected both self and other to be nested, but got a nested self and non-nested other",
            lambda: nt1.mul(vector),
        )
        self.assertRaisesRegex(
            RuntimeError,
            "Expected both self and other to be nested, but got a non-nested self and nested other",
            lambda: vector.mul(nt1),
        )

    @dtypes(torch.float, torch.float16)
    @skipMeta
    @torch.inference_mode()
    def test_nested_tensor_div(self, device, dtype):
        nt, nt2 = self.random_nt_pair(device, dtype, 4, (4, 4))
        scale = 4.0
        ref = torch.nested.nested_tensor([t / scale for t in nt.unbind()])
        out = nt / 4.0
        self.assertEqual(ref, out)
        ref_transposed = ref.transpose(1, 2)
        out = nt.transpose(1, 2) / 4.0
        self.assertEqual(ref_transposed, out)

        ref = torch.nested.nested_tensor(
            [t / t2 for (t, t2) in zip(nt.unbind(), nt2.unbind())]
        )
        out = nt / nt2
        self.assertEqual(ref, out)

        out = nt.transpose(1, 2) / nt2.transpose(1, 2)
        self.assertEqual(ref.transpose(1, 2), out)

        nt_transpose_copy = torch.nested.nested_tensor(
            [t.transpose(0, 1) for t in nt.unbind()]
        )

        self.assertRaisesRegex(
            RuntimeError,
            "div requires strides to match when given NestedTensors",
            lambda: nt_transpose_copy.transpose(1, 2) / nt2,
        )

        nt = torch.nested.nested_tensor(
            [torch.randn(i, 4) for i in [3, 4, 5]], device=device, dtype=dtype
        )
        nt_chunks = nt.chunk(2, -1)
        self.assertRaisesRegex(
            RuntimeError,
            "div requires offsets to match when given NestedTensors",
            lambda: nt_chunks[0] / nt_chunks[1],
        )

    @dtypes(torch.float, torch.float16)
    @skipMeta
    @torch.inference_mode()
    def test_nested_tensor_add_in_place(self, device, dtype):
        (nt1, nt2) = self.random_nt_pair(device, dtype, 4, (4, 4))
        ref = torch.nested.nested_tensor(
            [t1 + t2 for (t1, t2) in zip(nt1.unbind(), nt2.unbind())]
        )
        nt1 += nt2
        self.assertEqual(ref, nt1)

    @dtypes(torch.float, torch.float16)
    @skipMeta
    @torch.inference_mode()
    def test_nested_tensor_mul_in_place(self, device, dtype):
        # nested tensor * nested tensor
        (nt1, nt2) = self.random_nt_pair(device, dtype, 4, (4, 4))
        ref = torch.nested.nested_tensor(
            [t1 * t2 for (t1, t2) in zip(nt1.unbind(), nt2.unbind())]
        )
        nt1 *= nt2
        self.assertEqual(ref, nt1)
        # nested tensor * scalar
        number = 10.0
        scalar = torch.tensor(number).to(dtype).to(device)
        ref = torch.nested.nested_tensor([t * number for t in nt1.unbind()])
        out_number = nt1.clone()
        out_number *= number
        out_scalar = nt1.clone()
        out_scalar *= scalar
        self.assertEqual(out_number, ref)
        self.assertEqual(out_scalar, ref)
        self.assertRaisesRegex(
            RuntimeError,
            r"output with shape \[.*\] doesn't match the broadcast shape \[.*\]",
            lambda: scalar.mul_(nt1),
        )
        # error case: numel == 1 but dim > 0
        vector = torch.tensor([number]).to(dtype).to(device)
        self.assertRaisesRegex(
            RuntimeError,
            "Expected both self and other to be nested, but got a nested self and non-nested other",
            lambda: nt1.mul_(vector),
        )
        self.assertRaisesRegex(
            RuntimeError,
            "Expected both self and other to be nested, but got a non-nested self and nested other",
            lambda: vector.mul_(nt1),
        )

    @onlyCPU
    @skipMeta
    @dtypes(torch.float)
    def test_nested_tensor_sum_dim(self, device, dtype):
        params = ((2, (1, 1)), ((4), (4, 4)), (10, (3, 5, 7)))

        def test_sum(device, dtype, ntensors, max_sizes, dim, keepdim=True):
            nt = random_nt(device, dtype, ntensors, max_sizes, require_non_empty=False)
            nt2 = nt.clone()
            ub2 = nt2.unbind()
            nt.requires_grad_(True)
            [t.requires_grad_(True) for t in ub2]
            nt_sum = nt.sum(dim=dim, keepdim=keepdim)
            ub2_sum = [t.sum(-1, keepdim=keepdim) for t in ub2]
            self.assertEqual(nt_sum, torch.nested.nested_tensor(ub2_sum))

            # test backward
            # generate gradient tensor that has the same size as the output
            size = nt_sum._nested_tensor_size()
            gt2 = []
            for i in range(ntensors):
                gt2.append(torch.randn(size[i].tolist(), device=device, dtype=dtype))
            gt = torch.nested.nested_tensor(gt2).clone()
            nt_sum.backward(gt)
            for t2, g2 in zip(ub2_sum, gt2):
                t2.backward(g2)
            self.assertEqual(nt.grad, torch.nested.nested_tensor([t.grad for t in ub2]))
            return

        for ntensors, max_sizes in params:
            test_sum(device, dtype, ntensors, max_sizes, len(max_sizes))

        # Test error inputs
        with self.assertRaisesRegex(
            RuntimeError, "NestedTensor can only be reduced across the last"
        ):
            torch.nested.nested_tensor(
                [torch.tensor([3, 4, 5]), torch.tensor([1, 2])]
            ).sum(0, keepdim=True)

        with self.assertRaisesRegex(
            RuntimeError, "NestedTensor only allows reduction of a single"
        ):
            torch.nested.nested_tensor(
                [torch.tensor([[3, 4, 5]]), torch.tensor([[1, 2]])]
            ).sum([0, 1], keepdim=True)

        with self.assertRaisesRegex(
            RuntimeError, "NestedTensor always requires keepdim=True for now."
        ):
            torch.nested.nested_tensor(
                [torch.tensor([3, 4, 5]), torch.tensor([1, 2])]
            ).sum(-1)

    @dtypes(torch.float, torch.float16)
    def test_contiguous(self, device, dtype):
        # Since we don't have access to the buffer in python this is harder to show what
        # we are testing for. When we call chunk on a consistent dim of a NT
        # for chunk_size > 1 the resulting tensors are views of the original NT
        # whose numels is now less than the size of the buffer. Clone was
        # previously creating a new NT with a buffer that was the same size as the
        # original.
        nt_contiguous = torch.nested.nested_tensor(
            [
                torch.randn(2, 20, device=device, dtype=dtype),
                torch.randn(4, 20, device=device, dtype=dtype),
            ]
        )
        # Split up the last dimension which has a consistent size of 20 into 5 chunks
        chunks = nt_contiguous.chunk(5, dim=-1)

        # # Check chunks are contiguous after calling contiguous
        for chunk in chunks:
            self.assertFalse(chunk.is_contiguous())
            self.assertTrue(chunk.contiguous().is_contiguous())

    @dtypes(torch.float, torch.float16)
    @skipMeta
    def test_clone(self, device, dtype):
        nt1 = random_nt(device, dtype, 4, (4, 4), (1, 1))
        nt2 = nt1.clone()
        # Verify the values match
        self.assertEqual(nt1, nt2)
        # Verify modifying nt2 doesn't affect nt1
        nt2.mul_(nt1)
        ub1 = nt1.unbind()
        ub2 = nt2.unbind()
        for i in range(len(ub1)):
            self.assertNotEqual(ub1[i], ub2[i])

        nt1.clone(memory_format=torch.preserve_format)
        msg = "Nested tensor clone supports Preserve and Contiguous memory formats, called clone with memory format: ChannelsLast"
        with self.assertRaisesRegex(RuntimeError, msg):
            nt1.clone(memory_format=torch.channels_last)

    # cannot test torch.float16 because: RuntimeError: "bernoulli_scalar_cpu_" not implemented for 'Half'
    @decorateIf(xfailIfTorchDynamo, lambda params: params["layout"] == torch.jagged)
    @dtypes(torch.float, torch.double)
    @parametrize("layout", [torch.strided, torch.jagged], name_fn=layout_name)
    def test_dropout(self, device, dtype, layout):
        # edge case: empty nested tensor
        # TODO: support empty NT in jagged layout
        if layout == torch.strided:
            nt0 = torch.nested.nested_tensor([], layout=layout)
            y = torch.nn.functional.dropout(nt0, 0.5)
            self.assertEqual(nt0, y)
        # normal nested tensor
        ntensors = 4
        if layout == torch.jagged:
            nt = random_nt(device, dtype, ntensors, (4, 4), (0, 3), layout=layout)
        else:
            nt = random_nt(device, dtype, ntensors, (4, 4), layout=layout)
        # edge case: invalid dropout
        self.assertRaises(ValueError, lambda: torch.nn.Dropout(-0.1))
        self.assertRaises(ValueError, lambda: torch.nn.Dropout(1.1))
        self.assertRaises(ValueError, lambda: torch.nn.functional.dropout(nt, -0.1))
        self.assertRaises(ValueError, lambda: torch.nn.functional.dropout(nt, 1.1))
        # edge case: no dropout
        dropouter = torch.nn.Dropout(0.0)
        y0 = dropouter(nt)
        y1 = torch.nn.functional.dropout(nt, 0.0)
        self.assertEqual(nt, y0)
        self.assertEqual(nt, y1)
        # edge case: all dropout
        dropouter = torch.nn.Dropout(1.0)
        y0 = dropouter(nt)
        y1 = torch.nn.functional.dropout(nt, 1.0)
        nt0 = torch.zeros_like(nt)
        self.assertEqual(nt0, y0)
        self.assertEqual(nt0, y1)
        # normal case: normal dropout
        p = 0.2
        y = torch.nn.functional.dropout(nt, p)
        expect = nt.clone()
        if layout == torch.jagged:
            expect = torch.where(y == 0.0, y, nt)
            expect /= 1.0 - p
            self.assertEqual(y, expect)
        else:
            expect = nt.clone()
            for i in range(ntensors):
                actual_tensor = y[i].view(-1)
                expect_tensor = expect[i].view(-1)
                for j in range(actual_tensor.shape[0]):
                    if actual_tensor[j].item() == 0.0:
                        expect_tensor[j] = 0.0
                    else:
                        expect_tensor[j] /= 1.0 - p
            self.assertEqual(y, expect)
        with freeze_rng_state():
            dropouter = torch.nn.Dropout(p)
            y0 = dropouter(nt)
        with freeze_rng_state():
            y1 = torch.nn.functional.dropout(nt, p)
        self.assertEqual(y0, y1)

    @dtypes(torch.float, torch.double)
    def test_dropout_noncontiguous(self, device, dtype):
        ntensors = 4
        nt0 = random_nt(device, dtype, ntensors, (4, 4))
        nt1 = nt0.transpose(-1, -2)
        p = 0.3
        with freeze_rng_state():
            dropouter = torch.nn.Dropout(p)
            y0 = dropouter(nt0)
        with freeze_rng_state():
            y1 = torch.nn.functional.dropout(nt1, p).transpose(-1, -2)
        self.assertEqual(y0, y1)

    # cannot test torch.float16 because: RuntimeError: "softmax_kernel_impl" not implemented for 'Half'
    @dtypes(torch.float, torch.double)
    def test_softmax(self, device, dtype):
        # normal nested tensor
        ntensors = 4
        nt = random_nt(device, dtype, ntensors, (4, 4))
        # error case: softmax across nested dimension
        self.assertRaisesRegex(
            RuntimeError,
            "Cannot apply softmax across nested dimension 0",
            lambda: torch.nn.functional.softmax(nt, 0),
        )
        self.assertRaisesRegex(
            RuntimeError,
            "Cannot apply softmax across nested dimension 0",
            lambda: torch.nn.functional.softmax(nt, -3),
        )
        # error case: dimension out of range
        self.assertRaises(IndexError, lambda: torch.nn.functional.softmax(nt, 3))
        self.assertRaises(IndexError, lambda: torch.nn.functional.softmax(nt, -4))
        # normal case: should equal to padding -inf
        softmaxer = torch.nn.Softmax(1)
        y0 = softmaxer(nt)
        y1 = torch.nn.functional.softmax(nt, 1)
        self.assertEqual(y0, y1)
        pt = torch.nested.to_padded_tensor(nt, float("-inf"))
        # if an entire slice is padded, then softmax will return 0.0 / 0.0 = nan
        # however, physically speaking that should be 0.0
        expect = torch.nn.functional.softmax(pt, 1).nan_to_num_(0.0)
        self.assertEqual(torch.nested.to_padded_tensor(y0, 0.0), expect)
        # edge case: empty nested tensor
        nt0 = torch.nested.nested_tensor([])
        y = torch.nn.functional.softmax(nt0, 1)
        self.assertEqual(nt0, y)
        # edge case: nesting scalars
        nt1 = torch.nested.nested_tensor([torch.tensor(0.0), torch.tensor(1.0)])
        self.assertRaises(RuntimeError, lambda: torch.nn.functional.softmax(nt1, 0))
        self.assertRaises(IndexError, lambda: torch.nn.functional.softmax(nt1, 1))

    @dtypes(torch.float, torch.double)
    @torch.inference_mode()
    def test_softmax_noncontiguous(self, device, dtype):
        nt_contiguous, nt_noncontiguous = random_nt_noncontiguous_pair(
            (2, 3, 6, 7), device, dtype
        )
        self.assertEqual(
            torch.nn.functional.softmax(nt_contiguous, -1),
            torch.nn.functional.softmax(nt_noncontiguous, -1),
        )

    def _test_bmm(self, device, dtype):
        # error case: not 3D tensors
        nt0 = torch.nested.nested_tensor([], device=device, dtype=dtype)
        nt1 = torch.nested.nested_tensor(
            [torch.randn(2), torch.randn(3)], device=device, dtype=dtype
        )
        nt2 = torch.nested.nested_tensor(
            [torch.randn((2, 4)), torch.randn((3, 4))], device=device, dtype=dtype
        )
        self.assertRaisesRegex(
            RuntimeError, "batch1 must be a 3D tensor", lambda: nt0.bmm(nt0)
        )
        self.assertRaisesRegex(
            RuntimeError, "batch1 must be a 3D tensor", lambda: nt0.bmm(nt1)
        )
        self.assertRaisesRegex(
            RuntimeError, "batch1 must be a 3D tensor", lambda: nt0.bmm(nt2)
        )
        self.assertRaisesRegex(
            RuntimeError, "batch1 must be a 3D tensor", lambda: nt1.bmm(nt0)
        )
        self.assertRaisesRegex(
            RuntimeError, "batch1 must be a 3D tensor", lambda: nt1.bmm(nt1)
        )
        self.assertRaisesRegex(
            RuntimeError, "batch1 must be a 3D tensor", lambda: nt1.bmm(nt2)
        )
        self.assertRaisesRegex(
            RuntimeError, "batch2 must be a 3D tensor", lambda: nt2.bmm(nt0)
        )
        self.assertRaisesRegex(
            RuntimeError, "batch2 must be a 3D tensor", lambda: nt2.bmm(nt1)
        )
        # error case: incompatible batch size
        nt0 = torch.nested.nested_tensor(
            [torch.randn((2, 4)), torch.randn((3, 4))], device=device, dtype=dtype
        )
        nt1 = torch.nested.nested_tensor(
            [torch.randn((4, 6)), torch.randn((4, 5)), torch.randn((4, 7))],
            device=device,
            dtype=dtype,
        )
        self.assertRaisesRegex(
            RuntimeError,
            "Expected size for the 1st dimension of batch2 tensor to be: 2 but got: 3.",
            lambda: nt0.bmm(nt1),
        )
        self.assertRaisesRegex(
            RuntimeError,
            "Expected size for the 1st dimension of batch2 tensor to be: 3 but got: 2.",
            lambda: nt1.bmm(nt0),
        )
        # error case: underlying matrices cannot be multiplied
        nt0 = torch.nested.nested_tensor(
            [torch.randn((2, 4)), torch.randn((3, 4))], device=device, dtype=dtype
        )
        self.assertRaisesRegex(
            RuntimeError,
            r"0-th nested matrices in batch cannot be multiplied \(2x4 and 2x4\)",
            lambda: nt0.bmm(nt0),
        )
        # normal nested tensor
        nt0 = torch.nested.nested_tensor(
            [torch.randn((2, 4)), torch.randn((3, 7))], device=device, dtype=dtype
        )
        nt1 = torch.nested.nested_tensor(
            [torch.randn((4, 6)), torch.randn((7, 5))], device=device, dtype=dtype
        )
        actual = torch.nested.to_padded_tensor(nt0.bmm(nt1), 0.0)
        expect = torch.nested.to_padded_tensor(nt0, 0.0).bmm(
            torch.nested.to_padded_tensor(nt1, 0.0)
        )
        if dtype == torch.float16:
            self.assertEqual(actual, expect, rtol=1e-3, atol=1e-3)
        else:
            self.assertEqual(actual, expect)

        # nested tensor bmm normal tensor
        nt0 = torch.nested.nested_tensor(
            [torch.randn((2, 7)), torch.randn((3, 7))], device=device, dtype=dtype
        )
        nt1 = torch.rand(2, 7, 5, dtype=dtype, device=device)
        actual = torch.nested.to_padded_tensor(nt0.bmm(nt1), 0.0)
        expect = torch.nested.to_padded_tensor(nt0, 0.0).bmm(nt1)
        if dtype == torch.float16:
            self.assertEqual(actual, expect, rtol=1e-3, atol=1e-3)
        else:
            self.assertEqual(actual, expect)

        # nested tensor bmm normal tensor with non-contiguous view
        nt1 = torch.rand(2, 5, 7, dtype=dtype, device=device)
        nt1 = nt1.transpose(1, 2)
        actual = torch.nested.to_padded_tensor(nt0.bmm(nt1), 0.0)
        expect = torch.nested.to_padded_tensor(nt0, 0.0).bmm(nt1)
        if dtype == torch.float16:
            self.assertEqual(actual, expect, rtol=1e-3, atol=1e-3)
        else:
            self.assertEqual(actual, expect)

        # normal tensor bmm nested tensor
        nt0 = torch.rand(2, 5, 7, dtype=dtype, device=device)
        nt1 = torch.nested.nested_tensor(
            [torch.randn((7, 6)), torch.randn((7, 5))], device=device, dtype=dtype
        )
        actual = torch.nested.to_padded_tensor(nt0.bmm(nt1), 0.0)
        expect = nt0.bmm(torch.nested.to_padded_tensor(nt1, 0.0))
        if dtype == torch.float16:
            self.assertEqual(actual, expect, rtol=1e-3, atol=1e-3)
        else:
            self.assertEqual(actual, expect)

        # test tensorcore path
        nt0 = torch.nested.nested_tensor(
            [torch.randn((2, 8)), torch.randn((3, 16))], device=device, dtype=dtype
        )
        nt1 = torch.nested.nested_tensor(
            [torch.randn((8, 8)), torch.randn((16, 8))], device=device, dtype=dtype
        )
        actual = torch.nested.to_padded_tensor(nt0.bmm(nt1), 0.0)
        expect = torch.nested.to_padded_tensor(nt0, 0.0).bmm(
            torch.nested.to_padded_tensor(nt1, 0.0)
        )
        if dtype == torch.float16:
            self.assertEqual(actual, expect, rtol=1e-3, atol=1e-3)
        else:
            self.assertEqual(actual, expect)

    @onlyCUDA
    @dtypes(torch.float, torch.double, torch.float16)
    def test_bmm_cuda(self, device, dtype):
        self._test_bmm(device, dtype)

    @onlyCPU
    # cannot test torch.float16 because: RuntimeError: "addmm_impl_cpu_" not implemented for 'Half'
    @dtypes(torch.float, torch.double)
    def test_bmm_cpu(self, device, dtype):
        self._test_bmm(device, dtype)

    # cannot test torch.float16 because: RuntimeError: "addmm_impl_cpu_" not implemented for 'Half'
    @dtypes(torch.float, torch.double)
    def test_bmm_noncontiguous(self, device, dtype):
        nt0_contiguous, nt0_noncontiguous = random_nt_noncontiguous_pair(
            (2, 3), device, dtype
        )
        nt1_contiguous, nt1_noncontiguous = random_nt_noncontiguous_pair(
            (6, 7), device, dtype
        )
        self.assertEqual(
            nt0_contiguous.transpose(-1, -2).bmm(nt1_contiguous),
            nt0_noncontiguous.transpose(-1, -2).bmm(nt1_noncontiguous),
        )

    @dtypes(torch.float, torch.double)
    def test_matmul_with_bmm_path(self, device, dtype):
        def unbind_rebind_matmul(nt1, nt2):
            t1s = nt1.unbind()
            t2s = nt2.unbind()
            out_ts = [t1.matmul(t2) for t1, t2 in zip(t1s, t2s)]
            return torch.nested.nested_tensor(out_ts)

        # [N, n_head, *, head_dim], [N, n_head, head_dim, *]
        Ns = [1, 2, 5]
        n_heads = np.random.randint(2, 5)
        head_dim = 3
        t1s = []
        t2s = []
        for N in Ns:
            for _ in range(N):
                seq_len1 = np.random.randint(2, 5)
                seq_len2 = np.random.randint(2, 5)
                t1s.append(torch.randn(n_heads, seq_len1, head_dim))
                t2s.append(torch.randn(n_heads, head_dim, seq_len2))
            nt1 = torch.nested.nested_tensor(t1s, device=device, dtype=dtype)
            nt2 = torch.nested.nested_tensor(t2s, device=device, dtype=dtype)
            self.assertEqual(torch.matmul(nt1, nt2), unbind_rebind_matmul(nt1, nt2))

        # test with noncontiguous
        t3s = []
        t4s = []
        for _ in range(N):
            seq_len = np.random.randint(2, 5)
            t3s.append(torch.randn(seq_len, n_heads, head_dim))
            t4s.append(torch.randn(seq_len, n_heads, head_dim))
        nt3 = torch.nested.nested_tensor(t3s, device=device, dtype=dtype).transpose(
            1, 2
        )
        nt4 = (
            torch.nested.nested_tensor(t4s, device=device, dtype=dtype)
            .transpose(1, 2)
            .transpose(2, 3)
        )
        self.assertEqual(torch.matmul(nt3, nt4), unbind_rebind_matmul(nt3, nt4))

    # cannot test torch.float16 because: RuntimeError: "bmm" not implemented for 'Half'
    @dtypes(torch.float, torch.double)
    def test_matmul(self, device, dtype):
        # error case: one is nested but the other is not
        nt = torch.nested.nested_tensor(
            [torch.randn(2), torch.randn(3)], device=device, dtype=dtype
        )
        t = torch.randn(4, device=device, dtype=dtype)
        self.assertRaisesRegex(
            RuntimeError,
            "Expected both to be nested, but got a nested self and non-nested other",
            lambda: torch.matmul(nt, t),
        )
        self.assertRaisesRegex(
            RuntimeError,
            "Expected both to be nested, but got a non-nested self and nested other",
            lambda: torch.matmul(t, nt),
        )
        # error case: not 3+D tensors
        nt0 = torch.nested.nested_tensor([], device=device, dtype=dtype)
        nt1 = torch.nested.nested_tensor(
            [torch.randn(2), torch.randn(3)], device=device, dtype=dtype
        )
        nt2 = torch.nested.nested_tensor(
            [torch.randn((2, 4)), torch.randn((3, 4))], device=device, dtype=dtype
        )
        self.assertRaisesRegex(
            RuntimeError,
            r"matmul: For nested tensors, only inputs with >= 3 dims are currently supported. 1st input has rank: [0-9]+",
            lambda: torch.matmul(nt0, nt0),
        )
        self.assertRaisesRegex(
            RuntimeError,
            r"matmul: For nested tensors, only inputs with >= 3 dims are currently supported. 1st input has rank: [0-9]+",
            lambda: torch.matmul(nt0, nt1),
        )
        self.assertRaisesRegex(
            RuntimeError,
            r"matmul: For nested tensors, only inputs with >= 3 dims are currently supported. 1st input has rank: [0-9]+",
            lambda: torch.matmul(nt0, nt2),
        )
        self.assertRaisesRegex(
            RuntimeError,
            r"matmul: For nested tensors, only inputs with >= 3 dims are currently supported. 1st input has rank: [0-9]+",
            lambda: torch.matmul(nt1, nt0),
        )
        self.assertRaisesRegex(
            RuntimeError,
            r"matmul: For nested tensors, only inputs with >= 3 dims are currently supported. 1st input has rank: [0-9]+",
            lambda: torch.matmul(nt1, nt1),
        )
        self.assertRaisesRegex(
            RuntimeError,
            r"matmul: For nested tensors, only inputs with >= 3 dims are currently supported. 1st input has rank: [0-9]+",
            lambda: torch.matmul(nt1, nt2),
        )
        self.assertRaisesRegex(
            RuntimeError,
            r"matmul: For nested tensors, only inputs with >= 3 dims are currently supported. 2nd input has rank: [0-9]+",
            lambda: torch.matmul(nt2, nt0),
        )
        self.assertRaisesRegex(
            RuntimeError,
            r"matmul: For nested tensors, only inputs with >= 3 dims are currently supported. 2nd input has rank: [0-9]+",
            lambda: torch.matmul(nt2, nt1),
        )
        # error case: incompatible batch size
        nt0 = torch.nested.nested_tensor(
            [torch.randn((2, 4)), torch.randn((3, 4))], device=device, dtype=dtype
        )
        nt1 = torch.nested.nested_tensor(
            [torch.randn((4, 6)), torch.randn((4, 5)), torch.randn((4, 7))],
            device=device,
            dtype=dtype,
        )
        self.assertRaisesRegex(
            RuntimeError,
            r"matmul: Expected size for the 1st dimension of 2nd input tensor to be: [0-9]+ but got: [0-9]+.",
            lambda: torch.matmul(nt0, nt1),
        )
        self.assertRaisesRegex(
            RuntimeError,
            r"matmul: Expected size for the 1st dimension of 2nd input tensor to be: [0-9]+ but got: [0-9]+.",
            lambda: torch.matmul(nt1, nt0),
        )
        # error case: incompatible (wrong) batch sizes that shouldn't even broadcast?
        nt0 = torch.nested.nested_tensor(
            [torch.randn((2, 2, 4)), torch.randn((2, 3, 4))], device=device, dtype=dtype
        )
        nt1 = torch.nested.nested_tensor(
            [torch.randn((3, 4, 6)), torch.randn((3, 4, 5))], device=device, dtype=dtype
        )
        self.assertRaisesRegex(
            RuntimeError,
            "matmul(): For nested tensors, batch dimensions must have the same sizes,",
            lambda: torch.matmul(nt0, nt1),
        )
        # error case: incompatible batch sizes that should technically broadcast
        nt0 = torch.nested.nested_tensor(
            [torch.randn((2, 2, 4)), torch.randn((1, 3, 4))], device=device, dtype=dtype
        )
        nt1 = torch.nested.nested_tensor(
            [torch.randn((1, 4, 6)), torch.randn((3, 4, 5))], device=device, dtype=dtype
        )
        self.assertRaisesRegex(
            RuntimeError,
            "matmul(): For nested tensors, batch dimensions must have the same sizes,",
            lambda: torch.matmul(nt0, nt1),
        )
        # error case: underlying matrices cannot be multiplied
        nt0 = torch.nested.nested_tensor(
            [torch.randn((2, 4)), torch.randn((3, 4))], device=device, dtype=dtype
        )
        self.assertRaisesRegex(
            RuntimeError,
            "matmul(): Nested tensors cannot be matrix multiplied",
            lambda: torch.matmul(nt0, nt0),
        )
        # normal nested tensor: 3D
        nt0 = torch.nested.nested_tensor(
            [torch.randn((2, 4)), torch.randn((3, 7))], device=device, dtype=dtype
        )
        nt1 = torch.nested.nested_tensor(
            [torch.randn((4, 6)), torch.randn((7, 5))], device=device, dtype=dtype
        )
        actual = torch.nested.to_padded_tensor(torch.matmul(nt0, nt1), 0.0)
        expect = torch.matmul(
            torch.nested.to_padded_tensor(nt0, 0.0),
            torch.nested.to_padded_tensor(nt1, 0.0),
        )
        self.assertEqual(actual, expect)
        # normal nested tensor: 4D (with testing for batch_size=1)
        nt0 = torch.nested.nested_tensor(
            [torch.randn((1, 2, 4)), torch.randn((8, 3, 7))], device=device, dtype=dtype
        )
        nt1 = torch.nested.nested_tensor(
            [torch.randn((1, 4, 6)), torch.randn((8, 7, 5))], device=device, dtype=dtype
        )
        actual = torch.nested.to_padded_tensor(torch.matmul(nt0, nt1), 0.0)
        expect = torch.matmul(
            torch.nested.to_padded_tensor(nt0, 0.0),
            torch.nested.to_padded_tensor(nt1, 0.0),
        )
        self.assertEqual(actual, expect)
        # normal nested tensor: 5D
        nt0 = torch.nested.nested_tensor(
            [torch.randn((8, 9, 2, 4)), torch.randn((8, 9, 3, 7))],
            device=device,
            dtype=dtype,
        )
        nt1 = torch.nested.nested_tensor(
            [torch.randn((8, 9, 4, 6)), torch.randn((8, 9, 7, 5))],
            device=device,
            dtype=dtype,
        )
        actual = torch.nested.to_padded_tensor(torch.matmul(nt0, nt1), 0.0)
        expect = torch.matmul(
            torch.nested.to_padded_tensor(nt0, 0.0),
            torch.nested.to_padded_tensor(nt1, 0.0),
        )
        self.assertEqual(actual, expect)

    # only supported on CUDA for now
    @dtypes(torch.float, torch.double)
    def test_matmul_nt_with_broadcasted_t(self, device, dtype):
        # NT (B, *, C, D) with T (D, E) broadcasting case
        nt = random_nt_from_dims([3, None, 4, 5], device=device, dtype=dtype)
        t = torch.randn(5, 6, device=device, dtype=dtype)
        output = torch.matmul(nt, t)

        # should be equivalent to matmul-ing each component with the dense tensor
        self.assertEqual(nt.size(0), output.size(0))
        for component, out_component in zip(nt, output):
            self.assertEqual(out_component, torch.matmul(component, t))

    # cannot test torch.float16 because: RuntimeError: "bmm" not implemented for 'Half'
    @dtypes(torch.float, torch.double)
    def test_matmul_noncontiguous(self, device, dtype):
        nt0_contiguous, nt0_noncontiguous = random_nt_noncontiguous_pair(
            (2, 3), device, dtype
        )
        nt1_contiguous, nt1_noncontiguous = random_nt_noncontiguous_pair(
            (6, 7), device, dtype
        )
        self.assertEqual(
            torch.matmul(nt0_contiguous.transpose(-1, -2), nt1_contiguous),
            torch.matmul(nt0_noncontiguous.transpose(-1, -2), nt1_noncontiguous),
        )

    @dtypes(torch.float, torch.double)
    def test_linear(self, device, dtype):
        a = torch.randn(1, 2, device=device, dtype=dtype)
        b = torch.randn(2, 2, device=device, dtype=dtype)
        c = torch.randn(3, 2, device=device, dtype=dtype)
        nt = torch.nested.nested_tensor([a, b, c])

        weight = torch.randn(2, 2, device=device, dtype=dtype)
        bias = torch.randn(2, device=device, dtype=dtype)
        # success case
        torch.functional.F.linear(nt, weight, bias)

        # invalid nested tensor dimension
        msg = r"Linear requires nested_tensor.dim == 3 and dense_matrix.dim == 2. Nested tensor dim: 2. Dense tensor dim: 2"
        nt1 = torch.nested.nested_tensor(
            [
                torch.randn(1, device=device, dtype=dtype),
                torch.randn(2, device=device, dtype=dtype),
            ]
        )
        with self.assertRaisesRegex(RuntimeError, msg):
            torch.functional.F.linear(nt1, weight, bias)

        # invalid weight shape
        msg = r"Linear requires nested_tensor.dim == 3 and dense_matrix.dim == 2. Nested tensor dim: 3. Dense tensor dim: 3"
        weight1 = torch.randn(2, 2, 3, device=device, dtype=dtype)
        with self.assertRaisesRegex(RuntimeError, msg):
            torch.functional.F.linear(nt, weight1, bias)

        # inconsistent last dim of nested tensor
        msg = r"Expected all tensors in nested tensor to have the same trailing dimension, instead last dimension equals:"
        nt2 = torch.nested.nested_tensor(
            [
                torch.randn(1, 2, device=device, dtype=dtype),
                torch.randn(2, 3, device=device, dtype=dtype),
            ]
        )
        with self.assertRaisesRegex(RuntimeError, msg):
            torch.functional.F.linear(nt2, weight, bias)

        # Mismatch of nested tensor last dim and weight dimension
        weight2 = torch.randn(2, 4, device=device, dtype=dtype)
        msg = (
            r"Shape mismatch for NestedTensor Linear: Expected input's \(a nested tensor\) 'last_dim'"
            r" to equal 'weight.size\(1\), but got: last_dim = 2, and weight.size\(1\) = 4"
        )
        with self.assertRaisesRegex(RuntimeError, msg):
            torch.functional.F.linear(nt, weight2, bias)

        # Nested tensor input and nested weight
        nt_weight = nt.clone()
        msg = r"Linear does not support nested weight when input is a nested tensor."
        with self.assertRaisesRegex(RuntimeError, msg):
            torch.functional.F.linear(nt, nt_weight, bias)

    # TODO: test noncontiguous linear
    # For now this tests the error message of linear
    # since linear does not support noncontiguous buffer yet
    @dtypes(torch.float, torch.double)
    def test_linear_noncontiguous(self, device, dtype):
        nt_contiguous, nt_noncontiguous = random_nt_noncontiguous_pair(
            (2, 3, 6, 7), device, dtype
        )
        weight = torch.randn((8, 5), device=device, dtype=dtype)
        self.assertRaisesRegex(
            RuntimeError,
            r"for now linear only supports contiguous nested tensor",
            lambda: torch.nn.functional.linear(nt_noncontiguous, weight),
        )

    @dtypes(torch.float, torch.float16, torch.double)
    def test_to_padded_tensor_zero_numel_errors(self, device, dtype):
        ts = [torch.ones(1, 0), torch.ones(0, 0)]
        nt = torch.nested.nested_tensor(
            ts, device=device, dtype=dtype, layout=torch.strided
        )
        self.assertRaisesRegex(
            RuntimeError,
            r"at least one constituent tensor should have non-zero numel",
            lambda: torch.nested.to_padded_tensor(nt, 0.0),
        )

    @dtypes(torch.float, torch.float16, torch.double)
    def test_transpose(self, device, dtype):
        nt = random_nt(device, dtype, 4, (4, 4))
        # error case: transpose nested dimension
        self.assertRaisesRegex(
            RuntimeError,
            "Nested tensor dimension 0 cannot be transposed",
            lambda: nt.transpose(0, 1),
        )
        self.assertRaisesRegex(
            RuntimeError,
            "Nested tensor dimension 0 cannot be transposed",
            lambda: nt.transpose(1, -3),
        )
        # error case: dimension out of range
        self.assertRaises(IndexError, lambda: nt.transpose(1, 3))
        self.assertRaises(IndexError, lambda: nt.transpose(-4, -1))
        # normal case
        ntT = nt.transpose(-1, -2)
        ptT_from_ntT = noncontiguous_to_padded_tensor(ntT)
        pt = torch.nested.to_padded_tensor(nt, 0.0)
        ptT = pt.transpose(-1, -2)
        self.assertEqual(ptT, ptT_from_ntT)

    @dtypes(torch.float, torch.float16, torch.double)
    def test_squeeze_unsqueeze(self, device, dtype):
        a = torch.arange(6).reshape(2, 3)
        b = torch.arange(15).reshape(5, 3)
        nt = torch.nested.nested_tensor([a, b], device=device, dtype=dtype)
        # error case: squeeze no dimension
        self.assertRaisesRegex(
            RuntimeError,
            "For nested tensors, squeeze without the dim argument",
            lambda: nt.squeeze(),
        )
        # error case: squeeze nested dimension
        self.assertRaisesRegex(
            RuntimeError,
            "For nested tensors, squeezing dimension 0",
            lambda: nt.squeeze(0),
        )
        # error case: dimension out of range
        self.assertRaises(IndexError, lambda: nt.squeeze(3))
        # error case: squeeze nested tensor of singleton tensors
        c = torch.ones(1)
        nt_singleton = torch.nested.nested_tensor([c, c], device=device, dtype=dtype)
        self.assertRaisesRegex(
            RuntimeError,
            "For nested tensors, squeezing a nested tensor of singleton",
            lambda: nt_singleton.squeeze(1),
        )

        # squeezing a dim which does not have size 1 should be a no-op
        nt2 = nt.squeeze(-1)
        self.assertEqual(nt, nt2)

        # test cases that should work
        nt_sizes = nt._nested_tensor_size()
        nt_strides = nt._nested_tensor_strides()
        for i in range(-2, 4):
            if i == 0:
                # cannot unsqueeze batch dim
                continue
            nt_unsqueezed = nt.unsqueeze(i)
            # negative dim will correspond to unsqueeze() applied at dim = dim + nt.dim() + 1
            wrapped_i = i + nt.dim() + 1 if i < 0 else i
            # col_index into nt size tensor is requires subtraction of 1 to ignore batch dim
            size_idx = wrapped_i - 1
            self.assertEqual(
                nt_unsqueezed._nested_tensor_size()[:, size_idx],
                torch.ones(2, dtype=torch.long),
            )
            unsqueezed_stride = nt_unsqueezed._nested_tensor_strides()[:, size_idx]
            if i == nt.ndim or i == -1:
                self.assertEqual(unsqueezed_stride, torch.ones(2, dtype=torch.long))
            else:
                stride_col_after = nt_strides[:, size_idx]
                size_col_after = nt_sizes[:, size_idx]
                self.assertEqual(unsqueezed_stride, stride_col_after * size_col_after)
            nt_squeezed = nt_unsqueezed.squeeze(i)
            self.assertEqual(nt_squeezed, nt)
            self.assertEqual(nt_squeezed._nested_tensor_size(), nt_sizes)
            self.assertEqual(nt_squeezed._nested_tensor_strides(), nt_strides)

    @dtypes(torch.float, torch.float16, torch.double)
    def test_transpose_inference_mode_interaction(self, device, dtype):
        nt = random_nt(device, dtype, 4, (4, 4))
        # Construct in default mode and transpose while in inference mode
        with torch.inference_mode():
            ntT = nt.transpose(-1, -2)
            ptT_from_ntT = noncontiguous_to_padded_tensor(ntT)
            pt = torch.nested.to_padded_tensor(nt, 0.0)
            ptT = pt.transpose(-1, -2)
            self.assertEqual(ptT, ptT_from_ntT)

        # Construct and transpose while in inference mode
        with torch.inference_mode():
            nt = random_nt(device, dtype, 4, (4, 4))
            ntT = nt.transpose(-1, -2)
            ptT_from_ntT = noncontiguous_to_padded_tensor(ntT)
            pt = torch.nested.to_padded_tensor(nt, 0.0)
            ptT = pt.transpose(-1, -2)
            self.assertEqual(ptT, ptT_from_ntT)

    @dtypes(torch.float, torch.float16, torch.double)
    def test_view(self, device, dtype):
        nt = random_nt(device, dtype, 4, (4, 4))
        # error case: empty shape
        self.assertRaisesRegex(
            RuntimeError,
            r"shape '\[\]' is invalid for a nested tensor",
            lambda: nt.view(()),
        )
        # error case: empty nested tensor
        nt_empty = torch.nested.nested_tensor([])
        self.assertRaisesRegex(
            RuntimeError,
            "empty nested tensor cannot be reshaped",
            lambda: nt_empty.view(-1),
        )
        # error case: -1 for batch size
        self.assertRaisesRegex(
            RuntimeError,
            r"view: For now nested view cannot change or infer the implicit batch dimension",
            lambda: nt.view(-1, 2, 3),
        )
        self.assertRaisesRegex(
            RuntimeError,
            r"shape '\[.*\]' is invalid for input of size [0-9]+",
            lambda: nt.view(4, 2, 3),
        )
        # normal case
        x0 = torch.randn((2, 20), device=device, dtype=dtype)
        x1 = torch.randn((3, 20), device=device, dtype=dtype)
        nt = torch.nested.nested_tensor([x0, x1])
        pt = torch.nested.to_padded_tensor(nt, 0.0)
        # error case, trying to reshape batch dim to a legit shape
        self.assertRaisesRegex(
            RuntimeError,
            r"For now nested view cannot change or infer the implicit batch dimension",
            lambda: nt.transpose(-1, -2).view(40, -1),
        )
        # inherit only the ragged dimension
        # (2, 20) -> (2, 5, 4)
        # (3, 20) -> (3, 5, 4)
        nt1 = nt.view(2, -1, 5, 4)
        # (2, 3, 20) -> (2, 3, 5, 4) -> (2, 4, 5, 4)
        pt1 = pt.view(2, -1, 5, 4)
        self.assertEqual(noncontiguous_to_padded_tensor(nt1), pt1)

        # more than one -1 (even for "old" dims), should fail
        # this attempts to do # (2, (2, 3), 5, 4) -> (2, (2, 3), 5, 2, 2)
        # but we ban "inherit old behavior" for >1 dimension
        self.assertRaisesRegex(
            RuntimeError,
            r"only one dimension can be inferred",
            lambda: nt1.view(2, -1, -1, 2, 2),
        )

    @dtypes(torch.float, torch.float16, torch.double)
    def test_view_inference_mode_interaction(self, device, dtype):
        # Construct in default mode and view while in inference mode
        nt = torch.nested.nested_tensor(
            [torch.randn((2, 20)), torch.randn((3, 20))], device=device, dtype=dtype
        )
        with torch.inference_mode():
            ntT = nt.view(2, -1, 4, 5)
            ptT_from_ntT = noncontiguous_to_padded_tensor(ntT)
            pt = torch.nested.to_padded_tensor(nt, 0.0)
            ptT = pt.view(2, -1, 4, 5)
            self.assertEqual(ptT, ptT_from_ntT)
        # Construct and view while in inference mode
        with torch.inference_mode():
            nt = torch.nested.nested_tensor(
                [torch.randn((2, 20)), torch.randn((3, 20))], device=device, dtype=dtype
            )
            ntT = nt.view(2, -1, 4, 5)
            ptT_from_ntT = noncontiguous_to_padded_tensor(ntT)
            pt = torch.nested.to_padded_tensor(nt, 0.0)
            ptT = pt.view(2, -1, 4, 5)
            self.assertEqual(ptT, ptT_from_ntT)

    @dtypes(torch.float, torch.float16, torch.double)
    def test_reshape(self, device, dtype):
        nt = random_nt(device, dtype, 4, (4, 4))
        # error case: empty shape
        self.assertRaisesRegex(
            RuntimeError,
            r"shape '\[\]' is invalid for a nested tensor",
            lambda: nt.reshape(()),
        )
        # error case: empty nested tensor
        nt_empty = torch.nested.nested_tensor([])
        self.assertRaisesRegex(
            RuntimeError,
            "empty nested tensor cannot be reshaped",
            lambda: nt_empty.reshape(-1),
        )
        # error case: -1 for batch size
        self.assertRaisesRegex(
            RuntimeError,
            r"reshape: For now nested reshape cannot change or infer the implicit batch dimension",
            lambda: nt.reshape(-1, 2, 3),
        )
        self.assertRaisesRegex(
            RuntimeError,
            r"shape '\[.*\]' is invalid for input of size [0-9]+",
            lambda: nt.reshape(4, 2, 3),
        )
        # normal case
        x0 = torch.randn((2, 20), device=device, dtype=dtype)
        x1 = torch.randn((3, 20), device=device, dtype=dtype)
        nt = torch.nested.nested_tensor([x0, x1])  # (2, (2, 3), 20)
        pt = torch.nested.to_padded_tensor(nt, 0.0)
        # error case, trying to reshape batch dim to a legit shape
        self.assertRaisesRegex(
            RuntimeError,
            r"reshape: For now nested reshape cannot change or infer the implicit batch dimension",
            lambda: nt.transpose(-1, -2).reshape(40, -1),
        )
        # inherit only the ragged dimension
        # (2, 20) -> (2, 5, 4)
        # (3, 20) -> (3, 5, 4)
        nt1 = nt.reshape(2, -1, 5, 4)
        # (2, 3, 20) -> (2, 3, 5, 4) -> (2, 4, 5, 4)
        pt1 = pt.reshape(2, -1, 5, 4)
        self.assertEqual(noncontiguous_to_padded_tensor(nt1), pt1)

        # more than one -1 (even for "old" dims), should fail
        # this attempts to do # (2, (2, 3), 5, 4) -> (2, (2, 3), 5, 2, 2)
        # but we ban "inherit old behavior" for >1 dimension
        self.assertRaisesRegex(
            RuntimeError,
            r"only one dimension can be inferred",
            lambda: nt1.reshape(2, -1, -1, 2, 2),
        )

    @dtypes(torch.float, torch.float16, torch.double)
    def test_narrow(self, device, dtype):
        nt = random_nt_from_dims([5, None, None, None], device=device, dtype=dtype)

        # narrow on dim=0 from start to end
        bounds = [(0, 5), (0, 3), (1, 2), (1, 5), (2, 4)]
        for start, end in bounds:
            length = end - start
            narrowed = nt.narrow(dim=0, start=start, length=length)
            # ensure output is a view
            self.assertTrue(narrowed._base is nt)
            for nc, c in zip(narrowed.unbind(), nt.unbind()[start:end]):
                self.assertEqual(nc, c)

        # dim != 0 is not supported
        for dim in range(1, nt.dim()):
            with self.assertRaisesRegex(
                RuntimeError, "only dim=0 supported for nested tensors"
            ):
                nt.narrow(dim=dim, start=0, length=1)

        # error case: non-contiguous NT
        _, nt_noncont = random_nt_noncontiguous_pair((2, 3, 4))
        with self.assertRaisesRegex(
            RuntimeError, "only contiguous nested tensors supported"
        ):
            nt_noncont.narrow(dim=0, start=0, length=1)

    @parametrize("input_dim", [3, 4])
    def test_scaled_dot_product_attention(self, device, input_dim):
        def rand_tensor(*shape):
            return torch.randn(shape, device=device)

        E = 8
        if input_dim == 3:
            # Shape: (N, L, E); ragged L
            query = torch.nested.nested_tensor(
                [rand_tensor(2, E), rand_tensor(3, E), rand_tensor(4, E)]
            )

            # Shape: (N, S, E); ragged S
            key = torch.nested.nested_tensor(
                [rand_tensor(3, E), rand_tensor(4, E), rand_tensor(5, E)]
            )
            value = torch.nested.nested_tensor(
                [rand_tensor(3, E), rand_tensor(4, E), rand_tensor(5, E)]
            )
        elif input_dim == 4:
            # In the 4D case the L and S is ragged
            # Shape: (N, N', L, E); ragged N' and L
            query = torch.nested.nested_tensor(
                [rand_tensor(2, 2, E), rand_tensor(3, 3, E), rand_tensor(4, 4, E)]
            )
            # Shape: (N, N', S, E); ragged N' and S
            key = torch.nested.nested_tensor(
                [rand_tensor(2, 3, E), rand_tensor(3, 4, E), rand_tensor(4, 5, E)]
            )
            value = torch.nested.nested_tensor(
                [rand_tensor(2, 3, E), rand_tensor(3, 4, E), rand_tensor(4, 5, E)]
            )
        else:
            self.fail(f"Invalid input_dim {input_dim} encountered in SDP test")

        def rand_mask(size):
            return torch.randint(0, 2, size=size, dtype=torch.bool, device=device)

        # Shape: (N, L, S); ragged L and S matching above
        attn_mask = torch.nested.nested_tensor(
            [rand_mask((2, 3)), rand_mask((3, 4)), rand_mask((4, 5))]
        )

        dropout_p = 0.0  # no dropout for reproducibility

        # Success case: no attn_mask set and is_causal=False.
        actual = torch.nn.functional.scaled_dot_product_attention(
            query, key, value, attn_mask=None, is_causal=False, dropout_p=dropout_p
        )

        expected_outputs = []
        for q, k, v in zip(query.unbind(), key.unbind(), value.unbind()):
            output = torch.nn.functional.scaled_dot_product_attention(
                q.unsqueeze(0),
                k.unsqueeze(0),
                v.unsqueeze(0),
                attn_mask=None,
                dropout_p=dropout_p,
            )
            expected_outputs.append(output.squeeze(0))
        expected_output_nested = torch.nested.nested_tensor(expected_outputs)
        self.assertEqual(actual, expected_output_nested)

        # Error case: explicit attn_mask set.
        with self.assertRaisesRegex(
            RuntimeError, "not supported when an explicit attn_mask is set"
        ):
            torch.nn.functional.scaled_dot_product_attention(
                query, key, value, attn_mask=attn_mask, dropout_p=dropout_p
            )

        # Error case: is_causal=True.
        with self.assertRaisesRegex(RuntimeError, "not supported when is_causal=True"):
            torch.nn.functional.scaled_dot_product_attention(
                query, key, value, dropout_p=dropout_p, is_causal=True
            )

    @dtypes(torch.float, torch.float16, torch.double)
    def test_empty_like(self, device, dtype):
        ntensors = 4
        nt = random_nt(device, dtype, ntensors, (4, 4))

        # Create empty on same device as original nested tensor
        nt_empty = torch.empty_like(nt)
        assert nt.is_same_size(nt_empty)
        self.assertEqual(nt.dtype, nt_empty.dtype)
        self.assertEqual(nt.device, nt_empty.device)
        self.assertEqual(nt.layout, nt_empty.layout)

        if torch.cuda.is_available():
            if device == "cpu":
                nt_cuda = torch.empty_like(nt, device="cuda")
                self.assertEqual(torch.device("cuda").type, nt_cuda.device.type)
            else:
                nt_cpu = torch.empty_like(nt, device="cpu")
                self.assertEqual(torch.device("cpu").type, nt_cpu.device.type)

        # Check changing dtype of empty_like nested tensor output
        dtype_set = {torch.float, torch.float16, torch.double}
        for other_dtype in dtype_set - {dtype}:
            nt_empty_other_dtype = torch.empty_like(nt, dtype=other_dtype)
            self.assertEqual(nt.dtype, dtype)
            self.assertEqual(nt_empty_other_dtype.dtype, other_dtype)
            self.assertEqual(nt.device, nt_empty.device)
            self.assertEqual(nt.layout, nt_empty.layout)

        # Create tensor for autograd
        nt_empty_req_grad = torch.empty_like(nt, requires_grad=True)
        self.assertEqual(nt_empty_req_grad.requires_grad, True)

        # Test noncontiguous tensor does not fail to copy
        nt_cont, nt_noncont = random_nt_noncontiguous_pair((2, 3, 6, 7))
        nt_empty = torch.empty_like(nt_cont)
        assert nt_cont.is_same_size(nt_empty)
        nt_empty_non_contig = torch.empty_like(nt_noncont)
        assert nt_noncont.is_same_size(nt_empty_non_contig)

        # Test the contiguous memory format option
        nt_empty_contig = torch.empty_like(
            nt_cont, memory_format=torch.contiguous_format
        )
        assert nt_cont.is_same_size(nt_empty_contig)
        assert nt_empty_contig.is_contiguous()

        nt_empty_non_contig = torch.empty_like(
            nt_noncont, memory_format=torch.contiguous_format
        )
        assert nt_noncont.is_same_size(nt_empty_non_contig)
        assert nt_empty_non_contig.is_contiguous()

        # Test other memory formats fail
        self.assertRaises(
            RuntimeError,
            lambda: torch.empty_like(nt_cont, memory_format=torch.channels_last),
        )
        self.assertRaises(
            RuntimeError,
            lambda: torch.empty_like(nt_noncont, memory_format=torch.channels_last),
        )
        self.assertRaises(
            RuntimeError,
            lambda: torch.empty_like(nt_cont, memory_format=torch.channels_last_3d),
        )
        self.assertRaises(
            RuntimeError,
            lambda: torch.empty_like(nt_noncont, memory_format=torch.channels_last_3d),
        )


@markDynamoStrictTest
class TestNestedTensorAutograd(TestCase):
    # Note [Gradcheck args check_batched_grad=False] the common_utils testing version of gradcheck
    # includes the default parameters used for testing ops with gradcheck. However nested tensor
    # does not support the stack op therefore we turn it off for these tests
    def _create_leaf_nested_tensor_from_list(self, tensor_device, requires_grad=False):
        return torch.nested.nested_tensor(
            [
                torch.randn(
                    1,
                    2,
                ),
                torch.randn(7, 8),
            ],
            requires_grad=requires_grad,
            device=tensor_device,
        )

    def _create_nested_tensor_from_list(self, tensor_device, requires_grad=False):
        return torch.nested.as_nested_tensor(
            [
                torch.randn(1, 2, requires_grad=requires_grad),
                torch.randn(7, 8, requires_grad=requires_grad),
            ],
            device=tensor_device,
        )

    def _create_nested_tensor_from_mask(self, tensor_device, requires_grad=False):
        data = torch.randn(2, 3, 4, requires_grad=requires_grad, device=tensor_device)
        mask = torch.ones_like(data[:, :, 0]).bool()
        return torch._nested_tensor_from_mask(data, mask)

    def test_as_nested_tensor_propagates_gradients(self, device):
        a = torch.arange(3, dtype=torch.float, device=device)
        b = torch.arange(5, dtype=torch.float, device=device)
        nt = torch.nested.as_nested_tensor([a, b])
        # tensors with requires_grad=False are leaves
        self.assertTrue(nt.is_leaf)
        self.assertTrue(not nt.requires_grad)

        a = torch.arange(3, dtype=torch.float, requires_grad=True, device=device)
        b = torch.arange(5, dtype=torch.float, requires_grad=True, device=device)
        nt2 = torch.nested.as_nested_tensor([a, b])
        fake_grad = torch.nested.nested_tensor(
            [torch.ones_like(a), torch.zeros_like(b)], device=device
        )
        nt2.backward(fake_grad)
        self.assertEqual(a.grad, fake_grad[0])
        self.assertEqual(b.grad, fake_grad[1])

    def test_nested_tensor_generates_leaf(self, device):
        a = torch.arange(3, dtype=torch.float, requires_grad=True, device=device)
        b = torch.arange(5, dtype=torch.float, requires_grad=True, device=device)

        nt = torch.nested.nested_tensor([a, b], requires_grad=False)
        self.assertTrue(nt.is_leaf)
        self.assertTrue(not nt.requires_grad)

        nt2 = torch.nested.nested_tensor([a, b], requires_grad=True)
        self.assertTrue(nt2.is_leaf)
        self.assertTrue(nt2.requires_grad)

        fake_grad = torch.nested.nested_tensor(
            [torch.ones_like(a), torch.zeros_like(b)], device=device
        )
        nt2.backward(fake_grad)
        self.assertEqual(nt2.grad, fake_grad)
        self.assertEqual(a.grad, None)
        self.assertEqual(b.grad, None)

    def test_set_requires_grad_from_list(self, device):
        nt = self._create_nested_tensor_from_list(device)
        nt.requires_grad_()
        assert nt.requires_grad

    def test_set_requires_grad_from_mask(self, device):
        nt = self._create_nested_tensor_from_mask(device)
        nt.requires_grad_()
        assert nt.requires_grad

    def test_backward_for_add_op(self, device):
        nt_1 = self._create_nested_tensor_from_mask(device)
        nt_2 = self._create_nested_tensor_from_mask(device)

        nt_1.requires_grad_()
        c = nt_1 + nt_2

        assert nt_1.requires_grad
        assert c.requires_grad
        grad_output = self._create_nested_tensor_from_mask(device)
        c.backward(grad_output)

        #  Grad check doesn't work with nested yet.
        # d/dnt_1 (nt + nt_1) = 1*grad_output
        self.assertEqual(nt_1.grad, grad_output)

    def test_backward_for_sub_op(self, device):
        nt_1 = self._create_nested_tensor_from_mask(device)
        nt_2 = self._create_nested_tensor_from_mask(device)

        nt_1.requires_grad_()
        nt_2.requires_grad_()
        c = nt_1 - nt_2

        assert nt_1.requires_grad
        assert nt_2.requires_grad
        assert c.requires_grad
        grad_output = self._create_nested_tensor_from_mask(device)
        c.backward(grad_output)

        self.assertEqual(nt_1.grad, grad_output)
        self.assertEqual(nt_2.grad, -1 * grad_output)

    def test_backward_sub_strided(self, device):
        a = torch.nested.nested_tensor(
            [torch.randn(9, 2, 4), torch.randn(12, 2, 4)],
            requires_grad=True,
            device=device,
        )
        b = torch.nested.nested_tensor(
            [torch.randn(9, 4, 2), torch.randn(12, 4, 2)],
            requires_grad=True,
            device=device,
        )
        c = a - b.transpose(-1, -2)
        grad_output = c.clone()
        c.backward(grad_output)
        self.assertEqual(a.grad, grad_output)
        self.assertEqual(b.grad, -1 * grad_output.transpose(-1, -2))

    def test_backward_add_strided(self, device):
        a = torch.nested.nested_tensor(
            [torch.randn(9, 2, 4), torch.randn(12, 2, 4)],
            requires_grad=True,
            device=device,
        )
        b = torch.nested.nested_tensor(
            [torch.randn(9, 4, 2), torch.randn(12, 4, 2)],
            requires_grad=True,
            device=device,
        )
        c = a + b.transpose(-1, -2)
        grad_output = c.clone()
        c.backward(grad_output)
        self.assertEqual(a.grad, grad_output)
        self.assertEqual(b.grad, grad_output.transpose(-1, -2))

    # Test Factory Functions
    def test_nested_tensor_to_padded_tensor(self, device):
        for padding_val in [0, 1]:
            nt = self._create_leaf_nested_tensor_from_list(
                tensor_device=device, requires_grad=True
            )

            out = torch.nested.to_padded_tensor(nt, padding_val)
            grad_output = torch.ones(out.shape, device=device)
            out.backward(grad_output)

            self.assertEqual(
                nt.grad,
                torch.nested.nested_tensor(
                    [torch.ones(1, 2), torch.ones(7, 8)], device=device
                ),
            )

    def test_nested_tensor_from_mask_and_to_padded(self, device):
        N, L, D = 2, 4, 4
        mask = torch.ones(N, L, device=device)
        for i in range(1, N):
            end = torch.randint(1, L - 1, (1,), device=device)
            mask[i, end:] = 0

        mask[0, :] = 1
        mask = mask.bool()

        data = torch.randn(
            N, L, D, requires_grad=True, dtype=torch.float64, device=device
        )

        def grad_test_func(inpt):
            nt = torch._nested_tensor_from_mask(inpt, mask)
            # This implicitly tests to_padded_tensor grads
            return torch.nested.to_padded_tensor(nt, 0)

        assert gradcheck(grad_test_func, inputs=data, check_batched_grad=False)

    def test_nested_tensor_from_padded(self, device):
        nested_size = torch.tensor([[1, 2], [2, 2]])
        padded_tensor = torch.randn(2, 2, 2, dtype=torch.float64, device=device)
        padded_tensor[0, 1, :] = 0
        padded_tensor.requires_grad_()

        def grad_test_func(tensor, nested_size):
            nt = torch._nested_from_padded(
                tensor, nested_size, fuse_transform_0213=False
            )
            # This implicitly tests to_padded_tensor grads
            return torch.nested.to_padded_tensor(nt, 0)

        data = (padded_tensor, nested_size)
        assert gradcheck(grad_test_func, inputs=data, check_batched_grad=False)

    def test_nested_tensor_from_padded_fused(self, device):
        nested_size = torch.tensor([[1, 8], [2, 8]])
        padded_tensor = torch.randn(2, 2, 2, 4, dtype=torch.float64, device=device)
        padded_tensor[0, 1, :] = 0
        padded_tensor.requires_grad_()

        def grad_test_func(tensor, nested_size):
            nt = torch._nested_from_padded(
                tensor, nested_size, fuse_transform_0213=True
            )
            # This implicitly tests to_padded_tensor grads
            return torch.nested.to_padded_tensor(nt, 0)

        data = (padded_tensor, nested_size)
        assert gradcheck(grad_test_func, inputs=data, check_batched_grad=False)

    def test_nested_tensor_from_list(self, device):
        a = torch.randn(1, 2, requires_grad=True, dtype=torch.float64, device=device)
        b = torch.randn(2, 2, requires_grad=True, dtype=torch.float64, device=device)
        c = torch.randn(10, 2, requires_grad=True, dtype=torch.float64, device=device)

        def grad_test_func(a, b, c):
            c = torch.nested.as_nested_tensor([a, b, c])
            # This implictily tests to_padded_tensor grads
            return torch.nested.to_padded_tensor(c, 0)

        data = (a, b, c)
        assert gradcheck(grad_test_func, inputs=data, check_batched_grad=False)

    @decorateIf(
        xfailIfTorchDynamo,
        # only fails in python 3.11. TODO: Debug this!
        lambda params: params["layout"] == torch.jagged and sys.version_info >= (3, 11),
    )
    @parametrize("layout", [torch.strided, torch.jagged], name_fn=layout_name)
    def test_dropout_backward(self, layout):
        if layout == torch.jagged:
            nt = torch.nested.nested_tensor(
                [torch.randn((2, 5)), torch.randn((3, 5))],
                requires_grad=True,
                layout=layout,
            )
        else:
            nt = torch.nested.nested_tensor(
                [torch.randn((2, 5)), torch.randn((3, 4))],
                requires_grad=True,
                layout=layout,
            )
        p = 0.2
        y = torch.nn.functional.dropout(nt, p)
        y.backward(nt.clone().detach())
        self.assertEqual(nt.grad, y)

    def test_nested_tensor_bmm_gradcheck(self, device):
        a = torch.randn(2, 6, requires_grad=True, dtype=torch.float64, device=device)
        b = torch.randn(3, 6, requires_grad=True, dtype=torch.float64, device=device)
        c = torch.randn(6, 4, requires_grad=True, dtype=torch.float64, device=device)
        d = torch.randn(6, 5, requires_grad=True, dtype=torch.float64, device=device)

        def grad_test_func(a, b, c, d):
            nt0 = torch.nested.as_nested_tensor([a, b])
            nt1 = torch.nested.as_nested_tensor([c, d])
            result = nt0.bmm(nt1)
            return torch.nested.to_padded_tensor(result, 0.0)

        data = (a, b, c, d)
        assert torch.autograd.gradcheck(grad_test_func, inputs=data)

    def test_nested_tensor_bmm_backward(self, device):
        nt0 = torch.nested.nested_tensor(
            [torch.randn((2, 6)), torch.randn((3, 6))],
            requires_grad=True,
            device=device,
        )
        nt1 = torch.nested.nested_tensor(
            [torch.randn((6, 4)), torch.randn((6, 5))],
            requires_grad=True,
            device=device,
        )
        with torch.no_grad():
            pt0 = torch.nested.to_padded_tensor(nt0, 0.0).requires_grad_(True)
            pt1 = torch.nested.to_padded_tensor(nt1, 0.0).requires_grad_(True)

        ynt = nt0.bmm(nt1)
        ypt = pt0.bmm(pt1)
        ynt.backward(ynt.clone())
        ypt.backward(ypt.clone())

        self.assertEqual(torch.nested.to_padded_tensor(nt0.grad, 0.0), pt0.grad)
        self.assertEqual(torch.nested.to_padded_tensor(nt1.grad, 0.0), pt1.grad)

    def test_nested_tensor_matmul_gradcheck(self, device):
        a = torch.randn(2, 6, requires_grad=True, dtype=torch.float64, device=device)
        b = torch.randn(3, 6, requires_grad=True, dtype=torch.float64, device=device)
        c = torch.randn(6, 4, requires_grad=True, dtype=torch.float64, device=device)
        d = torch.randn(6, 5, requires_grad=True, dtype=torch.float64, device=device)

        def grad_test_func(a, b, c, d):
            nt0 = torch.nested.as_nested_tensor([a, b])
            nt1 = torch.nested.as_nested_tensor([c, d])
            result = torch.matmul(nt0, nt1)
            return torch.nested.to_padded_tensor(result, 0.0)

        data = (a, b, c, d)
        assert torch.autograd.gradcheck(grad_test_func, inputs=data)

    def test_nested_tensor_matmul_backward(self, device):
        nt0 = torch.nested.nested_tensor(
            [torch.randn((7, 2, 6)), torch.randn((7, 3, 6))],
            requires_grad=True,
            device=device,
        )
        nt1 = torch.nested.nested_tensor(
            [torch.randn((7, 6, 4)), torch.randn((7, 6, 5))],
            requires_grad=True,
            device=device,
        )
        with torch.no_grad():
            pt0 = torch.nested.to_padded_tensor(nt0, 0.0).requires_grad_(True)
            pt1 = torch.nested.to_padded_tensor(nt1, 0.0).requires_grad_(True)

        ynt = torch.matmul(nt0, nt1)
        ypt = torch.matmul(pt0, pt1)
        ynt.backward(ynt.clone())
        ypt.backward(ypt.clone())

        self.assertEqual(torch.nested.to_padded_tensor(nt0.grad, 0.0), pt0.grad)
        self.assertEqual(torch.nested.to_padded_tensor(nt1.grad, 0.0), pt1.grad)

    def test_nested_tensor_transpose_gradcheck(self, device):
        a = torch.randn(2, 5, requires_grad=True, device=device)
        b = torch.randn(3, 4, requires_grad=True, device=device)

        def grad_test_func(a, b):
            nt = torch.nested.as_nested_tensor([a, b])
            result = nt.transpose(-2, -1).transpose(-2, -1)
            return torch.nested.to_padded_tensor(result, 0.0)

        data = (a, b)
        assert torch.autograd.gradcheck(grad_test_func, inputs=data, eps=1e-3)

    def test_nested_tensor_transpose_backward(self, device):
        nt = torch.nested.nested_tensor(
            [torch.randn((2, 5)), torch.randn((3, 4))],
            requires_grad=True,
            device=device,
        )
        with torch.no_grad():
            pt = torch.nested.to_padded_tensor(nt, 0.0).requires_grad_(True)

        ynt = nt.transpose(-2, -1)
        ypt = pt.transpose(-2, -1)
        ynt.backward(ynt.clone())
        ypt.backward(ypt.clone())

        self.assertEqual(torch.nested.to_padded_tensor(nt.grad, 0.0), pt.grad)

    def test_nested_tensor_reshape_gradcheck(self, device):
        a = torch.randn(2, 6, requires_grad=True, device=device)
        b = torch.randn(3, 6, requires_grad=True, device=device)

        def grad_test_func(a, b):
            nt = torch.nested.as_nested_tensor([a, b])
            result = nt.reshape(2, -1, 2, 3)
            return torch.nested.to_padded_tensor(result, 0.0)

        data = (a, b)
        assert torch.autograd.gradcheck(grad_test_func, inputs=data, eps=1e-3)

    def test_nested_tensor_reshape_backward(self):
        nt = torch.nested.nested_tensor(
            [torch.randn((2, 6)), torch.randn((3, 6))], requires_grad=True
        )
        with torch.no_grad():
            pt = torch.nested.to_padded_tensor(nt, 0.0).requires_grad_(True)

        ynt = nt.reshape(2, -1, 2, 3)
        ypt = pt.reshape(2, -1, 2, 3)
        ynt.backward(ynt.clone())
        ypt.backward(ypt.clone())

        self.assertEqual(torch.nested.to_padded_tensor(nt.grad, 0.0), pt.grad)

    def test_nested_tensor_squeeze_backward(self, device):
        nt = torch.nested.nested_tensor(
            [torch.randn((2, 6, 1)), torch.randn((3, 6, 1))],
            requires_grad=True,
            device=device,
        )
        with torch.no_grad():
            pt = torch.nested.to_padded_tensor(nt, 0.0).requires_grad_(True)

        ynt = nt.squeeze(-1)
        ypt = pt.squeeze(-1)
        ynt.backward(ynt.clone())
        ypt.backward(ypt.clone())

        self.assertEqual(torch.nested.to_padded_tensor(nt.grad, 0.0), pt.grad)

    def test_nested_tensor_squeeze_gradcheck(self, device):
        a = torch.randn(
            (2, 6, 1), dtype=torch.float64, requires_grad=True, device=device
        )
        b = torch.randn(
            (3, 6, 1), dtype=torch.float64, requires_grad=True, device=device
        )

        def grad_test_func(a, b):
            nt = torch.nested.as_nested_tensor([a, b])
            result = nt.squeeze(-1)
            return torch.nested.to_padded_tensor(result, 0.0)

        assert torch.autograd.gradcheck(grad_test_func, inputs=(a, b), eps=1e-3)

    def test_nested_tensor_unsqueeze_backward(self, device):
        nt = torch.nested.nested_tensor(
            [torch.randn((2, 6)), torch.randn((3, 6))],
            requires_grad=True,
            device=device,
        )
        with torch.no_grad():
            pt = torch.nested.to_padded_tensor(nt, 0.0).requires_grad_(True)

        ynt = nt.unsqueeze(2)
        ypt = pt.unsqueeze(2)
        ynt.backward(ynt.clone())
        ypt.backward(ypt.clone())

        self.assertEqual(torch.nested.to_padded_tensor(nt.grad, 0.0), pt.grad)

    def test_nested_tensor_unsqueeze_gradcheck(self, device):
        a = torch.randn((2, 6), dtype=torch.float64, requires_grad=True, device=device)
        b = torch.randn((3, 6), dtype=torch.float64, requires_grad=True, device=device)

        def grad_test_func(a, b):
            nt = torch.nested.as_nested_tensor([a, b])
            result = nt.unsqueeze(-1)
            return torch.nested.to_padded_tensor(result, 0.0)

        assert torch.autograd.gradcheck(grad_test_func, inputs=(a, b), eps=1e-3)

    def test_nested_tensor_linear(self, device):
        a = torch.randn(1, 2, requires_grad=True, dtype=torch.float64, device=device)
        b = torch.randn(2, 2, requires_grad=True, dtype=torch.float64, device=device)
        c = torch.randn(3, 2, requires_grad=True, dtype=torch.float64, device=device)

        weight = torch.randn(
            2, 2, requires_grad=True, dtype=torch.float64, device=device
        )
        bias = torch.randn(2, requires_grad=True, dtype=torch.float64, device=device)

        def grad_test_func(a, b, c, weight, bias=None):
            nt = torch.nested.as_nested_tensor([a, b, c])
            # This implicitly tests to_padded_tensor grads
            d = torch.functional.F.linear(nt, weight, bias)
            return torch.nested.to_padded_tensor(d, 0)

        data = (a, b, c, weight, bias)
        assert gradcheck(grad_test_func, inputs=data, check_batched_grad=False)

        # Test linear with no bias added
        data = (a, b, c, weight)
        assert gradcheck(grad_test_func, inputs=data, check_batched_grad=False)

    def test_nested_tensor_linear_plus_transpose(self, device):
        a = torch.randn(1, 2, requires_grad=True, dtype=torch.float64, device=device)
        b = torch.randn(2, 2, requires_grad=True, dtype=torch.float64, device=device)
        c = torch.randn(3, 2, requires_grad=True, dtype=torch.float64, device=device)

        weight = torch.randn(
            2, 2, requires_grad=True, dtype=torch.float64, device=device
        )
        bias = torch.randn(2, requires_grad=True, dtype=torch.float64, device=device)

        def grad_test_func(a, b, c, weight, bias=None):
            nt = torch.nested.as_nested_tensor([a, b, c])
            # This implicitly tests to_padded_tensor grads
            d = torch.functional.F.linear(nt, weight, bias)
            d = d.transpose(-1, -2).contiguous()
            return torch.nested.to_padded_tensor(d, 0)

        data = (a, b, c, weight, bias)
        assert gradcheck(grad_test_func, inputs=data, check_batched_grad=False)

        # Test linear with no bias added
        data = (a, b, c, weight)
        assert gradcheck(grad_test_func, inputs=data, check_batched_grad=False)

    def test_nested_tensor_softmax(self, device):
        a = torch.randn(1, 2, requires_grad=True, dtype=torch.float64, device=device)
        b = torch.randn(2, 2, requires_grad=True, dtype=torch.float64, device=device)
        c = torch.randn(3, 2, requires_grad=True, dtype=torch.float64, device=device)

        def grad_test_func(a, b, c, dim):
            nt = torch.nested.as_nested_tensor([a, b, c])
            # This implicitly tests to_padded_tensor grads
            d = torch.functional.F.softmax(nt, dim=dim)
            return torch.nested.to_padded_tensor(d, 0)

        # softmax over last dim
        data = (a, b, c, -1)
        assert gradcheck(grad_test_func, inputs=data, check_batched_grad=False)

    def test_nested_tensor_linear_backward(self, device):
        a = torch.randn(1, 2, requires_grad=False, device=device)
        b = torch.randn(2, 2, requires_grad=False, device=device)
        c = torch.randn(3, 2, requires_grad=False, device=device)

        weight = torch.randn(2, 2, requires_grad=True, device=device)
        bias = torch.randn(2, requires_grad=True, device=device)
        nt = torch.nested.as_nested_tensor([a, b, c], device=device)

        out = torch.functional.F.linear(nt, weight, bias)

        out.backward(out.clone())

        assert weight.grad is not None
        assert bias.grad is not None

        assert a.grad is None
        assert b.grad is None
        assert c.grad is None

    def test_values_grad_with_broadcast(self, device):
        a = torch.randn(1, 2, 4, requires_grad=True, dtype=torch.float64, device=device)
        b = torch.randn(2, 2, 4, requires_grad=True, dtype=torch.float64, device=device)
        c = torch.randn(3, 2, 4, requires_grad=True, dtype=torch.float64, device=device)

        def grad_test_func(a, b, c):
            nt = torch.nested.as_nested_tensor([a, b, c])
            buffer = nt.values()
            return buffer.sum()

        data = (a, b, c)
        assert gradcheck(grad_test_func, inputs=data, check_batched_grad=False)

    def test_to_buffer_series_ops_grad_with_broadcast(self, device):
        a = torch.randn(1, 1, 2, requires_grad=True, dtype=torch.float64, device=device)
        b = torch.randn(1, 1, 2, requires_grad=True, dtype=torch.float64, device=device)
        c = torch.randn(1, 1, 2, requires_grad=True, dtype=torch.float64, device=device)

        def grad_test_func(a, b, c):
            nt = torch.nested.as_nested_tensor([a, b, c])
            buffer = nt.values()
            buffer = buffer * 2
            return buffer.exp()

        data = (a, b, c)
        assert gradcheck(grad_test_func, inputs=data, check_batched_grad=False)

    def test_unbind_flow_through(self, device):
        a = torch.randn(1, 2, 4, requires_grad=True, dtype=torch.float64, device=device)
        b = torch.randn(2, 2, 4, requires_grad=True, dtype=torch.float64, device=device)
        c = torch.randn(3, 2, 4, requires_grad=True, dtype=torch.float64, device=device)

        def grad_test_func(a, b, c):
            nt = torch.nested.as_nested_tensor([a, b, c])
            ntT = nt.transpose(-1, -2)
            unbound = ntT.unbind()
            d = unbound[0]
            d = torch.pow(d, 2)
            return d

        data = (a, b, c)
        assert gradcheck(grad_test_func, inputs=data, check_batched_grad=False)

    def test_split_with_sizes_flow_through(self, device):
        a = torch.randn(2, 5, requires_grad=True, dtype=torch.float64, device=device)
        b = torch.randn(3, 5, requires_grad=True, dtype=torch.float64, device=device)
        c = torch.randn(4, 5, requires_grad=True, dtype=torch.float64, device=device)

        def grad_test_func(a, b, c):
            nt = torch.nested.as_nested_tensor([a, b, c])
            splits = nt.split_with_sizes([2, 3], dim=-1)
            unbound = splits[1].unbind()
            d = unbound[0]
            d = torch.pow(d, 2)
            return d

        data = (a, b, c)
        assert gradcheck(grad_test_func, inputs=data, check_batched_grad=False)

    def test_indexing_backward(self, device):
        x0 = torch.randn((2, 5))
        x1 = torch.randn((3, 4))
        nt = torch.nested.nested_tensor([x0, x1], device=device, requires_grad=True)
        self.assertEqual(nt[0], x0)
        self.assertEqual(nt[-1], x1)
        grad_x0 = torch.randn((2, 5), device=device)
        nt[0].backward(grad_x0)
        expected_grad = torch.nested.nested_tensor(
            [grad_x0, torch.zeros((3, 4), device=device)]
        )
        self.assertEqual(nt.grad, expected_grad)

    def test_masked_fill_backward(self, device):
        a = torch.randn(1, 2, 4, requires_grad=True, dtype=torch.float64, device=device)
        b = torch.randn(2, 2, 4, requires_grad=True, dtype=torch.float64, device=device)
        c = torch.randn(3, 2, 4, requires_grad=True, dtype=torch.float64, device=device)

        def grad_test_func(a, b, c):
            nt = torch.nested.as_nested_tensor([a, b, c])
            mask = nt.detach().clone().to(bool)
            out = nt.masked_fill(mask, 0)
            out = torch.nested.to_padded_tensor(out, 0)
            return out

        data = (a, b, c)
        assert gradcheck(grad_test_func, inputs=data, check_batched_grad=False)

    def test_gelu_backward(self, device):
        a = torch.randn(1, 2, 4, requires_grad=True, dtype=torch.float64, device=device)
        b = torch.randn(2, 2, 4, requires_grad=True, dtype=torch.float64, device=device)
        c = torch.randn(3, 2, 4, requires_grad=True, dtype=torch.float64, device=device)

        def grad_test_func(a, b, c):
            nt = torch.nested.as_nested_tensor([a, b, c])
            nt_gelu = torch.nn.functional.gelu(nt)
            return torch.nested.to_padded_tensor(nt_gelu, 0)

        data = (a, b, c)
        assert gradcheck(grad_test_func, inputs=data, check_batched_grad=False)

    def test_relu_backward(self, device):
        a = torch.randn(1, 2, 4, requires_grad=True, dtype=torch.float64, device=device)
        b = torch.randn(2, 2, 4, requires_grad=True, dtype=torch.float64, device=device)
        c = torch.randn(3, 2, 4, requires_grad=True, dtype=torch.float64, device=device)

        def grad_test_func(a, b, c):
            nt = torch.nested.as_nested_tensor([a, b, c])
            nt_relu = torch.nn.functional.relu(nt)
            return torch.nested.to_padded_tensor(nt_relu, 0)

        data = (a, b, c)
        assert gradcheck(grad_test_func, inputs=data, check_batched_grad=False)

    def test_selu_backward(self, device):
        a = torch.randn(1, 2, 4, requires_grad=True, dtype=torch.float64, device=device)
        b = torch.randn(2, 2, 4, requires_grad=True, dtype=torch.float64, device=device)
        c = torch.randn(3, 2, 4, requires_grad=True, dtype=torch.float64, device=device)

        def grad_test_func(a, b, c):
            nt = torch.nested.as_nested_tensor([a, b, c])
            nt_relu = torch.nn.functional.silu(nt)
            return torch.nested.to_padded_tensor(nt_relu, 0)

        data = (a, b, c)
        assert gradcheck(grad_test_func, inputs=data, check_batched_grad=False)

    def test_abs_backward(self, device):
        a = torch.randn(1, 2, 4, requires_grad=True, dtype=torch.float64, device=device)
        b = torch.randn(2, 2, 4, requires_grad=True, dtype=torch.float64, device=device)
        c = torch.randn(3, 2, 4, requires_grad=True, dtype=torch.float64, device=device)

        def grad_test_func(a, b, c):
            nt = torch.nested.as_nested_tensor([a, b, c])
            nt_abs = torch.abs(nt)
            return torch.nested.to_padded_tensor(nt_abs, 0)

        data = (a, b, c)
        assert gradcheck(grad_test_func, inputs=data, check_batched_grad=False)

    # Previously would error when input NT doesn't require grad
    # NotImplementedError: Cannot access storage of UndefinedTensorImpl
    def test_layer_norm_backward_edge_case(self, device):
        size = 4
        a = torch.randn(
            1, 2, size, requires_grad=False, dtype=torch.float64, device=device
        )
        nt = torch.nested.nested_tensor([a])
        nt_layer_norm = torch.nn.LayerNorm(
            nt.size(-1), device=device, dtype=torch.float64
        )
        out = nt_layer_norm(nt)
        out.backward(out.clone())

    def test_accumulate_grad_different_strides(self, device):
        a = torch.rand(1, 4, 2, requires_grad=True, dtype=torch.float64, device=device)
        b = torch.rand(1, 8, 2, requires_grad=True, dtype=torch.float64, device=device)

        def grad_test_func(a, b):
            nt_1 = torch.nested.as_nested_tensor([a, b])
            nt_2 = nt_1.clone()
            out = torch.nn.functional.scaled_dot_product_attention(nt_1, nt_2, nt_2)
            return torch.nested.to_padded_tensor(out, 0)

        data = (a, b)
        assert gradcheck(grad_test_func, inputs=data, check_batched_grad=False)

    # https://github.com/pytorch/pytorch/issues/95562
    @skipIfSlowGradcheckEnv
    @parametrize("size", [1024, 1023, 513, 512, 256, 128, 32, 4, 2])
    def test_layer_norm_backward(self, device, size):
        a = torch.randn(
            1, 2, size, requires_grad=True, dtype=torch.float64, device=device
        )
        b = torch.randn(
            2, 2, size, requires_grad=True, dtype=torch.float64, device=device
        )
        c = torch.randn(
            3, 2, size, requires_grad=True, dtype=torch.float64, device=device
        )

        def grad_test_func(a, b, c):
            nt = torch.nested.as_nested_tensor([a, b, c])
            layer_norm = torch.nn.LayerNorm(
                nt.size(-1), device=device, dtype=torch.float64
            )
            nt_layer_norm = layer_norm(nt)
            return torch.nested.to_padded_tensor(nt_layer_norm, 0)

        data = (a, b, c)
        assert gradcheck(grad_test_func, inputs=data, check_batched_grad=False)

    # https://github.com/pytorch/pytorch/issues/95562
    @skipIfSlowGradcheckEnv
    # Could either mark slow or reduce size
    @parametrize("size", [128, 32, 4, 2])
    def test_layer_norm_backward_5d(self, device, size):
        a = torch.randn(
            4, size, size, 4, requires_grad=True, dtype=torch.float64, device=device
        )
        b = torch.randn(
            7, size, size, 4, requires_grad=True, dtype=torch.float64, device=device
        )
        c = torch.randn(
            10, size, size, 4, requires_grad=True, dtype=torch.float64, device=device
        )

        def grad_test_func(a, b, c):
            nt = torch.nested.as_nested_tensor([a, b, c])
            layer_norm = torch.nn.LayerNorm(
                (size, size, nt.size(-1)), device=device, dtype=torch.float64
            )
            nt_layer_norm = layer_norm(nt)
            return torch.nested.to_padded_tensor(nt_layer_norm, 0)

        data = (a, b, c)
        assert gradcheck(grad_test_func, inputs=data, check_batched_grad=False)


# Found in torch/testing/_comparison.py
default_atol = {torch.float16: 1e-3, torch.bfloat16: 1e-3, torch.float32: 1e-5}
default_rtol = {torch.float16: 1e-3, torch.bfloat16: 1.6e-2, torch.float32: 1.3e-6}


def get_rtol(true_value: torch.Tensor, computed_value: torch.Tensor) -> float:
    deviation = true_value - computed_value
    deviation = torch.abs(deviation / true_value)
    # Fill in the nans with the default rtol
    torch.nan_to_num_(deviation, nan=default_rtol[computed_value.dtype])
    return deviation.max().item()


def get_atol(true_value: torch.Tensor, computed_value: torch.Tensor) -> float:
    deviation = true_value - computed_value
    atol = torch.abs(deviation).max().item()
    return atol


def get_tolerances(
    true_value: torch.Tensor,
    computed_value: torch.Tensor,
    fudge_factor: Optional[float] = None,
) -> Tuple[float, float]:
    """Returns the absolute and relative tolerances for comparing two tensors."""
    fudge_factor = fudge_factor if fudge_factor is not None else 1.0
    atol = get_atol(true_value, computed_value)
    rtol = get_rtol(true_value, computed_value)

    atol = fudge_factor * max(atol, default_atol[computed_value.dtype])
    rtol = fudge_factor * max(rtol, default_rtol[computed_value.dtype])
    # torch.isclose() has weird behavior around see:
    # https://github.com/pytorch/pytorch/issues/102400
    if rtol > 1e30:
        rtol = default_rtol[computed_value.dtype]
    return atol, rtol


# We can probably parametrizing existing tests instead of having a separate
# test class as we begin to support more ops. Also maybe rewrite with OpInfos.
@markDynamoStrictTest
class TestNestedTensorSubclass(TestCase):
    # TODO: consolidate with the below
    def _get_list_for_jagged_tensor(self, nested_size, device, requires_grad=True):
        Ds = nested_size[1:]
        out = []
        for s in nested_size[0]:
            out.append(
                torch.randn(
                    s,
                    *Ds,
                    requires_grad=requires_grad,
                    device=device,
                    dtype=torch.float64,
                )
            )
        return out

    def _get_example_tensor_lists(
        self, include_list_of_lists=True, include_requires_grad=True
    ):
        def _make_tensor(
            *shape, include_requires_grad=include_requires_grad, requires_grad=True
        ):
            return torch.randn(
                *shape,
                requires_grad=(requires_grad if include_requires_grad else False),
            )

        # Purposefully introduce mixed requires_grad settings for the components
        # when include_requires_grad=True.
        example_lists = [
            # (B, *, D) with B=4
            [
                _make_tensor(2, 5),
                _make_tensor(3, 5, requires_grad=False),
                _make_tensor(4, 5, requires_grad=False),
                _make_tensor(6, 5),
            ],
            # (B, *, D_0, D_1) with B=5
            [
                _make_tensor(2, 5, 6),
                _make_tensor(3, 5, 6),
                _make_tensor(4, 5, 6, requires_grad=False),
                _make_tensor(5, 5, 6),
                _make_tensor(6, 5, 6),
            ],
            # (B, *, D_0, D_1, D_2) with B=6
            [
                _make_tensor(2, 5, 6, 7),
                _make_tensor(3, 5, 6, 7),
                _make_tensor(4, 5, 6, 7, requires_grad=False),
                _make_tensor(5, 5, 6, 7),
                _make_tensor(6, 5, 6, 7),
                _make_tensor(7, 5, 6, 7),
            ],
        ]

        if include_list_of_lists:
            example_lists.append(
                # (B, *, D) with B=3 in list form
                [
                    _make_tensor(2, 5, requires_grad=False).tolist(),
                    _make_tensor(3, 5).tolist(),
                    _make_tensor(4, 5).tolist(),
                ]
            )

        return example_lists

    def test_tensor_attributes(self, device):
        a = torch.randn(2, 3, requires_grad=True, dtype=torch.float64, device=device)
        b = torch.randn(3, 3, requires_grad=True, dtype=torch.float64, device=device)
        c = torch.randn(4, 3, requires_grad=True, dtype=torch.float64, device=device)
        nt = torch.nested.as_nested_tensor([a, b, c], layout=torch.jagged)
        _offsets = nt.offsets()

        for op in (
            torch.ops.aten.is_non_overlapping_and_dense.default,
            torch.ops.aten.sym_size.default,
            torch.ops.aten.dim.default,
            torch.ops.aten.numel.default,
            torch.ops.aten.sym_numel.default,
            torch.ops.aten.sym_stride.default,
            torch.ops.aten.sym_storage_offset.default,
        ):
            op(nt)

        with self.assertRaisesRegex(
            RuntimeError, "directly calling torch.ops.aten.size"
        ):
            torch.ops.aten.size.default(nt)

        nested_int = torch.nested._internal.nested_tensor.get_tensor_symint(
            _offsets, coeff=1
        )
        self.assertEqual(nt.size(), (3, nested_int, 3))
        self.assertEqual(nt.shape, (3, nested_int, 3))
        self.assertEqual(nt.dim(), 3)
        self.assertEqual(nt.numel(), 27)

    def test_linear(self, device):
        a = torch.randn(2, 3, requires_grad=True, dtype=torch.float64, device=device)
        b = torch.randn(3, 3, requires_grad=True, dtype=torch.float64, device=device)
        c = torch.randn(4, 3, requires_grad=True, dtype=torch.float64, device=device)
        weight = torch.randn(
            4, 3, requires_grad=True, dtype=torch.float64, device=device
        )

        def grad_test_func(a, b, c, weight):
            nt = torch.nested.as_nested_tensor([a, b, c], layout=torch.jagged)
            out = torch.nn.functional.linear(nt, weight)
            return out.values()

        gradcheck(grad_test_func, inputs=(a, b, c, weight), check_batched_grad=False)

    def test_unary_pointwise(self, device):
        a = torch.randn(2, 3, requires_grad=True, dtype=torch.float64, device=device)
        b = torch.randn(3, 3, requires_grad=True, dtype=torch.float64, device=device)
        c = torch.randn(4, 3, requires_grad=True, dtype=torch.float64, device=device)

        def grad_test_func(a, b, c):
            nt = torch.nested.as_nested_tensor([a, b, c], layout=torch.jagged)
            out = torch.nn.functional.silu(nt.sin().cos())
            return out.values()

        gradcheck(grad_test_func, inputs=(a, b, c), check_batched_grad=False)

    def test_unary_pointwise_transposed_inputs(self, device):
        a, b, c = (
            torch.randn(
                i + 2, 5, requires_grad=True, dtype=torch.float64, device=device
            )
            for i in range(3)
        )

        nt = torch.nested.nested_tensor(
            [a.detach(), b.detach(), c.detach()], layout=torch.jagged
        )
        nt_t = nt.transpose(1, 2)
        self.assertFalse(nt_t.is_contiguous())
        out = torch.nn.functional.silu(nt_t.sin().cos())
        self.assertEqual(
            out.is_contiguous(),
            torch.nn.functional.silu(b.transpose(-1, -2).sin().cos()).is_contiguous(),
        )

        self.assertEqual(nt_t.shape, out.shape)

        a, b, c = (
            torch.randn(
                i + 2, 5, requires_grad=True, dtype=torch.float64, device=device
            )
            for i in range(3)
        )

        def grad_test_func(a, b, c):
            nt = torch.nested.as_nested_tensor([a, b, c], layout=torch.jagged)
            nt_t = nt.transpose(1, 2)
            out = torch.nn.functional.silu(nt_t.sin().cos())
            return out.values()

        gradcheck(grad_test_func, inputs=(a, b, c), check_batched_grad=False)

    def test_binary_pointwise(self, device):
        a = torch.randn(2, 3, requires_grad=True, dtype=torch.float64, device=device)
        b = torch.randn(3, 3, requires_grad=True, dtype=torch.float64, device=device)
        c = torch.randn(4, 3, requires_grad=True, dtype=torch.float64, device=device)

        # Incorrect usage: shape check will fail if the offsets tensor are not
        #                  the same exact tensor object
        nt1 = torch.nested.as_nested_tensor([a, b, c], layout=torch.jagged)
        nt2 = torch.nested.as_nested_tensor([a, b, c], layout=torch.jagged)

        self.assertRaisesRegex(
            RuntimeError,
            "cannot call binary pointwise function .* with inputs of shapes",
            lambda: nt1 * nt2,
        )

        # Correct usage: chain the calls using the same offsets tensor object
        def grad_test_func(a, b, c):
            nt1 = torch.nested.as_nested_tensor([a, b, c], layout=torch.jagged)
            # TODO: Switch to public API that takes in (values, offsets) once it exists
            nt2, offsets = jagged_from_list([a, b, c], nt1.offsets())
            out = nt1 * nt2
            return out.values()

        gradcheck(grad_test_func, inputs=(a, b, c), check_batched_grad=False)

    def test_binary_pointwise_transposed(self, device):
        a, b, c = (
            torch.randn(i + 2, 5, dtype=torch.float64, device=device) for i in range(3)
        )

        nt1, offsets = jagged_from_list([a, b, c], None)
        nt2, offsets = jagged_from_list([a, b, c], offsets)

        nt1_t = nt1.transpose(1, 2)
        nt2_t = nt2.transpose(1, 2)

        # out = nt1_t * nt2_t
        # self.assertFalse(nt1_t.is_contiguous())
        # self.assertEqual(out.is_contiguous(), (b.transpose(-1, -2) * b.transpose(-1, -2)).is_contiguous())
        # self.assertEqual(out.shape, nt1_t.shape)

        self.assertRaisesRegex(
            RuntimeError,
            "cannot call binary pointwise function mul.Tensor with inputs of shapes",
            lambda: nt1 * nt2_t,
        )

        a, b, c = (
            torch.randn(
                i + 2, 5, requires_grad=True, dtype=torch.float64, device=device
            )
            for i in range(3)
        )

        # Correct usage: chain the calls using the same offsets tensor object
        def grad_test_func(a, b, c):
            nt1, offsets = jagged_from_list([a, b, c], None)
            nt2, offsets = jagged_from_list([a, b, c], offsets)
            nt1_t = nt1.transpose(1, 2)
            nt2_t = nt2.transpose(1, 2)
            out = nt1_t * nt2_t
            return out.values()

        gradcheck(grad_test_func, inputs=(a, b, c), check_batched_grad=False)

    def test_split(self, device):
        a = torch.randn(2, 3, requires_grad=True, dtype=torch.float64, device=device)
        b = torch.randn(3, 3, requires_grad=True, dtype=torch.float64, device=device)
        c = torch.randn(4, 3, requires_grad=True, dtype=torch.float64, device=device)

        nt = torch.nested.as_nested_tensor([a, b, c], layout=torch.jagged)
        out = torch.split(nt, 2, -1)
        self.assertEqual(len(out), 2)
        self.assertEqual(
            out[0],
            torch.nested.as_nested_tensor(
                [a[:, 0:2], b[:, 0:2], c[:, 0:2]], layout=torch.jagged
            ),
        )
        self.assertEqual(
            out[1],
            torch.nested.as_nested_tensor(
                [a[:, 2:], b[:, 2:], c[:, 2:]], layout=torch.jagged
            ),
        )

        with self.assertRaisesRegex(
            RuntimeError,
            r"split\(\): not supported for NestedTensor on dim=1",
        ):
            torch.split(nt, 2, 1)

    def test_split_with_sizes(self, device):
        a = torch.randn(2, 3, requires_grad=True, dtype=torch.float64, device=device)
        b = torch.randn(3, 3, requires_grad=True, dtype=torch.float64, device=device)
        c = torch.randn(4, 3, requires_grad=True, dtype=torch.float64, device=device)

        nt = torch.nested.as_nested_tensor([a, b, c], layout=torch.jagged)
        out = torch.split(nt, [1, 2], -1)
        self.assertEqual(len(out), 2)
        self.assertEqual(
            out[0],
            torch.nested.as_nested_tensor(
                [a[:, 0:1], b[:, 0:1], c[:, 0:1]], layout=torch.jagged
            ),
        )
        self.assertEqual(
            out[1],
            torch.nested.as_nested_tensor(
                [a[:, 1:], b[:, 1:], c[:, 1:]], layout=torch.jagged
            ),
        )
        with self.assertRaisesRegex(
            RuntimeError,
            r"split_with_sizes\(\): not supported for NestedTensor on dim=1",
        ):
            torch.split(nt, [1, 2], 1)

    def test_views_inherit_ragged_dim(self, device):
        # view
        nt = random_nt_from_dims(
            [4, None, 8, 10], device=device, dtype=torch.float32, layout=torch.jagged
        )
        # inherit ragged dim via -1
        view = nt.view(4, -1, 80)
        self.assertEqual(nt.shape[1], view.shape[1])
        # inherit batch and ragged dims via -1
        view2 = nt.view(-1, -1, 80)
        self.assertEqual(nt.shape[:2], view2.shape[:2])

        # expand
        nt = random_nt_from_dims(
            [3, None, 1], device=device, dtype=torch.float32, layout=torch.jagged
        )
        # inherit batch and ragged dims via -1
        view = nt.expand(-1, -1, 5)
        self.assertEqual(nt.shape[:2], view.shape[:2])

    def test_view_ragged_idx_not_one(self, device):
        nt = random_nt_from_dims(
            [2, None, 20], device=device, dtype=torch.float32, layout=torch.jagged
        )

        view_transposed = nt.transpose(1, 2).view(2, 20, nt.size(1))
        self.assertEqual((2, 20, nt.size(1)), (view_transposed.size()))
        self.assertEqual(view_transposed._base, nt._base)

    def test_unsafe_view(self, device):
        nt = random_nt_from_dims(
            [4, None, 8, 10], device=device, dtype=torch.float32, layout=torch.jagged
        )
        # basic view
        view1 = torch.ops.aten._unsafe_view(nt, (4, -1, 80))
        self.assertEqual((4, nt.size(1), 80), tuple(view1.size()))
        # _unsafe_view differs from view in that the view information is not tracked
        self.assertTrue(view1._base is None)

        # test an unsafe_view when ragged_idx != 1, currently only supports identity view
        nt_t = nt.transpose(1, 2)
        view2 = torch.ops.aten._unsafe_view(nt_t, (4, 8, nt.size(1), 10))
        self.assertEqual((4, 8, nt.size(1), 10), tuple(view2.size()))
        self.assertTrue(view2._base is None)

    @xfailIfTorchDynamo
    @parametrize("requires_grad", [False, True])
    def test_reshape_decomp(self, device, requires_grad):
        # contiguous NT should result in view.
        nt = (
            random_nt_from_dims(
                [3, None, 10],
                device=device,
                dtype=torch.float32,
                layout=torch.jagged,
            )
            .detach()
            .requires_grad_(requires_grad)
        )
        view = nt.reshape(-1, -1, 5, 2)
        self.assertEqual(view.shape[:2], nt.shape[:2])
        self.assertTrue(view._is_view() and view._base is nt)
        # make sure gradients flow back
        if requires_grad:
            view.backward(torch.ones_like(view))
            self.assertEqual(nt.grad, torch.ones_like(nt))

        # non-contiguous NT should result in contiguous copy
        nt = random_nt_from_dims(
            [3, None, 5, 2],
            device=device,
            dtype=torch.float32,
            layout=torch.jagged,
            requires_grad=requires_grad,
        )
        nt_noncontig = nt.transpose(-1, -2)
        self.assertFalse(nt_noncontig.is_contiguous())
        copy = nt_noncontig.reshape(-1, -1, 10)
        self.assertTrue(copy.is_contiguous())
        self.assertEqual(copy.shape[:2], nt.shape[:2])
        # make sure gradients flow back
        if requires_grad:
            copy.backward(torch.ones_like(copy))
            self.assertEqual(nt.grad, torch.ones_like(nt))

    def test_flatten_decomp(self, device):
        nt = random_nt_from_dims(
            [3, None, 5, 2], device=device, dtype=torch.float32, layout=torch.jagged
        )
        flattened = nt.flatten(-2, -1)
        self.assertEqual(flattened.shape, nt.view(3, -1, 10).shape)

        nt = random_nt_from_dims(
            [3, None, 5, 2, 6], device=device, dtype=torch.float32, layout=torch.jagged
        )
        flattened = nt.flatten(-3, -2)
        self.assertEqual(flattened.shape, nt.view(3, -1, 10, 6).shape)

    def test_chunk(self, device):
        # normal case
        D = 30
        B = 8
        nt = random_nt_from_dims(
            [B, None, D], device=device, dtype=torch.float32, layout=torch.jagged
        )
        NUM_CHUNKS = 3
        chunks = nt.chunk(NUM_CHUNKS, dim=-1)
        self.assertEqual(len(chunks), NUM_CHUNKS)
        for i in range(NUM_CHUNKS):
            self.assertEqual(chunks[i].shape[-1], D // NUM_CHUNKS)

        # chunk on batch dim
        chunks = nt.chunk(NUM_CHUNKS, dim=0)
        self.assertEqual(len(chunks), NUM_CHUNKS)
        chunk_size = math.ceil(B / NUM_CHUNKS)
        for i in range(NUM_CHUNKS):
            if i < NUM_CHUNKS - 1:
                self.assertEqual(chunks[i].shape[0], chunk_size)
            else:
                self.assertEqual(chunks[i].shape[0], B - chunk_size * (NUM_CHUNKS - 1))
            offsets_expected = (
                nt._offsets[i * chunk_size + 1 : (i + 1) * chunk_size + 1]
                - nt._offsets[i * chunk_size]
            )
            self.assertEqual(chunks[i]._offsets[1:], offsets_expected)
        self.assertEqual(nt._values, torch.cat([x._values for x in chunks], dim=0))

        # chunk on ragged dim not supported
        with self.assertRaisesRegex(
            RuntimeError, "chunk.* not supported for NestedTensor on dim=1"
        ):
            nt.chunk(2, dim=1)

    def test_squeeze(self, device):
        B = 4
        D = 6
        # squeeze middle dim
        nt = random_nt_from_dims(
            [B, None, 1, D], device=device, dtype=torch.float32, layout=torch.jagged
        )
        j0 = nt.shape[1]

        for dim_arg in [-2, 2]:
            out = nt.squeeze(dim_arg)
            self.assertEqual(out.shape, (B, j0, D))
            self.assertEqual(out.unsqueeze(-2), nt)

        # squeeze last dim
        nt = random_nt_from_dims(
            [B, None, 1], device=device, dtype=torch.float32, layout=torch.jagged
        )
        j1 = nt.shape[1]

        for dim_arg in [-1, 2]:
            out = nt.squeeze(dim_arg)
            self.assertEqual(out.shape, (B, j1))
            self.assertEqual(out.unsqueeze(-1), nt)

        # squeeze on batch dim not supported
        with self.assertRaisesRegex(
            RuntimeError, "squeeze.* not supported for NestedTensor on dim=0"
        ):
            nt.squeeze(0)

        # squeeze on ragged dim not supported
        with self.assertRaisesRegex(
            RuntimeError, "squeeze.* not supported for NestedTensor on dim=1"
        ):
            nt.squeeze(1)

    def test_binary_pointwise_broadcasting(self, device):
        # (B, j0, 3, 4)
        ts = self._get_list_for_jagged_tensor(
            ((2, 3, 4), 3, 4), device, requires_grad=True
        )
        # (B, j0, ?, ?) + (?) -> (B, j0, ?, ?)
        # (B, j0, ?, ?) + (?, ?) -> (B, j0, ?, ?)
        # (B, j0, ?, ?) + (1, ?, ?) -> (B, j0, ?, ?)
        # Unsupported: (B, j0, ?, ?) + (1, 1, 1, ?, ?) -> (1, B, j0, ?, ?)
        t_sizes = (
            (4,),
            (1, 4),
            (3, 1),
            (1, 3, 1),
            (1, 1, 1, 4),
            # (1, 1, 1, 1, 4), (unsupported today)
        )

        def grad_test_func(t, *ts):
            nt = torch.nested.as_nested_tensor(list(ts), layout=torch.jagged)
            out = nt + t
            return out.values()

        for t_size in t_sizes:
            t = torch.rand(
                t_size, requires_grad=True, device=device, dtype=torch.float64
            )
            gradcheck(grad_test_func, inputs=(t, *ts), check_batched_grad=False)

    def test_threshold_backward(self, device):
        ts1 = self._get_list_for_jagged_tensor(
            ((2, 3, 4), 16), device=device, requires_grad=False
        )
        ts2 = self._get_list_for_jagged_tensor(
            ((2, 3, 4), 16), device=device, requires_grad=False
        )

        nt1, offsets = jagged_from_list(ts1, None)
        nt2, offsets = jagged_from_list(ts2, offsets)
        buf1 = nt1.values().detach().clone()
        buf2 = nt2.values().detach().clone()

        res_nt = torch.ops.aten.threshold_backward(nt1, nt2, 0.0)
        res_dense = torch.ops.aten.threshold_backward(buf1, buf2, 0.0)

        self.assertEqual(res_dense, res_nt.values())

    @parametrize("keepdim", [False, True])
    def test_sum_int_DimList(self, device, keepdim):
        # (B, j0, 3, 4)
        ts = self._get_list_for_jagged_tensor(
            ((2, 3, 4), 3, 4), device=device, requires_grad=True
        )

        # Check shape correctness
        reduce_dims = (
            # dims, expected shape, expected keepdim shape
            # j0 is represented as None
            ((0, 1), (3, 4), (1, 1, 3, 4)),
            ((1, 2), None, None),
            ((2, 3), (3, None), (3, None, 1, 1)),
            ((0, 1, 3), (3,), (1, 1, 3, 1)),
            ((0, 1, 2), (4,), (1, 1, 1, 4)),
            ((0, 1, 2, 3), tuple(), (1, 1, 1, 1)),
        )
        for rd, ref_shape_no_keepdim, ref_shape_keepdim in reduce_dims:
            if (0 in rd) ^ (1 in rd):
                with self.assertRaisesRegex(
                    RuntimeError,
                    "applying over the ragged dimension, but not the batch dimension",
                ):
                    nt = torch.nested.as_nested_tensor(ts, layout=torch.jagged)
                    out = torch.sum(nt, dim=rd, keepdim=keepdim)
                continue

            nt = torch.nested.as_nested_tensor(ts, layout=torch.jagged)
            out = torch.sum(nt, dim=rd, keepdim=keepdim)
            ref_shape = ref_shape_keepdim if keepdim else ref_shape_no_keepdim
            self.assertEqual(len(out.shape), len(ref_shape))
            for o, r in zip(out.shape, ref_shape):
                if r is not None:
                    self.assertEqual(o, r)
                else:
                    self.assertTrue(isinstance(o, torch.SymInt))

        # Check values correctness
        # raggedness not reduced
        nt = torch.nested.as_nested_tensor(ts, layout=torch.jagged)
        out = torch.sum(nt, dim=(2, 3), keepdim=keepdim)
        out_ref = torch.sum(nt.values(), dim=(1, 2))
        self.assertIsInstance(out, NestedTensor)
        # flatten to avoid having to replicate unsqueeze logic depending on keepdim
        self.assertTrue(torch.allclose(out.values().view(-1), out_ref.view(-1)))

        # raggedness reduced away
        nt = torch.nested.as_nested_tensor(ts, layout=torch.jagged)
        out = torch.sum(nt, dim=(0, 1), keepdim=keepdim)
        out_ref = torch.sum(nt.values(), dim=(0,))
        self.assertNotIsInstance(out, NestedTensor)
        self.assertTrue(torch.allclose(out, out_ref))

    @dtypes(torch.float, torch.double, torch.half)
    @parametrize("requires_grad", [False, True])
    @parametrize("weights_only", [False, True])
    def test_serialization(self, device, dtype, requires_grad, weights_only):
        def compare_metadata(nt1, nt2):
            self.assertEqual(nt1._nested_tensor_size(), nt2._nested_tensor_size())
            self.assertEqual(nt1._nested_tensor_strides(), nt2._nested_tensor_strides())
            self.assertEqual(
                nt1._nested_tensor_storage_offsets(),
                nt2._nested_tensor_storage_offsets(),
            )

        nt_contiguous, nt_noncontiguous = random_nt_noncontiguous_pair((2, 3, 6, 7))
        for a in [nt_contiguous, nt_noncontiguous]:
            buffer = io.BytesIO()
            serialized = torch.save(a, buffer)
            buffer.seek(0)
            b = torch.load(buffer, weights_only=weights_only)
            # should be both conceptually equal and metadata equivalent
            self.assertEqual(a, b)
            compare_metadata(a, b)
            # should be conceptually equal but not necessarily metadata equivalent
            self.assertEqual(b, nt_contiguous)
            self.assertEqual(b, nt_noncontiguous)

    @unittest.skipIf(
        PYTORCH_CUDA_MEMCHECK, "is_pinned uses failure to detect pointer property"
    )
    @onlyCUDA
    def test_pin_memory(self, device):
        nt_contiguous, nt_noncontiguous = random_nt_noncontiguous_pair((2, 3, 6, 7))
        for nt in [nt_contiguous, nt_noncontiguous]:
            self.assertFalse(nt.is_pinned())
            pinned = nt.pin_memory(device)
            self.assertTrue(pinned.is_pinned())
            self.assertEqual(nt, pinned)
            self.assertNotEqual(nt.data_ptr(), pinned.data_ptr())
            # test that pin_memory on already pinned tensor has no effect
            self.assertIs(pinned, pinned.pin_memory())
            self.assertEqual(pinned.data_ptr(), pinned.pin_memory().data_ptr())

    @torch.compiler.disable
    def _validate_nt(
        self, nt, device, dtype, layout, requires_grad, dim, batch_size, base=None
    ):
        # Validate a bunch of properties after NT construction.
        device = torch.device(device)
        self.assertEqual(nt.dim(), dim)
        self.assertEqual(nt.device, device)
        self.assertEqual(nt.dtype, dtype)
        self.assertEqual(nt.layout, layout)
        self.assertEqual(nt.requires_grad, requires_grad)

        if layout == torch.jagged:
            self.assertEqual(nt._values.device, device)
            self.assertEqual(nt._offsets.device, device)
            self.assertEqual(nt.shape[0], batch_size)
            self.assertTrue(isinstance(nt.shape[1], torch.SymInt))

        if base is not None:
            self.assertTrue(nt._is_view() and nt._base is base)

    @dtypes(torch.float, torch.double, torch.half)
    @parametrize("requires_grad", [False, True])
    @parametrize("components_require_grad", [False, True])
    def test_jagged_layout_construction_nested_tensor(
        self, device, dtype, requires_grad, components_require_grad
    ):
        for tensor_list in self._get_example_tensor_lists(
            include_list_of_lists=True, include_requires_grad=components_require_grad
        ):
            nt = torch.nested.nested_tensor(
                tensor_list,
                device=device,
                dtype=dtype,
                layout=torch.jagged,
                requires_grad=requires_grad,
            )

            expected_dim = torch.as_tensor(tensor_list[0]).dim() + 1
            expected_batch_size = len(tensor_list)
            self._validate_nt(
                nt,
                device,
                dtype,
                torch.jagged,
                requires_grad,
                expected_dim,
                expected_batch_size,
            )

            # Make sure grads -don't- flow back into original tensors for nested_tensor()
            if requires_grad:
                (nt * 2).backward(torch.ones_like(nt))
            for t in tensor_list:
                t = t if isinstance(t, torch.Tensor) else torch.as_tensor(t)
                self.assertTrue(t.grad is None)

    @dtypes(torch.float, torch.double, torch.half)
    @parametrize("components_require_grad", [False, True])
    def test_jagged_layout_construction_as_nested_tensor(
        self, device, dtype, components_require_grad
    ):
        # NB: as_nested_tensor(tensor_list) doesn't support lists of lists for tensor_list
        for tensor_list in self._get_example_tensor_lists(
            include_list_of_lists=False, include_requires_grad=components_require_grad
        ):
            nt = torch.nested.as_nested_tensor(
                tensor_list, device=device, dtype=dtype, layout=torch.jagged
            )

            # nt.requires_grad=True should be set if at least one component requires grad
            expected_dim = tensor_list[0].dim() + 1
            expected_batch_size = len(tensor_list)
            self._validate_nt(
                nt,
                device,
                dtype,
                torch.jagged,
                components_require_grad,
                expected_dim,
                expected_batch_size,
            )

            # Make sure grads flow back into original tensors for as_nested_tensor()
            if components_require_grad:
                (nt * 2).backward(torch.ones_like(nt))
                for t in tensor_list:
                    if t.requires_grad:
                        self.assertEqual(t.grad, torch.ones_like(t) * 2)
                    else:
                        self.assertTrue(t.grad is None)

    @xfailIfTorchDynamo
    @unittest.skipIf(
        PYTORCH_CUDA_MEMCHECK, "is_pinned uses failure to detect pointer property"
    )
    @onlyCUDA
    def test_jagged_layout_construction_with_pinned_memory(self, device):
        for tensor_list in self._get_example_tensor_lists():
            nt = torch.nested.nested_tensor(
                tensor_list, layout=torch.jagged, device="cpu", pin_memory=True
            )

            expected_dim = torch.as_tensor(tensor_list[0]).dim() + 1
            expected_batch_size = len(tensor_list)
            self._validate_nt(
                nt,
                device="cpu",
                dtype=torch.float32,
                layout=torch.jagged,
                requires_grad=False,
                dim=expected_dim,
                batch_size=expected_batch_size,
            )
            self.assertTrue(nt.is_pinned())

    @dtypes(torch.float, torch.double, torch.half)
    @parametrize("requires_grad", [False, True])
    @parametrize("values_is_view", [False, True])
    def test_jagged_view_from_values_offsets(
        self, device, dtype, requires_grad, values_is_view
    ):
        if values_is_view:
            # make values a view of base
            base = torch.randn(
                2, 3, 4, 5, 6, device=device, dtype=dtype, requires_grad=requires_grad
            )
            values = base.flatten(0, -2)
        else:
            values = torch.randn(
                10, 5, device=device, dtype=dtype, requires_grad=requires_grad
            )
        offsets = torch.tensor([0, 2, 4, 6, 10], device=device, dtype=torch.int64)

        nt = nested_view_from_values_offsets(values, offsets)

        expected_dim = values.dim() + 1
        expected_batch_size = offsets.shape[0] - 1
        expected_base = base if values_is_view else values
        self._validate_nt(
            nt,
            device,
            dtype,
            torch.jagged,
            requires_grad,
            expected_dim,
            expected_batch_size,
            # ensure NT is a proper view
            base=expected_base,
        )

        if requires_grad:
            # Make sure grads flow back
            (nt * 2).backward(torch.ones_like(nt))

            @torch.compiler.disable
            def _check_grad(t):
                self.assertTrue(t.grad is not None)
                self.assertEqual(t.grad, torch.ones_like(t) * 2)

            _check_grad(base if values_is_view else values)

    @dtypes(torch.float)
    def test_nested_tensor_from_jagged(self, device, dtype):
        # construct from (values, offsets)
        values = torch.randn(10, 5, device=device, dtype=dtype)
        offsets = torch.tensor([0, 2, 4, 6, 10], device=device, dtype=torch.int64)
        nt = torch.nested.nested_tensor_from_jagged(values, offsets=offsets)
        self.assertTrue(isinstance(nt, NestedTensor))
        self.assertTrue(nt._is_view() and nt._base is values)
        self.assertEqual(nt.dim(), 3)
        self.assertEqual(nt.size(0), offsets.size(0) - 1)
        self.assertEqual(nt.size(-1), values.size(-1))
        self.assertIsNone(nt._lengths)
        self.assertTrue(nt.is_contiguous())

        # construct from (values, offsets, lengths)
        lengths = torch.tensor([2, 1, 1, 2], device=device)
        nt = torch.nested.nested_tensor_from_jagged(
            values, offsets=offsets, lengths=lengths
        )
        self.assertTrue(isinstance(nt, NestedTensor))
        self.assertTrue(nt._is_view() and nt._base is values)
        self.assertEqual(nt.dim(), 3)
        self.assertEqual(nt.size(0), offsets.size(0) - 1)
        self.assertEqual(nt.size(-1), values.size(-1))
        self.assertEqual(nt._lengths, lengths)
        # when both offsets / lengths are specified, expect non-contiguous
        self.assertFalse(nt.is_contiguous())

        # construct from (values, lengths)
        values = torch.randn(14, 5, device=device, dtype=dtype)
        lengths = torch.tensor([2, 3, 4, 5], device=device)
        nt = torch.nested.nested_tensor_from_jagged(values, lengths=lengths)
        self.assertTrue(isinstance(nt, NestedTensor))
        self.assertTrue(nt._is_view() and nt._base is values)
        self.assertEqual(nt.dim(), 3)
        self.assertEqual(nt.size(0), lengths.size(0))
        self.assertEqual(nt.size(-1), values.size(-1))
        # for now, if only lengths is specified, convert to offsets to integrate best with the
        # existing kernels
        expected_offsets = torch.tensor([0, 2, 5, 9, 14], device=device)
        expected_nt = torch.nested.nested_tensor_from_jagged(
            values, offsets=expected_offsets
        )
        for n1, n2 in zip(nt.unbind(), expected_nt.unbind()):
            self.assertEqual(n1, n2)

        # error case: no offsets or lengths
        with self.assertRaisesRegex(
            RuntimeError, "At least one of offsets or lengths is required"
        ):
            torch.nested.nested_tensor_from_jagged(values, offsets=None, lengths=None)

    @dtypes(torch.float, torch.double, torch.half)
    @parametrize("dim", range(5))
    @parametrize(
        "layout",
        [torch.strided, torch.jagged],
        name_fn=lambda l: f"layout_{str(l).split('.')[1]}",
    )
    @parametrize("requires_grad", [False, True])
    @parametrize("contiguous", [False, True])
    def test_as_nested_tensor_from_tensor(
        self, device, dtype, dim, layout, requires_grad, contiguous
    ):
        if dim == 0:
            t = torch.tensor(3.0, requires_grad=requires_grad)
        else:
            t = torch.randn(*(3 for _ in range(dim)), requires_grad=requires_grad)
        assert t.dim() == dim

        if dim < 2:
            # 0-1 dim tensors can't be converted to NTs
            with self.assertRaisesRegex(
                RuntimeError, "Expected tensor argument to have dim"
            ):
                nt = torch.nested.as_nested_tensor(
                    t, device=device, dtype=dtype, layout=layout
                )
            return

        orig_t = t
        if not contiguous:
            t = t.transpose(0, 1)

        nt = torch.nested.as_nested_tensor(t, device=device, dtype=dtype, layout=layout)
        expected_dim = t.dim()
        expected_batch_size = t.size(0)
        self._validate_nt(
            nt, device, dtype, layout, requires_grad, expected_dim, expected_batch_size
        )

        if torch.device(device) == t.device and dtype == t.dtype and contiguous:
            # should be the non-copying (view) case
            self.assertTrue(nt._is_view() and nt._base is t)

        # should be equivalent to construction from unbound tensor list
        nt_from_unbind = torch.nested.as_nested_tensor(
            list(t.unbind(0)), device=device, dtype=dtype, layout=layout
        )
        self.assertEqual(nt, nt_from_unbind)

        # ensure call on a NT with the same properties returns the NT directly
        nt2 = torch.nested.as_nested_tensor(
            nt, device=device, dtype=dtype, layout=layout
        )
        self.assertTrue(nt is nt2)

        # we don't support conversion between layouts this way atm
        other_layout = torch.strided if layout == torch.jagged else torch.jagged
        with self.assertRaisesRegex(
            RuntimeError, "Converting between nested tensor layouts is not supported"
        ):
            torch.nested.as_nested_tensor(
                nt, device=device, dtype=dtype, layout=other_layout
            )

        if requires_grad:
            # make sure gradients flow back into inputs
            (nt * 2).backward(torch.ones_like(nt))
            self.assertEqual(orig_t.grad, torch.ones_like(orig_t) * 2)

    @dtypes(torch.double, torch.half)
    @onlyCUDA
    def test_device_dtype_transfer_updates_offsets(self, device, dtype):
        for tensor_list in self._get_example_tensor_lists():
            orig_device = torch.device("cpu")
            orig_dtype = torch.float32
            nt = torch.nested.nested_tensor(
                tensor_list, layout=torch.jagged, device=orig_device, dtype=orig_dtype
            )

            self.assertEqual(torch.int64, nt.offsets().dtype)
            nt = nt.to(device=device).to(dtype=dtype)

            # offsets should still be int64 on the new device
            self.assertEqual(nt.values().device, nt.offsets().device)
            self.assertEqual(torch.int64, nt.offsets().dtype)

    def test_unbind(self, device):
        for tensor_list in self._get_example_tensor_lists():
            nt = torch.nested.nested_tensor(
                tensor_list, layout=torch.jagged, device=device
            )  # ragged_idx = 1
            out = nt.unbind()
            self.assertEqual(len(out), len(tensor_list))
            for i, t in enumerate(out):
                self.assertEqual(t, tensor_list[i])

    @parametrize("ragged_idx", [2, 3])
    def test_unbind_transpose(self, device, ragged_idx):
        for tensor_list in self._get_example_tensor_lists():
            nt = torch.nested.nested_tensor(
                tensor_list, layout=torch.jagged, device=device
            )
            if ragged_idx < nt.dim():
                nt = nt.transpose(1, ragged_idx)  # set ragged_idx
                out = nt.unbind()
                self.assertEqual(len(out), len(tensor_list))
                for i, t in enumerate(out):
                    self.assertEqual(
                        t.transpose(0, ragged_idx - 1), tensor_list[i]
                    )  # transpose back each element of result

    def test_unbind_transpose_ragged_idx_last_dim(self, device):
        for tensor_list in self._get_example_tensor_lists():
            nt = torch.nested.nested_tensor(
                tensor_list, layout=torch.jagged, device=device
            ).transpose(
                1, -1
            )  # set ragged_idx = last dimension
            out = nt.unbind()
            self.assertEqual(len(out), len(tensor_list))
            for i, t in enumerate(out):
                self.assertEqual(
                    t.transpose(0, -1), tensor_list[i]
                )  # transpose back each element of result

    def test_unbind_lengths(self, device):
        values = torch.randn(16, 128, device=device)
        offsets = torch.tensor([0, 8, 12, 13, 16], device=device)
        lengths = torch.tensor([6, 2, 1, 2], device=device)
        nt = torch.nested.nested_tensor_from_jagged(
            values, offsets=offsets, lengths=lengths
        )  # 3D nested tensor

        tensor_list = []
        for i in range(offsets.shape[0] - 1):
            tensor_list.append(values[offsets[i] : (offsets[i] + lengths[i])])

        out = nt.unbind()
        self.assertEqual(len(out), len(tensor_list))
        for i, t in enumerate(out):
            self.assertEqual(t, tensor_list[i])

    def test_unbind_lengths_ragged_idx_1(self, device):
        values = torch.randn(16, 8, 128, device=device)
        offsets = torch.tensor([0, 8, 12, 13, 16], device=device)
        lengths = torch.tensor([6, 2, 1, 2], device=device)
        ragged_idx = 1
        nt = torch.nested._internal.nested_tensor.NestedTensor(
            values, offsets=offsets, lengths=lengths, _ragged_idx=ragged_idx
        )  # 4D nested tensor

        tensor_list = []
        for i in range(offsets.shape[0] - 1):
            tensor_list.append(values[offsets[i] : (offsets[i] + lengths[i]), :, :])

        out = nt.unbind()

        self.assertEqual(len(out), len(tensor_list))
        for i, t in enumerate(out):
            self.assertEqual(t, tensor_list[i])

    def test_unbind_lengths_ragged_idx_equals_2_bad_dim(self, device):
        values = torch.randn(16, 8, 128, device=device)
        offsets = torch.tensor([0, 8, 12, 13, 16], device=device)
        lengths = torch.tensor([6, 2, 1, 2], device=device)
        ragged_idx = 2
        nt = torch.nested._internal.nested_tensor.NestedTensor(
            values, offsets=offsets, lengths=lengths, _ragged_idx=ragged_idx
        )  # 4D nested tensor

        self.assertRaisesRegex(
            RuntimeError,
            r"unbind\(\): nested tensor offsets and lengths.*",
            lambda: nt.unbind(),
        )

    def test_unbind_lengths_ragged_idx_2(self, device):
        values = torch.randn(16, 8, 128, device=device)
        offsets = torch.tensor([0, 2, 4, 8], device=device)
        lengths = torch.tensor([2, 1, 3], device=device)
        ragged_idx = 2
        nt = torch.nested._internal.nested_tensor.NestedTensor(
            values, offsets=offsets, lengths=lengths, _ragged_idx=ragged_idx
        )  # 4D nested tensor

        tensor_list = []
        for i in range(offsets.shape[0] - 1):
            tensor_list.append(values[:, offsets[i] : (offsets[i] + lengths[i]), :])

        out = nt.unbind()

        self.assertEqual(len(out), len(tensor_list))
        for i, t in enumerate(out):
            self.assertEqual(t, tensor_list[i])

    def test_unbind_lengths_ragged_idx_3(self, device):
        values = torch.randn(16, 8, 128, device=device)
        offsets = torch.tensor([0, 100, 128], device=device)
        lengths = torch.tensor([50, 28], device=device)
        ragged_idx = 3
        nt = torch.nested._internal.nested_tensor.NestedTensor(
            values, offsets=offsets, lengths=lengths, _ragged_idx=ragged_idx
        )  # 4D nested tensor

        tensor_list = []
        for i in range(offsets.shape[0] - 1):
            tensor_list.append(values[:, :, offsets[i] : (offsets[i] + lengths[i])])

        out = nt.unbind()

        self.assertEqual(len(out), len(tensor_list))
        for i, t in enumerate(out):
            self.assertEqual(t, tensor_list[i])

    @skipIfTorchDynamo(
        "TorchDynamo raises an error for ragged_idx == 0 earlier than Torch"
    )
    def test_unbind_lengths_ragged_idx_0(self, device):
        values = torch.randn(16, 8, 128, device=device)
        offsets = torch.tensor([0, 100, 128], device=device)
        lengths = torch.tensor([50, 28], device=device)
        ragged_idx = 0
        nt = torch.nested._internal.nested_tensor.NestedTensor(
            values, offsets=offsets, lengths=lengths, _ragged_idx=ragged_idx
        )  # 4D nested tensor

        tensor_list = []
        for i in range(offsets.shape[0] - 1):
            tensor_list.append(values[:, :, offsets[i] : (offsets[i] + lengths[i])])

        self.assertRaisesRegex(
            RuntimeError,
            r"unbind\(\): nested tensor.*out of bounds",
            lambda: nt.unbind(),
        )

    @xfailIfTorchDynamo
    def test_layer_norm_2(self, device):
        test_tensor_list = self._get_list_for_jagged_tensor(
            ((2, 3, 4), 3), device=device, requires_grad=True
        )
        bias = torch.randn(3, requires_grad=False, dtype=torch.float64, device=device)

        def grad_test_func(a, b, c, bias):
            nt = torch.nested.as_nested_tensor([a, b, c], layout=torch.jagged)
            out = torch.nn.functional.layer_norm(nt, (nt.shape[-1],), bias=bias)
            return out.values()

        gradcheck(
            grad_test_func, inputs=(*test_tensor_list, bias), check_batched_grad=False
        )

        with self.assertRaisesRegex(
            RuntimeError,
            r"layer_norm\(\): normalizing over ragged dim not supported for nested tensors",
        ):
            nt = torch.nested.as_nested_tensor(test_tensor_list, layout=torch.jagged)
            _ = torch.nn.functional.layer_norm(nt, (nt.shape[-2], nt.shape[-1]))

    def test_narrow(self, device):
        starts = torch.tensor([0, 1, 2, 3, 4], device=device, dtype=torch.int64)
        lengths = torch.tensor([3, 2, 2, 1, 5], device=device, dtype=torch.int64)
        buffer = (
            torch.arange(0, 10, device=device, dtype=torch.int64)
            .unsqueeze(0)
            .expand(5, -1)
            .clone()
            .detach()
        )
        nt = torch.nested.narrow(buffer, 1, starts, lengths, layout=torch.jagged)

        self.assertTrue(nt._is_view() and nt._base is buffer)

        # TODO: Use this approach when unbind is functional
        # unbinded_nt = nt.unbind()
        # for i in range(starts.shape[0]):
        #     self.assertEqual(torch.arange(starts[i], starts[i] + lengths[i], device=device, dtype=torch.int64), unbinded_nt[i])
        for i in range(starts.shape[0]):
            self.assertEqual(
                torch.arange(
                    starts[i], starts[i] + lengths[i], device=device, dtype=torch.int64
                ),
                nt.values()[nt.offsets()[i] : (nt.offsets()[i] + nt.lengths()[i])],
            )

    def test_is_contiguous(self, device):
        a = torch.randn(2, 3, requires_grad=True, dtype=torch.float64, device=device)
        b = torch.randn(3, 3, requires_grad=True, dtype=torch.float64, device=device)
        c = torch.randn(4, 3, requires_grad=True, dtype=torch.float64, device=device)
        nt_contiguous = torch.nested.as_nested_tensor([a, b, c], layout=torch.jagged)

        starts_nc = torch.tensor([0, 1, 2, 3, 4], device=device, dtype=torch.int64)
        lengths_nc = torch.tensor([3, 2, 2, 1, 5], device=device, dtype=torch.int64)
        narrow_base = (
            torch.arange(0, 10, device=device, dtype=torch.int64)
            .unsqueeze(0)
            .expand(5, -1)
            .clone()
        )
        nt_noncontiguous = torch.nested.narrow(
            narrow_base, 1, starts_nc, lengths_nc, layout=torch.jagged
        )

        starts_c = torch.tensor([1, 0, 0, 0, 0], device=device, dtype=torch.int64)
        lengths_c = torch.tensor([9, 10, 10, 10, 8], device=device, dtype=torch.int64)
        nt_contiguous_narrow = torch.nested.narrow(
            narrow_base, 1, starts_c, lengths_c, layout=torch.jagged
        )

        # Test contiguous case
        assert nt_contiguous.is_contiguous()

        # Test narrow case
        assert not nt_noncontiguous.is_contiguous()
        assert nt_contiguous_narrow.is_contiguous()

        # Test querying by memory_format
        self.assertTrue(
            nt_contiguous.is_contiguous(memory_format=torch.contiguous_format)
        )
        self.assertTrue(
            not nt_noncontiguous.is_contiguous(memory_format=torch.contiguous_format)
        )
        self.assertTrue(
            nt_contiguous_narrow.is_contiguous(memory_format=torch.contiguous_format)
        )

    def test_layout_under_torch_dispatch_mode(self):
        from torch.testing._internal.logging_tensor import (
            capture_logs_with_logging_tensor_mode,
        )

        nt = random_nt_from_dims(
            [2, None, 3], torch.device("cpu"), torch.float32, layout=torch.jagged
        )

        with capture_logs_with_logging_tensor_mode():
            self.assertEqual(nt.layout, torch.jagged)

    @skipIfTorchDynamo("Not a suitable test for TorchDynamo")
    @parametrize(
        "func", [torch.empty_like, torch.randn_like], name_fn=lambda f: f.__name__
    )
    def test_like_shape(self, func):
        nt = random_nt_from_dims(
            [2, None, 3], torch.device("cpu"), torch.float32, layout=torch.jagged
        )
        nt_like = func(nt)

        for nt_ub in nt_like.unbind():
            t_like = func(nt_ub)
            self.assertEqual(nt_ub.shape, t_like.shape)

    @skipIfTorchDynamo("Not a suitable test for TorchDynamo")
    @parametrize(
        "func", [torch.ones_like, torch.zeros_like], name_fn=lambda f: f.__name__
    )
    def test_like_value(self, func):
        nt = random_nt_from_dims(
            [2, None, 3], torch.device("cpu"), torch.float32, layout=torch.jagged
        )
        nt_like = func(nt)

        for nt_ub in nt_like.unbind():
            t_like = func(nt_ub)
            self.assertEqual(nt_ub, t_like)

    def test_noncontiguous_pointwise(self, device):
        a = torch.randn(2, 3, 4, requires_grad=True, dtype=torch.float64, device=device)
        b = torch.randn(3, 3, 4, requires_grad=True, dtype=torch.float64, device=device)
        c = torch.randn(4, 3, 4, requires_grad=True, dtype=torch.float64, device=device)
        nt = torch.nested.nested_tensor([a, b, c], layout=torch.jagged)
        # transpose ragged dim
        transposed = nt.transpose(1, 2)
        self.assertFalse(transposed.is_contiguous())
        clone = transposed.clone()

        def check_nt_equality(x, y):
            self.assertEqual(x.values(), y.values())
            self.assertEqual(x.offsets(), y.offsets())
            self.assertEqual(x._ragged_idx, y._ragged_idx)
            self.assertEqual(x.shape, y.shape)

        self.assertFalse(clone.is_contiguous())
        check_nt_equality(clone, transposed)

        clone_contig = transposed.clone(memory_format=torch.contiguous_format)
        self.assertTrue(clone_contig.is_contiguous())
        check_nt_equality(clone_contig, transposed)

        detached = transposed.detach()
        self.assertFalse(clone.is_contiguous())
        check_nt_equality(detached, transposed)

    def test_to_copy(self, device):
        nt = torch.nested.nested_tensor(
            [
                torch.randn(
                    i + 2, 3, 4, requires_grad=True, dtype=torch.float64, device=device
                )
                for i in range(3)
            ],
            layout=torch.jagged,
        )

        nt_copy_dtype = torch.ops.aten._to_copy(nt, dtype=torch.float16)
        self.assertEqual(torch.float16, nt_copy_dtype.dtype)

        nt_t = nt.transpose(1, 2)
        nt_t_copy_dtype = torch.ops.aten._to_copy(nt_t, dtype=torch.float16)
        self.assertEqual(torch.float16, nt_t_copy_dtype.dtype)

    @skipIfTorchDynamo("Dynamo doesn't know how to trace prof.events()")
    def test_profiler_sequence_nr(self):
        with torch.profiler.profile() as prof:
            values = torch.randn(4, 6, requires_grad=True)
            offsets = torch.tensor([0, 2, 4])
            values = values * 2
            l = torch.nn.Linear(6, 8)
            nt = torch.nested.nested_tensor_from_jagged(values, offsets)

            nt = l(nt)
            val = nt.values()

            loss = val.sum()
            loss.backward()

        fwd_seq_nrs = []
        for evt in prof.events():
            if (
                "linear" in evt.name.lower()
                and "backward" not in evt.name.lower()
                and evt.sequence_nr != -1
            ):
                fwd_seq_nrs.append(evt.sequence_nr)

        bwd_seq_nrs = []
        for evt in prof.events():
            if (
                "linear" in evt.name.lower()
                and "backward" in evt.name.lower()
                and "evaluate_function" not in evt.name.lower()
                and evt.sequence_nr != -1
            ):
                bwd_seq_nrs.append(evt.sequence_nr)

        # There should only be one such event with a sequence number:
        # the PythonTLSSnapshot event - but, note that it's not terrible if
        # we end up with multiple events with the same sequence number - so we
        # could relax this check if it becomes inconvenient to maintain this
        # property.
        self.assertEqual(len(fwd_seq_nrs), 1)
        self.assertEqual(len(bwd_seq_nrs), 1)
        self.assertEqual(fwd_seq_nrs[0], bwd_seq_nrs[0])

    def test_is_same_size(self, device):
        def get_3_tensors():
            return [
                torch.randn(
                    i + 2, 3, 4, requires_grad=True, dtype=torch.float64, device=device
                )
                for i in range(3)
            ]

        nt1, offsets1 = jagged_from_list(get_3_tensors(), None)
        nt2, offsets1 = jagged_from_list(get_3_tensors(), offsets1)

        nt3, offsets2 = jagged_from_list(get_3_tensors(), None)
        nt4, offsets2 = jagged_from_list(get_3_tensors(), offsets2)

        def check_size(nt1, nt2, nt3, nt4):
            self.assertTrue(torch.ops.aten.is_same_size(nt1, nt2))
            self.assertTrue(torch.ops.aten.is_same_size(nt3, nt4))
            self.assertFalse(torch.ops.aten.is_same_size(nt1, nt3))

        check_size(nt1, nt2, nt3, nt4)

        nt1_t, nt2_t, nt3_t, nt4_t = (x.transpose(1, 2) for x in (nt1, nt2, nt3, nt4))
        check_size(nt1_t, nt2_t, nt3_t, nt4_t)

    @skipIfTorchDynamo("compiles internally")
    @unittest.skipIf(IS_WINDOWS, reason="Windows not yet supported for torch.compile")
    @skipCUDAIf(not SM70OrLater, "GPU capability is < SM70")
    def test_specialize_dynamic_shape(self, device):
        values = torch.randn((18, 16), device=device)
        offsets = torch.tensor([0, 2, 3, 6, 15, 18], device=device)
        like_values = torch.randn_like(values)

        # this marks values as dynamic
        nt = torch.nested.nested_tensor_from_jagged(values, offsets)

        def fn(values, same_size):
            # here, the dynamic shape is specialized by same_size's shape
            # https://github.com/pytorch/pytorch/issues/127097
            # make sure this doesn't error out in torch.compile
            return values + same_size

        self.assertEqual(
            fn(values, like_values),
            torch.compile(fn)(values, like_values),
        )

    @skipIfTorchDynamo("compiles internally")
    @unittest.skipIf(IS_WINDOWS, reason="Windows not yet supported for torch.compile")
    @skipCUDAIf(not SM70OrLater, "GPU capability is < SM70")
    def test_specialize_dynamic_shape_recompile(self, device):
        def generate_inp(total_len):
            values = torch.randn((total_len, 16), device=device)
            offsets = torch.tensor([0, 2, 3, 6, 15, total_len], device=device)
            like_values = torch.randn_like(values)
            return values, offsets, like_values

        def check_results(ref_fn, res_fn, args):
            values, offsets, like_values = args
            # this may add dynamic shape markings
            # goal of this test is to make sure that whatever markings are there,
            # we eventually stop recompiling as shape changes.
            nt = torch.nested.nested_tensor_from_jagged(values, offsets)

            self.assertEqual(
                ref_fn(values, like_values),
                res_fn(values, like_values),
            )

        def fn(values, same_size):
            return values + same_size

        compile_counter = torch._dynamo.testing.CompileCounter()

        compiled_fn = torch._dynamo.optimize(compile_counter, nopython=True)(fn)
        check_results(fn, compiled_fn, generate_inp(18))
        self.assertEqual(compile_counter.frame_count, 1)

        check_results(fn, compiled_fn, generate_inp(19))
        # we'll probably recompile here with dynamic shapes - it's okay if not though.
        frame_count_2 = compile_counter.frame_count
        self.assertIn(frame_count_2, [1, 2])

        # make sure that by now we've already compiled with dynamic shapes, so additional
        # shapes should not trigger additional recompiles.
        check_results(fn, compiled_fn, generate_inp(20))
        self.assertEqual(compile_counter.frame_count, frame_count_2)

    # Doesn't work until we have real views
    @xfailIfTorchDynamo
    # Note 1: Math fallback doesn't work with bfloat16 on CUDA
    # Note 2: ROCm doesn't support flash attention or mem_efficient attention for NT
    @unittest.skipIf(
        TEST_WITH_ROCM,
        "ROCm doesn't support flash attention or mem_efficient attention for NT",
    )
<<<<<<< HEAD
    @dtypes(*([torch.float16, torch.bfloat16, torch.float32] if SM80OrLater
            else [torch.float16, torch.float32]))
=======
    @parametrize(
        "dtype",
        [torch.float16, torch.bfloat16, torch.float32]
        if SM80OrLater
        else [torch.float16, torch.float32],
    )
>>>>>>> 15ab6360
    def test_sdpa(self, device, dtype):
        batch_size = 1
        emb_dims = 128
        n_heads = 8
        head_dims = emb_dims // n_heads

        sen1 = torch.randn(11, emb_dims, dtype=dtype, device=device)
        sen2 = torch.randn(13, emb_dims, dtype=dtype, device=device)

        query = torch.nn.Linear(
            emb_dims, emb_dims, bias=False, device=device, dtype=dtype
        )
        key = torch.nn.Linear(
            emb_dims, emb_dims, bias=False, device=device, dtype=dtype
        )
        value = torch.nn.Linear(
            emb_dims, emb_dims, bias=False, device=device, dtype=dtype
        )

        # Simplest case: 1 sentence, no batching
        x_d1 = sen1.unsqueeze(0)
        x_nt = torch.nested.as_nested_tensor([sen1], layout=torch.jagged)

        # See note below for why we detach here.
        q_d1 = (
            query(x_d1)
            .view(batch_size, -1, n_heads, head_dims)
            .detach()
            .requires_grad_(True)
        )
        q_d1_t = q_d1.transpose(1, 2)
        k_d1 = (
            key(x_d1)
            .view(batch_size, -1, n_heads, head_dims)
            .detach()
            .requires_grad_(True)
        )
        k_d1_t = k_d1.transpose(1, 2)
        v_d1 = (
            value(x_d1)
            .view(batch_size, -1, n_heads, head_dims)
            .detach()
            .requires_grad_(True)
        )
        v_d1_t = v_d1.transpose(1, 2)

        q_nt = (
            query(x_nt)
            .view(*x_nt.size()[0:2], n_heads, head_dims)
            .detach()
            .requires_grad_(True)
        )
        q_nt_t = q_nt.transpose(1, 2)
        k_nt = (
            key(x_nt)
            .view(*x_nt.size()[0:2], n_heads, head_dims)
            .detach()
            .requires_grad_(True)
        )
        k_nt_t = k_nt.transpose(1, 2)
        v_nt = (
            value(x_nt)
            .view(*x_nt.size()[0:2], n_heads, head_dims)
            .detach()
            .requires_grad_(True)
        )
        v_nt_t = v_nt.transpose(1, 2)

        # High Precision Math Reference
        q_d1_f32 = q_d1.to(torch.float32)
        k_d1_f32 = k_d1.to(torch.float32)
        v_d1_f32 = v_d1.to(torch.float32)
        q_d1_f32_t = q_d1_f32.transpose(1, 2)
        k_d1_f32_t = k_d1_f32.transpose(1, 2)
        v_d1_f32_t = v_d1_f32.transpose(1, 2)
        out_ref = torch.ops.aten._scaled_dot_product_attention_math(
            q_d1_f32_t, k_d1_f32_t, v_d1_f32_t
        )[0]
        grads_ref = torch.autograd.grad(out_ref.sum(), (q_d1_f32, k_d1_f32, v_d1_f32))

        # Low Precision Math Reference
        out_lp_ref = torch.ops.aten._scaled_dot_product_attention_math(
            q_d1_t, k_d1_t, v_d1_t
        )[0]
        grads_lp_ref = torch.autograd.grad(out_lp_ref.sum(), (q_d1, k_d1, v_d1))

        # Compute tolerances
        output_ref_atol, output_ref_rtol = get_tolerances(out_ref, out_lp_ref)
        grad_q_ref_atol, grad_q_ref_rtol = get_tolerances(grads_ref[0], grads_lp_ref[0])
        grad_k_ref_atol, grad_k_ref_rtol = get_tolerances(grads_ref[1], grads_lp_ref[1])
        grad_v_ref_atol, grad_v_ref_rtol = get_tolerances(grads_ref[2], grads_lp_ref[2])
        grad_atols = [grad_q_ref_atol, grad_k_ref_atol, grad_v_ref_atol]
        grad_rtols = [grad_q_ref_rtol, grad_k_ref_rtol, grad_v_ref_rtol]

        attn_d1 = torch.nn.functional.scaled_dot_product_attention(
            q_d1_t, k_d1_t, v_d1_t
        ).transpose(1, 2)
        attn_nt = torch.nn.functional.scaled_dot_product_attention(
            q_nt_t, k_nt_t, v_nt_t
        ).transpose(1, 2)

<<<<<<< HEAD
        self.assertEqual(attn_d1, attn_nt.values().unsqueeze(0),
                         atol=output_ref_atol, rtol=output_ref_rtol)
=======
        self.assertEqual(
            attn_d1,
            attn_nt.unbind()[0].unsqueeze(0),
            atol=output_ref_atol,
            rtol=output_ref_rtol,
        )
>>>>>>> 15ab6360

        # Simple case: 2 sentences, no extra params
        x_d2 = sen2.unsqueeze(0)
        x_nt = torch.nested.as_nested_tensor([sen1, sen2], layout=torch.jagged)

        # NB: we make sure the leaf tensor we compute gradients for is the view-ed tensor before
        # it is transposed. This is because today we cannot backward through view or unbind a
        # transposed tensor.
        q_d2 = (
            query(x_d2)
            .view(batch_size, -1, n_heads, head_dims)
            .detach()
            .requires_grad_(True)
        )
        q_d2_t = q_d2.transpose(1, 2)
        k_d2 = (
            key(x_d2)
            .view(batch_size, -1, n_heads, head_dims)
            .detach()
            .requires_grad_(True)
        )
        k_d2_t = k_d2.transpose(1, 2)
        v_d2 = (
            value(x_d2)
            .view(batch_size, -1, n_heads, head_dims)
            .detach()
            .requires_grad_(True)
        )
        v_d2_t = v_d2.transpose(1, 2)

        q_nt = (
            query(x_nt)
            .view(*x_nt.size()[0:2], n_heads, head_dims)
            .detach()
            .requires_grad_(True)
        )
        q_nt_t = q_nt.transpose(1, 2)
        k_nt = (
            key(x_nt)
            .view(*x_nt.size()[0:2], n_heads, head_dims)
            .detach()
            .requires_grad_(True)
        )
        k_nt_t = k_nt.transpose(1, 2)
        v_nt = (
            value(x_nt)
            .view(*x_nt.size()[0:2], n_heads, head_dims)
            .detach()
            .requires_grad_(True)
        )
        v_nt_t = v_nt.transpose(1, 2)

        attn_d2 = torch.nn.functional.scaled_dot_product_attention(
            q_d2_t, k_d2_t, v_d2_t
        ).transpose(1, 2)
        d1_grads = torch.autograd.grad(attn_d1.sum(), (q_d1, k_d1, v_d1))
        d2_grads = torch.autograd.grad(attn_d2.sum(), (q_d2, k_d2, v_d2))

        def check_forward_backward():
            attn_nt = torch.nn.functional.scaled_dot_product_attention(
                q_nt_t, k_nt_t, v_nt_t
            ).transpose(1, 2)

            attn_nts = attn_nt.unbind()
            self.assertEqual(
                attn_d1,
                attn_nts[0].unsqueeze(0),
                atol=output_ref_atol,
                rtol=output_ref_rtol,
            )
            self.assertEqual(
                attn_d2,
                attn_nts[1].unsqueeze(0),
                atol=output_ref_atol,
                rtol=output_ref_rtol,
            )

            nt_grads = torch.autograd.grad(attn_nt.values().sum(), (q_nt, k_nt, v_nt))
            for nt_grad, d1_grad, d2_grad, grad_atol, grad_rtol in zip(
                nt_grads, d1_grads, d2_grads, grad_atols, grad_rtols
            ):
                unbound_nt_grads = nt_grad.unbind()
                self.assertEqual(
                    d1_grad,
                    unbound_nt_grads[0].unsqueeze(0),
                    atol=grad_atol,
                    rtol=grad_rtol,
                )
                self.assertEqual(
                    d2_grad,
                    unbound_nt_grads[1].unsqueeze(0),
                    atol=grad_atol,
                    rtol=grad_rtol,
                )

        # Default
        check_forward_backward()

        # Test dispatcher works by calling only mem-effn and math (as they are safe for all devices)
        with torch.backends.cuda.sdp_kernel(
            enable_flash=False, enable_mem_efficient=True, enable_math=True
        ):
            check_forward_backward()

        # Test math fallback
        with torch.backends.cuda.sdp_kernel(
            enable_flash=False, enable_mem_efficient=False, enable_math=True
        ):
            # Math fallback doesn't work with bfloat16 on CUDA because
            # "group_gemm_dispatch" not implemented for 'BFloat16'
            if not (str(device).startswith("cuda") and dtype == torch.bfloat16):
                check_forward_backward()

    @skipIfTorchDynamo("SDPA test compiles internally")
    @unittest.skipIf(IS_WINDOWS, reason="Windows not yet supported for torch.compile")
    @skipCUDAIf(not SM70OrLater, "GPU capability is < SM70")
    # Guarding with sqrt() doesn't work on ROCm?
    @skipCUDAIfRocm
    @onlyCUDA
    @dtypes(
        *(
            [torch.float16, torch.bfloat16, torch.float32]
            if SM80OrLater
            else [torch.float16, torch.float32]
        )
    )
    def test_sdpa_compile(self, device, dtype):
        batch_size = 1
        emb_dims = 1024
        n_heads = 8
        head_dims = emb_dims // n_heads

        sen1 = torch.randn(11, emb_dims, dtype=dtype, device=device)
        sen2 = torch.randn(13, emb_dims, dtype=dtype, device=device)

        query = torch.nn.Linear(
            emb_dims, emb_dims, bias=False, device=device, dtype=dtype
        )
        key = torch.nn.Linear(
            emb_dims, emb_dims, bias=False, device=device, dtype=dtype
        )
        value = torch.nn.Linear(
            emb_dims, emb_dims, bias=False, device=device, dtype=dtype
        )

        # Simplest case: 1 sentence, no batching
        x_d1 = sen1.unsqueeze(0)
        x_d2 = sen2.unsqueeze(0)
        x_nt = torch.nested.as_nested_tensor([sen1, sen2], layout=torch.jagged)

        q_d1 = query(x_d1).view(batch_size, -1, n_heads, head_dims).transpose(1, 2)
        k_d1 = key(x_d1).view(batch_size, -1, n_heads, head_dims).transpose(1, 2)
        v_d1 = value(x_d1).view(batch_size, -1, n_heads, head_dims).transpose(1, 2)
        q_d2 = query(x_d2).view(batch_size, -1, n_heads, head_dims).transpose(1, 2)
        k_d2 = key(x_d2).view(batch_size, -1, n_heads, head_dims).transpose(1, 2)
        v_d2 = value(x_d2).view(batch_size, -1, n_heads, head_dims).transpose(1, 2)

        q_nt = (
            query(x_nt)
            .view(*x_nt.size()[0:2], n_heads, head_dims)
            .detach()
            .transpose(1, 2)
        )
        k_nt = (
            key(x_nt)
            .view(*x_nt.size()[0:2], n_heads, head_dims)
            .detach()
            .transpose(1, 2)
        )
        v_nt = (
            value(x_nt)
            .view(*x_nt.size()[0:2], n_heads, head_dims)
            .detach()
            .transpose(1, 2)
        )

        # High Precision Math Reference
        q_d1_f32 = q_d1.to(torch.float32)
        k_d1_f32 = k_d1.to(torch.float32)
        v_d1_f32 = v_d1.to(torch.float32)
        out_ref = torch.ops.aten._scaled_dot_product_attention_math(
            q_d1_f32, k_d1_f32, v_d1_f32
        )[0]
        # Low Precision Math Reference
        out_lp_ref = torch.ops.aten._scaled_dot_product_attention_math(
            q_d1, k_d1, v_d1
        )[0]
        output_ref_atol, output_ref_rtol = get_tolerances(out_ref, out_lp_ref)

        attn_d1 = torch.nn.functional.scaled_dot_product_attention(
            q_d1, k_d1, v_d1
        ).transpose(1, 2)
        attn_d2 = torch.nn.functional.scaled_dot_product_attention(
            q_d2, k_d2, v_d2
        ).transpose(1, 2)

        compiled_sdpa = torch.compile(torch.nn.functional.scaled_dot_product_attention)
        attn_nt = compiled_sdpa(q_nt, k_nt, v_nt).transpose(1, 2)

        attn_nts = attn_nt.unbind()
        self.assertEqual(
            attn_d1,
            attn_nts[0].unsqueeze(0),
            atol=output_ref_atol,
            rtol=output_ref_rtol,
        )
        self.assertEqual(
            attn_d2,
            attn_nts[1].unsqueeze(0),
            atol=output_ref_atol,
            rtol=output_ref_rtol,
        )

    @dtypes(torch.float32, torch.double, torch.half)
    def test_sdpa_with_constant_sequence_length(self, device, dtype):
        # shape (B, P*, S, D)
        # B: batch size
        # P*: ragged number of prompts
        # S: (constant) sequence length
        # D: embedding size
        query = random_nt_from_dims(
            [4, None, 8, 10], device=device, dtype=dtype, layout=torch.jagged
        )
        key = random_nt_from_similar(query)
        value = random_nt_from_similar(query)
        output = F.scaled_dot_product_attention(query, key, value)
        self.assertTrue(isinstance(output, NestedTensor))

        # should be equivalent to just running the buffers through
        output_dense = F.scaled_dot_product_attention(
            query._values, key._values, value._values
        )
        self.assertEqual(output._values, output_dense)

    @onlyCUDA
    @unittest.skipIf(
        not PLATFORM_SUPPORTS_FUSED_ATTENTION,
        "Platform doesn't support flash or mem-efficient attention",
    )
    @dtypes(
        *(
            [torch.float16, torch.bfloat16, torch.float32]
            if SM80OrLater
            else [torch.float16, torch.float32]
        )
    )
    def test_sdpa_with_packed_in_proj(self, device, dtype):
        # shape (B, *, D)
        input_packed = random_nt_from_dims(
            [5, None, 10], device=device, dtype=dtype, layout=torch.jagged
        )

        # Do input projection.
        num_heads = 2
        # should be multiple of 4 for efficient kernels (e.g. flash / mem-efficient)
        head_dim = 8
        qkv_linear = torch.nn.Linear(10, num_heads * head_dim * 3).to(
            device=device, dtype=dtype
        )

        def in_proj(input_packed, qkv_linear=qkv_linear):
            qkv_post_proj = qkv_linear(input_packed)
            # these are non-contiguous to trigger _is_safe_to_get_storage_as_tensor()
            q, k, v = qkv_post_proj.chunk(3, dim=-1)
            q = q.unflatten(-1, [num_heads, head_dim]).transpose(-2, -3)
            k = k.unflatten(-1, [num_heads, head_dim]).transpose(-2, -3)
            v = v.unflatten(-1, [num_heads, head_dim]).transpose(-2, -3)
            return q, k, v

        q, k, v = in_proj(input_packed)
        output = F.scaled_dot_product_attention(q, k, v, attn_mask=None)

        # compare to individually running unbound components through
        for in_component, out_component in zip(
            input_packed.unbind(), output.transpose(-2, -3).unbind()
        ):
            q, k, v = in_proj(in_component)
            out = F.scaled_dot_product_attention(q, k, v).transpose(-2, -3)

            # Low Precision Math Reference
            out_lp_ref = torch.ops.aten._scaled_dot_product_attention_math(q, k, v)[
                0
            ].transpose(-2, -3)
            output_ref_atol, output_ref_rtol = get_tolerances(
                out, out_lp_ref, fudge_factor=2
            )

            self.assertEqual(
                out, out_component, atol=output_ref_atol, rtol=output_ref_rtol
            )

    @skipIfTorchDynamo("SDPA test compiles internally")
    @unittest.skipIf(IS_WINDOWS, reason="Windows not yet supported for torch.compile")
    @skipCUDAIf(not SM70OrLater, "GPU capability is < SM70")
    # mha_varlen_fwd not supported on ROCm
    @skipCUDAIfRocm
    @onlyCUDA
    @dtypes(
        *(
            [torch.float16, torch.bfloat16, torch.float32]
            if SM80OrLater
            else [torch.float16, torch.float32]
        )
    )
    def test_sdpa_backwards(self, device, dtype):
        values = torch.randn(9, 3, 256, requires_grad=True, device=device, dtype=dtype)
        offsets = torch.tensor([0, 1, 3, 5, 9], device=device, dtype=torch.int64)

        @torch.compile
        def f(values, offsets):
            nt = convert_jagged_to_nested_tensor(values, offsets, max_length=4)
            nt = nt.transpose(-2, -3)
            # purposefully graph break to trigger view replay for subclass view input
            torch.tensor(1).item()
            output = F.scaled_dot_product_attention(nt, nt, nt).transpose(-2, -3)
            return convert_nt_to_jagged(output)

        output = f(values, offsets)
        output.sum().backward()
        self.assertEqual(values.grad, torch.ones_like(values))

    # Internally-defined NT use cases are lifted to here for maximum test realism.
    # TODO: Remove these when ViewNestedFromBuffer, etc. are deprecated.
    @skipCUDAIfRocm  # not needed
    @skipIfTorchDynamo("compiles internally")
    @unittest.skipIf(IS_WINDOWS, reason="Windows not yet supported for torch.compile")
    @skipCUDAIf(not SM70OrLater, "GPU capability is < SM70")
    def test_dummy_mha_with_nt(self, device):
        bs = 3
        d1 = 2
        d2 = 4
        d3 = 6
        n_heads = 2
        d_head = d3 // n_heads
        max_length_1 = 10
        max_length_2 = 20
        torch.manual_seed(0)

        class mha(torch.nn.Module):
            def __init__(self):
                super().__init__()
                torch.manual_seed(0)
                self.linear = torch.nn.Linear(d2, d3, device=device)

            def forward(self, query, value, offsets):
                value = self.linear(value)
                key = convert_jagged_to_nested_tensor(value, offsets, max_length_1)
                value = convert_jagged_to_nested_tensor(value, offsets, max_length_2)
                query = convert_dense_to_nested_tensor(query)
                q = query.view(bs, -1, n_heads, d_head).transpose(1, 2)
                k = key.view(bs, -1, n_heads, d_head).transpose(1, 2)
                v = value.view(bs, -1, n_heads, d_head).transpose(1, 2)
                attn_output = torch.nn.functional.scaled_dot_product_attention(
                    q,
                    k,
                    v,
                    attn_mask=None,
                    dropout_p=0.0,
                    is_causal=False,
                )
                attn_output = attn_output.transpose(1, 2)
                attn_output = convert_nt_to_jagged(attn_output)
                return attn_output, key._max_seqlen, value._max_seqlen

        query = torch.rand(bs, d1, d3, device=device)
        value = torch.rand(6, d2, requires_grad=True, device=device)
        offsets = torch.tensor([0, 2, 3, 6], device=device)

        m = mha()
        symbolic_traced: torch.fx.GraphModule = torch.fx.symbolic_trace(m)
        m = torch.compile(symbolic_traced)
        attn_output, cached_key_max_seqlen, cached_value_max_seqlen = m(
            query, value, offsets
        )
        loss = attn_output.sum()
        # Check that NT can be fx traced and torch.compile, and backward works
        loss.backward()

        # Check that value.requires_grad is not lost after tracing and compiling
        value_grad = value.grad  # save for comparison later
        self.assertIsNotNone(value_grad)
        # check that max_seqlen is cached properly
        self.assertEqual(cached_key_max_seqlen, max_length_1)
        self.assertEqual(cached_value_max_seqlen, max_length_2)

        # check if the output is numerically equivalent with the eager mode
        m_eager = mha()
        value.grad = None
        attn_output_eager, _, _ = m_eager(query, value, offsets)
        attn_output_eager.sum().backward()
        self.assertTrue(torch.allclose(attn_output_eager, attn_output))
        self.assertTrue(torch.allclose(value_grad, value.grad))

    @dtypes(torch.float64, torch.float32, torch.half)
    def test_jagged_padded_dense_conversion_kernels(self, device, dtype):
        values = torch.randn(10, 5, device=device, dtype=dtype)
        offsets = torch.tensor([0, 1, 3, 8, 10], device=device, dtype=torch.int64)
        max_length = offsets.diff().max().item()
        padding_value = 1.3

        # convert jagged -> padded dense
        padded = torch.ops.aten._jagged_to_padded_dense_forward(
            values, [offsets], [max_length], padding_value
        )

        batch_size = offsets.shape[0] - 1
        expected_padded_shape = (batch_size, max_length, values.shape[-1])
        self.assertEqual(padded.shape, expected_padded_shape)

        # convert padded dense -> jagged
        total_L = values.shape[0]
        output_jagged = torch.ops.aten._padded_dense_to_jagged_forward(
            padded, [offsets], total_L
        )

        # should be equivalent to the original values
        self.assertEqual(values, output_jagged)

<<<<<<< HEAD
        # success case: truncate to max length as needed
        trunc_max_length = max_length - 1
        trunc_padded = torch.ops.aten._jagged_to_padded_dense_forward(
            values, [offsets], [trunc_max_length], padding_value
        )
        self.assertEqual(padded[:, :trunc_max_length, :], trunc_padded)

        # specific to CPU impls
        if device == "cpu":
            # error case: multiple offsets on cpu since CPU kernels don't support more now
            with self.assertRaisesRegex(RuntimeError, "only a single jagged dim is supported"):
                torch.ops.aten._jagged_to_padded_dense_forward(
                    values, [offsets, offsets], [max_length, max_length], padding_value)

            with self.assertRaisesRegex(RuntimeError, "only a single jagged dim is supported"):
                torch.ops.aten._padded_dense_to_jagged_forward(
                    padded, [offsets, offsets], total_L)

            # error case: > 1D offsets
            offsets2d = offsets.unsqueeze(-1)
            with self.assertRaisesRegex(RuntimeError, "expected 1D offsets"):
                torch.ops.aten._jagged_to_padded_dense_forward(
                    values, [offsets2d], [max_length], padding_value)

            with self.assertRaisesRegex(RuntimeError, "expected 1D offsets"):
                torch.ops.aten._padded_dense_to_jagged_forward(
                    padded, [offsets2d], total_L)

            # error case: final offset != total_L
            offsets_wrong = offsets.clone().detach()
            offsets_wrong[-1] = total_L + 1
            with self.assertRaisesRegex(RuntimeError, "final offset should match total_L value"):
                torch.ops.aten._padded_dense_to_jagged_forward(
                    padded, [offsets_wrong], total_L)

            # error case: 1D padded input
            padded_wrong = padded.flatten().clone().detach()
            with self.assertRaisesRegex(RuntimeError, "expected padded dim >= 2"):
                torch.ops.aten._padded_dense_to_jagged_forward(
                    padded_wrong, [offsets], total_L)

            # error case: batch item has length > max length
            # max_length is 5 above; 7 here
            offsets_wrong = torch.tensor([0, 1, 8, 9, 10], device=device, dtype=torch.int64)
            with self.assertRaisesRegex(RuntimeError, "found batch item of length"):
                torch.ops.aten._padded_dense_to_jagged_forward(
                    padded, [offsets_wrong], total_L)

    @dtypes(torch.float32)
    @skipIfTorchDynamo("Test compiles internally")
    @unittest.skipIf(sys.version_info >= (3, 12), "torch.compile is not supported on python 3.12+")
    @unittest.skipIf(IS_WINDOWS, reason="Windows not yet supported for torch.compile")
    @skipCUDAIf(not SM70OrLater, "GPU capability is < SM70")
    def test_compile_preserves_metadata_cache(self, device, dtype):
        # shape (B, *, D)
        nt = random_nt_from_dims(
            [4, None, 3, 16], device=device, dtype=dtype, layout=torch.jagged, requires_grad=True)

        # expect min / max seqlen to be stored here
        cache = dict(nt._metadata_cache)

        @torch.compile
        def f(nt):
            q = nt.transpose(-3, -2)
            output = F.scaled_dot_product_attention(q, q, q).transpose(-3, -2)
            return output

        output = f(nt)
        output.backward(torch.ones_like(output))
        self.assertEqual(output._metadata_cache, cache)

    @dtypes(torch.float32)
    @skipIfTorchDynamo("Test compiles internally")
    @unittest.skipIf(sys.version_info >= (3, 12), "torch.compile is not supported on python 3.12+")
    @unittest.skipIf(IS_WINDOWS, reason="Windows not yet supported for torch.compile")
    @skipCUDAIf(not SM70OrLater, "GPU capability is < SM70")
    def test_compile_with_dynamic_max_seq_len(self, device, dtype):
        # shape (B, *, D)
        # max seq len: 18
        nt = torch.nested.nested_tensor([
            torch.randn(2, 5),
            torch.randn(3, 5),
            torch.randn(18, 5),
        ], layout=torch.jagged)

        # max seq len: 19
        nt2 = torch.nested.nested_tensor([
            torch.randn(2, 5),
            torch.randn(3, 5),
            torch.randn(19, 5),
        ], layout=torch.jagged)

        def f(nt):
            # TODO: Replace with public API when we can use @properties
            return torch.ones_like(nt) * nt._get_max_seqlen()

        for dynamic in [False, True, None]:
            self.assertFalse(_recompiles_for_inputs(f, (nt,), (nt2,), dynamic=dynamic))

    @dtypes(torch.float32)
    @skipIfTorchDynamo("Test compiles internally")
    @unittest.skipIf(sys.version_info >= (3, 12), "torch.compile is not supported on python 3.12+")
    @unittest.skipIf(IS_WINDOWS, reason="Windows not yet supported for torch.compile")
    @skipCUDAIf(not SM70OrLater, "GPU capability is < SM70")
    def test_compile_with_dynamic_min_seq_len(self, device, dtype):
        # shape (B, *, D)
        # min seq len: 7
        nt = torch.nested.nested_tensor([
            torch.randn(7, 5),
            torch.randn(8, 5),
            torch.randn(9, 5),
        ], layout=torch.jagged)

        # min seq len: 8
        nt2 = torch.nested.nested_tensor([
            torch.randn(8, 5),
            torch.randn(9, 5),
            torch.randn(10, 5),
        ], layout=torch.jagged)

        def f(nt):
            # TODO: Replace with public API when we can use @properties
            return torch.ones_like(nt) * nt._get_min_seqlen()

        for dynamic in [False, True, None]:
            self.assertFalse(_recompiles_for_inputs(f, (nt,), (nt2,), dynamic=dynamic))

    @dtypes(torch.float32)
    @skipIfTorchDynamo("Test compiles internally")
    @unittest.skipIf(sys.version_info >= (3, 12), "torch.compile is not supported on python 3.12+")
    @unittest.skipIf(IS_WINDOWS, reason="Windows not yet supported for torch.compile")
    @skipCUDAIf(not SM70OrLater, "GPU capability is < SM70")
    def test_compile_with_propagated_dynamic_max_seq_len(self, device, dtype):
        # shape (B, *, D)
        # max seq len: 18
        nt = torch.nested.nested_tensor([
            torch.randn(2, 5),
            torch.randn(3, 5),
            torch.randn(18, 5),
        ], layout=torch.jagged)

        # max seq len: 19
        nt2 = torch.nested.nested_tensor([
            torch.randn(2, 5),
            torch.randn(3, 5),
            torch.randn(19, 5),
        ], layout=torch.jagged)

        def f(nt):
            nt2 = nt.sin() + 1
            # TODO: Replace with public API when we can use @properties
            return torch.ones_like(nt2) * nt2._get_max_seqlen()

        ref = f(nt)
        output = torch.compile(f, fullgraph=True, dynamic=False)(nt)
        self.assertEqual(ref, output)

        for dynamic in [False, True, None]:
            self.assertFalse(_recompiles_for_inputs(f, (nt,), (nt2,), dynamic=dynamic))

=======
>>>>>>> 15ab6360

instantiate_parametrized_tests(TestNestedTensor)
instantiate_device_type_tests(TestNestedTensorDeviceType, globals())
instantiate_device_type_tests(TestNestedTensorAutograd, globals())
instantiate_device_type_tests(TestNestedTensorSubclass, globals())

if __name__ == "__main__":
    run_tests()<|MERGE_RESOLUTION|>--- conflicted
+++ resolved
@@ -66,7 +66,6 @@
     # yield as_nested_tensor
     yield torch.nested.nested_tensor
 
-<<<<<<< HEAD
 # Returns True if the function recompiles between inputs1 and inputs2 with the
 # specified dynamic setting.
 def _recompiles_for_inputs(fn, inputs1, inputs2, dynamic=True):
@@ -80,8 +79,6 @@
     compiled_f(*inputs1)
     compiled_f(*inputs2)
     return compile_count[0] > 1
-=======
->>>>>>> 15ab6360
 
 # Helper function to generate a pair of random nested tensors
 # one is contiguous, the other is not, but they appear to have same entries
@@ -4821,17 +4818,8 @@
         TEST_WITH_ROCM,
         "ROCm doesn't support flash attention or mem_efficient attention for NT",
     )
-<<<<<<< HEAD
     @dtypes(*([torch.float16, torch.bfloat16, torch.float32] if SM80OrLater
             else [torch.float16, torch.float32]))
-=======
-    @parametrize(
-        "dtype",
-        [torch.float16, torch.bfloat16, torch.float32]
-        if SM80OrLater
-        else [torch.float16, torch.float32],
-    )
->>>>>>> 15ab6360
     def test_sdpa(self, device, dtype):
         batch_size = 1
         emb_dims = 128
@@ -4933,17 +4921,12 @@
             q_nt_t, k_nt_t, v_nt_t
         ).transpose(1, 2)
 
-<<<<<<< HEAD
-        self.assertEqual(attn_d1, attn_nt.values().unsqueeze(0),
-                         atol=output_ref_atol, rtol=output_ref_rtol)
-=======
         self.assertEqual(
             attn_d1,
             attn_nt.unbind()[0].unsqueeze(0),
             atol=output_ref_atol,
             rtol=output_ref_rtol,
         )
->>>>>>> 15ab6360
 
         # Simple case: 2 sentences, no extra params
         x_d2 = sen2.unsqueeze(0)
@@ -5362,7 +5345,6 @@
         # should be equivalent to the original values
         self.assertEqual(values, output_jagged)
 
-<<<<<<< HEAD
         # success case: truncate to max length as needed
         trunc_max_length = max_length - 1
         trunc_padded = torch.ops.aten._jagged_to_padded_dense_forward(
@@ -5523,8 +5505,6 @@
         for dynamic in [False, True, None]:
             self.assertFalse(_recompiles_for_inputs(f, (nt,), (nt2,), dynamic=dynamic))
 
-=======
->>>>>>> 15ab6360
 
 instantiate_parametrized_tests(TestNestedTensor)
 instantiate_device_type_tests(TestNestedTensorDeviceType, globals())
