# Owner(s): ["oncall: pt2"]

# Copyright (c) Facebook, Inc. and its affiliates.
# All rights reserved.
#
# This source code is licensed under the BSD-style license found in the
# LICENSE file in the root directory of this source tree.

import copy
import itertools
import unittest
import warnings
from contextlib import nullcontext
from functools import partial
from typing import Any, Callable, Dict, List, Optional, Union
from unittest.mock import patch

from common_utils import decorate, decorateForModules, skip, skipOps, xfail

import torch
import torch._dynamo as torchdynamo
import torch.nn as nn
import torch.utils._pytree as pytree

from functorch import grad, jacrev, make_fx, vjp, vmap
from functorch.compile import (
    aot_function,
    aot_module,
    compiled_function,
    compiled_module,
    default_decompositions,
    default_partition,
    get_aot_compilation_context,
    make_boxed_compiler,
    memory_efficient_fusion,
    min_cut_rematerialization_partition,
    nnc_jit,
    nop,
)
from functorch.experimental import control_flow
from torch._decomp import decomposition_table
from torch._functorch.aot_autograd import (
    aot_export_joint_simple,
    aot_export_module,
    aot_module_simplified,
)
from torch._higher_order_ops.out_dtype import out_dtype
from torch._subclasses.fake_tensor import DynamicOutputShapeException, FakeTensorMode
from torch.fx.experimental.proxy_tensor import is_sym_node
from torch.fx.experimental.symbolic_shapes import GuardOnDataDependentSymNode, ShapeEnv
from torch.nn.utils.rnn import PackedSequence

from torch.testing._internal.common_device_type import (
    instantiate_device_type_tests,
    ops,
    tol,
    toleranceOverride,
)
from torch.testing._internal.common_methods_invocations import op_db
from torch.testing._internal.common_modules import module_db, modules
from torch.testing._internal.common_utils import (
    compare_equal_outs_and_grads,
    instantiate_parametrized_tests,
    IS_ARM64,
    IS_MACOS,
    IS_WINDOWS,
    IS_X86,
    outs_and_grads,
    parametrize,
    run_tests,
    skipIfRocm,
    skipIfTorchDynamo,
    TestCase,
    xfail_inherited_tests,
    xfailIfTorchDynamo,
)
from torch.testing._internal.hop_db import hop_db
from torch.testing._internal.optests import (
    _test_aot_autograd_forwards_backwards_helper,
    aot_autograd_check,
)
from torch.testing._internal.two_tensor import TwoTensor, TwoTensorMode

USE_TORCHVISION = False
try:
    import torchvision

    USE_TORCHVISION = True
except ImportError:
    warnings.warn(
        "Couldn't import torchvision. Some of our tests use it, try "
        "to install it with commands from pytorch.org, post-fixed with "
        "`--no-deps` to avoid overwriting the pytorch installation",
        UserWarning,
    )

USE_NETWORKX = False
try:
    import networkx  # noqa: F401

    USE_NETWORKX = True
except ImportError:
    warnings.warn("Some tests use networkx but it was not installed", UserWarning)

# NB: numpy is a testing dependency!


class AOTTestCase(TestCase):
    pass


class TestPythonKey(AOTTestCase):
    def test_make_fx(self, device):
        def f(x):
            return torch.sin(x)

        inp = torch.randn(3)
        fx_f = make_fx(f)(inp)

        new_inp = torch.randn(3)
        self.assertEqual(fx_f(new_inp), f(new_inp))

    def test_make_fx_grad(self, device):
        def f(x):
            return torch.sin(x).sum()

        inp = torch.randn(3)
        f = grad(f)
        fx_f = make_fx(f)(inp)

        new_inp = torch.randn(3)
        self.assertEqual(fx_f(new_inp), f(new_inp))

    def test_scalar_device(self, device):
        def f(a, b):
            return a + b

        inps = [torch.randn(3, device=device), torch.tensor(5)]
        fx_f = make_fx(f)(*inps)
        self.assertEqual(fx_f(*inps), f(*inps))

    def test_make_fx_vmap(self, device):
        def f(x):
            return torch.sin(x)

        inp = torch.randn(5, 3)
        f = vmap(f)
        fx_f = make_fx(f)(inp)
        new_inp = torch.randn(5, 3)
        self.assertEqual(fx_f(new_inp), f(new_inp))

    def test_make_fx_jacrev(self, device):
        def f(x):
            return x.sin().sum()

        inp = torch.randn(3)
        f = jacrev(jacrev(f))
        fx_f = make_fx(f)(inp)
        new_inp = torch.randn(3)
        self.assertEqual(fx_f(new_inp), f(new_inp))

    def test_make_fx_vjp(self, device):
        def f(x):
            return torch.sin(x).sum()

        primals = torch.randn(3)
        _, vjp_fn = vjp(f, primals)
        cotangent = torch.randn(())
        fx_f = make_fx(vjp_fn)(cotangent, True, True)
        new_cotangent = torch.randn(())
        self.assertEqual(fx_f(new_cotangent, True, True), vjp_fn(new_cotangent))

    def test_make_fx_functionalize(self, device):
        from functorch.experimental import functionalize

        def fn(a):
            a = a * 2
            a.relu_()
            return a

        a = torch.randn(3, device=device)
        symbolic_gm = torch.fx.symbolic_trace(fn)
        includes_method_relu_ = any(
            str(n.target) == "relu_" for n in symbolic_gm.graph.nodes
        )
        self.assertTrue(includes_method_relu_)
        # Also verifies fix for https://github.com/pytorch/pytorch/issues/84570
        gm = make_fx(functionalize(symbolic_gm))(a)
        includes_aten_relu = any(
            n.target == torch.ops.aten.relu.default for n in gm.graph.nodes
        )
        self.assertTrue(includes_aten_relu)

    def test_make_fx_no_decompose(self, device):
        # FIXME
        return self.skipTest("error: maximum recursion reached")

        def f(x):
            return torch.tanh(x).sum()

        fx_f = make_fx(grad(f))(torch.randn(5))
        ops = {i.target for i in fx_f.graph.nodes}

        self.assertEqual(torch.ops.aten.tanh_backward in ops, True)

        fx_f = make_fx(grad(f), decomposition_table)(torch.randn(5))
        ops = {i.target for i in fx_f.graph.nodes}
        self.assertEqual(torch.ops.aten.tanh_backward in ops, False)

    def test_nnc_jit(self, device):
        def f(x):
            return torch.sin(x)

        jit_f = nnc_jit(f)

        inp = torch.randn(3)
        self.assertEqual(jit_f(inp), f(inp))

    def test_nnc_scalar(self, device):
        def f(x):
            return torch.sin(x)

        jit_f = nnc_jit(f)

        inp = torch.randn(())
        self.assertEqual(jit_f(inp), f(inp))

    def test_nnc_pytrees(self, device):
        def f(x):
            return [torch.sin(x[0])]

        jit_f = nnc_jit(f)

        inp = [torch.randn(3)]
        self.assertEqual(jit_f(inp), f(inp))

    def test_external_calls(self, device):
        def f(a, b):
            return torch.mv(a, b)

        jit_f = nnc_jit(f)
        inp = [torch.randn(3, 3), torch.randn(3)]
        self.assertEqual(jit_f(*inp), f(*inp))

    def test_nnc_passthrough(self, device):
        def f(x, y):
            return x + y, y

        inp = (torch.randn(3), torch.randn(3))
        jit_f = nnc_jit(f)
        self.assertEqual(jit_f(*inp), f(*inp))

        def f(x):
            x["a"] = x["a"] * 2
            return x

        inp = ({"a": torch.randn(3), "b": torch.randn(3)},)
        jit_f = nnc_jit(f)
        self.assertEqual(jit_f(*inp), f(*inp))

    @unittest.skipIf(not USE_TORCHVISION, "test requires torchvision")
    def test_resnet18_backward_trace(self, device):
        mod = torchvision.models.resnet18()

        def f(x):
            out = mod(x)
            out.sum().backward()
            return [a.grad for a in mod.parameters()]

        inp = torch.randn(3, 3, 250, 250, requires_grad=True)
        grads = f(inp)

        mod.zero_grad()
        mod(inp).sum().backward()
        grads2 = [a.grad for a in mod.parameters()]
        self.assertEqual(grads, grads2)


def get_base(t):
    return t._base if t._is_view() else t


def is_in_base(t, maybe_tensors):
    t_base = get_base(t)
    for maybe_tensor in maybe_tensors:
        if isinstance(maybe_tensor, torch.Tensor):
            if t_base is get_base(maybe_tensor):
                return True
    return False


<<<<<<< HEAD
=======
def skipIfDynamoInput(reason):
    """
    Skip TestAOTAutograd if running with dynamo input
    """

    def decorator(func):
        @wraps(func)
        def wrapper(self, *args, **kwargs):
            if isinstance(self, TestAOTAutogradWithDynamo):
                self.skipTest(
                    f"Skipping {self._testMethodName} in TestAOTAutogradWithDynamo because {reason}"
                )
            else:
                func(self, *args, **kwargs)

        return wrapper

    return decorator


>>>>>>> d3b82306
class TestAOTAutograd(AOTTestCase):
    # test_mutation will:
    # - Ensure that inputs are non-leaves, so our graphs can mutate them
    # - try to mutate outputs of the graph (to ensure that autograd meta is set properly on outputs)
    @patch("functorch.compile.config.debug_assert", True)
    def verify_aot_autograd(
        self,
        f,
        inp_: Union[Callable, List[Any]],
        *,
        test_mutation: bool = False,
        keep_inp_mutations: bool = False,
        decompositions: Optional[Dict] = None,
        dynamic: bool = False,
        # Only active when inp_ is Callable.
        # TODO: probably consolidate all tests to make inp a Callable.
        make_inputs_subclasses: bool = False,
    ):
        for keep_input_mutations in [True] if keep_inp_mutations else [True, False]:
            # Some tests pass in a callable for inp, to generate the inputs
            # (useful if we want to generate complicated aliasing inputs)
            if isinstance(inp_, Callable):
                inp_callable = inp_
                # The callable should return a tuple of f_inputs, f_graph_inputs
                # (The idea is that we might want to compile a function with the graph inputs,
                # but test autograd backprop all the way through the actual inputs)
                with TwoTensorMode() if make_inputs_subclasses else nullcontext():
                    inp_copy, graph_inps_copy = inp_callable()
                    inp, graph_inps = inp_callable()
            else:
                inp_copy = []
                inp = []
                # Our input clones need to mimic when inputs are duplicates of one another
                dupes_map = {}
                for i, x in enumerate(inp_):
                    if x in dupes_map:
                        x_dupe_idx = dupes_map[x]
                        inp_copy.append(inp_copy[x_dupe_idx])
                        inp.append(inp[x_dupe_idx])
                    else:
                        dupes_map[x] = i
                        if not isinstance(x, torch.Tensor):
                            x_copy = x
                            x_copy2 = x
                        else:
                            x_copy = x.clone().detach().requires_grad_(x.requires_grad)
                            x_copy2 = x.clone().detach().requires_grad_(x.requires_grad)
                            if x.requires_grad and not x.is_leaf:
                                x_copy = x_copy.clone()
                                x_copy2 = x_copy2.clone()
                        inp_copy.append(x_copy)
                        inp.append(x_copy2)

                if test_mutation:
                    # For graphs where we mutate inputs, need our test to make sure inputs aren't leaves
                    graph_inps = [x.add(1) for x in inp]
                    graph_inps_copy = [x.add(1) for x in inp_copy]
                else:
                    graph_inps = inp
                    graph_inps_copy = inp_copy
            fw_graph_cell = [None]
            if isinstance(f, nn.Module):
                compiled_f = aot_module(
                    f,
                    fw_compiler=make_boxed_compiler(
                        partial(extract_graph, graph_cell=fw_graph_cell)
                    ),
                    bw_compiler=nop,
                    decompositions=decompositions,
                    keep_inference_input_mutations=keep_input_mutations,
                    dynamic=dynamic,
                )
            else:
                compiled_f = aot_function(
                    f,
                    fw_compiler=make_boxed_compiler(
                        partial(extract_graph, graph_cell=fw_graph_cell)
                    ),
                    bw_compiler=nop,
                    decompositions=decompositions,
                    keep_inference_input_mutations=keep_input_mutations,
                    dynamic=dynamic,
                )
            ref_out, ref_grad = outs_and_grads(f, graph_inps, inp)
            test_out, test_grad = outs_and_grads(compiled_f, graph_inps_copy, inp_copy)
            self.assertEqual(ref_grad, test_grad)

            if isinstance(ref_out, torch.Tensor):
                self.assertTrue(isinstance(test_out, torch.Tensor))
                ref_out, test_out = [ref_out], [test_out]
            for ref_o, test_o in zip(ref_out, test_out):
                if isinstance(ref_o, torch.Tensor):
                    self.assertEqual(ref_o.requires_grad, test_o.requires_grad)
                    self.assertEqual(ref_o.is_leaf, test_o.is_leaf)
                    ref_is_view_of_non_interm = is_in_base(
                        ref_o, graph_inps
                    ) or is_in_base(ref_o, ref_out)
                    test_is_view_of_non_interm = is_in_base(
                        test_o, graph_inps_copy
                    ) or is_in_base(test_o, test_out)
                    self.assertEqual(
                        ref_is_view_of_non_interm, test_is_view_of_non_interm
                    )
                    self.assertEqual(ref_o, test_o)
                    if test_mutation:
                        # This tests that autograd meta is set properly on the output we can
                        # mutate it.
                        ref_o.mul_(2)
                        test_o.mul_(2)
                        self.assertEqual(ref_o, test_o)
            for ref_i, test_i in zip(inp, inp_copy):
                if isinstance(ref_i, torch.Tensor):
                    self.assertEqual(ref_i.requires_grad, test_i.requires_grad)
                self.assertEqual(ref_i, test_i)
        return fw_graph_cell[0]

    def test_non_tensor_and_none_inputs(self):
        # int, None, Tensor
        def f(a, b, c):
            return a * c

        inp = [2, None, torch.ones(3, 3, dtype=torch.float32, requires_grad=True)]
        self.verify_aot_autograd(f, inp)
        inp = [2, None, torch.ones(3, 3, dtype=torch.float32, requires_grad=False)]
        self.verify_aot_autograd(f, inp)

    def test_single_output(self):
        def f(a, b):
            return a + b

        inp = [torch.randn(3, 3, requires_grad=True), torch.randn(3, 3)]
        self.verify_aot_autograd(f, inp)
        inp = [torch.randn(3, 3, requires_grad=False), torch.randn(3, 3)]
        self.verify_aot_autograd(f, inp)

    def test_multi_output(self):
        def f(a, b):
            return a + b, a - b

        inp = [torch.randn(3, 3, requires_grad=True), torch.randn(3, 3)]
        self.verify_aot_autograd(f, inp)
        inp = [torch.randn(3, 3, requires_grad=False), torch.randn(3, 3)]
        self.verify_aot_autograd(f, inp)

    def test_multi_output_list(self):
        def f(a, b):
            return [a + b, a - b]

        inp = [torch.randn(3, 3, requires_grad=True), torch.randn(3, 3)]
        self.verify_aot_autograd(f, inp)
        inp = [torch.randn(3, 3, requires_grad=False), torch.randn(3, 3)]
        self.verify_aot_autograd(f, inp)

    # Test for bug occurring at the intersection of fake tensors & functionalization.
    def test_squeeze_mutation(self):
        def f(a):
            b = a.clone().squeeze(-1)
            b.add_(1.0)
            return a + b

        inp = [torch.randn(3, 1, requires_grad=True)]
        self.verify_aot_autograd(f, inp, dynamic=True)
        inp = [torch.randn(3, 1, requires_grad=False)]
        self.verify_aot_autograd(f, inp, dynamic=True)

    def test_complex_linear(self):
        # https://github.com/pytorch/pytorch/issues/93424
        inp = [torch.randn(1, 10, 10, dtype=torch.complex64)]

        class F(torch.nn.Module):
            def __init__(self):
                super().__init__()
                self.linear = nn.Linear(10, 10, dtype=torch.complex64)

            def forward(self, x):
                return self.linear(x).sum().abs()

        self.verify_aot_autograd(F(), inp)

    def test_embedding_bag_view_dynamic(self):
        # Backwards pass tries to wrap a sparse tensor in a FunctionalTensorWrapper;
        # test that this works even though the sparse tensor has no storage.

        class F(torch.nn.Module):
            def __init__(self):
                super().__init__()
                self.emb = torch.nn.EmbeddingBag(100, 8, sparse=True)

            def forward(self, x, y):
                return self.emb(x, y).view(-1)

        x = torch.arange(3)
        y = torch.arange(3)
        self.verify_aot_autograd(F(), [x, y], dynamic=False)
        self.verify_aot_autograd(F(), [x, y], dynamic=True)

    def test_input_mutation_simple(self):
        def f(a):
            a.mul_(2)
            return a * 3

        inp = [torch.ones(3, 3, requires_grad=True)]
        fw_graph = self.verify_aot_autograd(f, inp, test_mutation=True)
        inp = [torch.ones(3, 3, requires_grad=False)]
        self.verify_aot_autograd(f, inp, test_mutation=True)
        # Things to note:
        # - the extra clone is because we need to pass the pre-mutated input to grad(),
        #   but autograd operates above functionalization so we need to manually clone.
        #   Hopefully backends can optimize this easily.
        # - The extra return arg is because the compiled forward returns (mutated inputs + outputs)
        self.assertExpectedInline(
            fw_graph.code.strip(),
            """\
def forward(self, primals_1):
    clone = torch.ops.aten.clone.default(primals_1);  primals_1 = None
    mul = torch.ops.aten.mul.Tensor(clone, 2);  clone = None
    mul_1 = torch.ops.aten.mul.Tensor(mul, 3)
    return [mul, mul_1]""",
        )

    def test_input_mutation_set__input_mutation(self):
        def f(a):
            b = torch.arange(9, dtype=a.dtype).reshape(3, 3)
            with torch.no_grad():
                a.set_(b)
            return a * b

        inp = [torch.ones(3, 3, requires_grad=True)]
        self.verify_aot_autograd(f, inp, test_mutation=True, keep_inp_mutations=True)
        inp = [torch.ones(3, 3, requires_grad=False)]
        self.verify_aot_autograd(f, inp, test_mutation=True, keep_inp_mutations=True)

    def test_set__steals_view_chain(self):
        def f(a, b):
            a_ = a.mul(2)
            b_ = b.mul(2)
            b_slice = b_[1].view(3, 3)
            # a_clone should inherit the view chain from b_slice
            a_.set_(b_slice)
            # Also mutates b_,
            a_.view(-1).mul_(2)
            return a_ * b_slice

        inp = [
            torch.ones(3, 3, requires_grad=False),
            torch.zeros(3, 9, requires_grad=False),
        ]
        self.verify_aot_autograd(f, inp, keep_inp_mutations=True)

    def test_set__and_data_mutation_good(self):
        def f(a, b):
            # The data mutation happens *after* the set_(). This is ok (see the graph below)
            with torch.no_grad():
                a.set_(b)
                b.mul_(2)
            return a + b

        inp = [
            torch.ones(3, 3, requires_grad=True),
            torch.ones(3, 3, requires_grad=True),
        ]
        fw_graph = self.verify_aot_autograd(
            f, inp, test_mutation=True, keep_inp_mutations=True
        )
        inp = [
            torch.ones(3, 3, requires_grad=False),
            torch.zeros(3, 3, requires_grad=False),
        ]
        self.verify_aot_autograd(f, inp, test_mutation=True, keep_inp_mutations=True)
        # Important things to note:
        # - "return a.set_(b)" desugars into "return b"
        # - Both a and b are recorded as experiencing mutations,
        #   which is why we see "b_updated" (output of the mul) twice in the graph outputs.
        #   a is recorded as both a data mutation and a metadata mutation (due to set_ swapping its storage).
        # - the runtime epilogue for a is "a.set_(mul)"
        # - the runtime epilogue for b is "b.copy_(mul)"
        self.assertExpectedInline(
            fw_graph.code.strip(),
            """\
def forward(self, primals_1, primals_2):
    mul = torch.ops.aten.mul.Tensor(primals_2, 2)
    add = torch.ops.aten.add.Tensor(mul, mul)
    set_ = torch.ops.aten.set_.source_Tensor(primals_1, mul);  primals_1 = None
    copy_ = torch.ops.aten.copy_.default(primals_2, mul);  primals_2 = mul = None
    return [add]""",
        )

    # This is a (hopefully) extremely rare case that is difficult to handle,
    # so we ban it.
    # https://github.com/pytorch/pytorch/issues/126236
    # https://github.com/pytorch/pytorch/pull/126113
    @xfailIfTorchDynamo
    def test_set__and_data_mutation_bad(self):
        def f(a):
            a_view = a.view(-1)
            tmp = torch.ones(3, 3, requires_grad=True)
            # Now, any mutations on either tmp
            # will be tracked as graph input mutations.
            with torch.no_grad():
                a.set_(tmp)
                # BAD: a_view is now detached from every graph input,
                # so we won't recognize that this caused an input mutation!
                a_view.mul_(2)
            return a + tmp

        inp = [torch.ones(3, 3, requires_grad=True)]
        with self.assertRaisesRegex(
            RuntimeError, "cannot mutate tensors with frozen storage"
        ):
            self.verify_aot_autograd(
                f, inp, test_mutation=True, keep_inp_mutations=True
            )

    def test_set__not_allowed(self):
        def f(a, b):
            with torch.no_grad():
                a.set_(b)
            # Mutating a will change a's grad_fn, which requires us to replay the mutation outside of the graph.
            # We currently ban this today, when the input also received a set_() input mutation.
            a.mul_(2)
            return a + b

        inp = [
            torch.ones(3, 3, requires_grad=True),
            torch.ones(3, 3, requires_grad=True),
        ]
        with self.assertRaisesRegex(
            AssertionError, "but the input has other mutations that we cannot"
        ):
            fw_graph = self.verify_aot_autograd(
                f, inp, test_mutation=True, keep_inp_mutations=True
            )

    def test_input_mutation_set__nop(self):
        def f(a):
            b = torch.arange(9, dtype=a.dtype)
            a_old = torch.ops.aten.alias.default(a)
            with torch.no_grad():
                a.set_(b)
                a.set_(a_old)
            return a + b.reshape(3, 3)

        inp = [torch.ones(3, 3, requires_grad=True)]
        fw_graph = self.verify_aot_autograd(
            f, inp, test_mutation=True, keep_inp_mutations=True
        )
        inp = [torch.ones(3, 3, requires_grad=False)]
        self.verify_aot_autograd(f, inp, test_mutation=True, keep_inp_mutations=True)
        # Things to note:
        # - There are no set_() calls in the graph (we functionalize a.set_(b) into "b")
        # - There is only **1** graph output. We properly realized that the two set_() calls
        #   undo each other, and so effectively no inputs are mutated.
        self.assertExpectedInline(
            fw_graph.code.strip(),
            """\
def forward(self, primals_1):
    arange = torch.ops.aten.arange.default(9, dtype = torch.float32, device = device(type='cpu'), pin_memory = False)
    alias = torch.ops.aten.alias.default(primals_1);  primals_1 = None
    view = torch.ops.aten.view.default(arange, [3, 3]);  arange = None
    add = torch.ops.aten.add.Tensor(alias, view);  alias = view = None
    return [add]""",
        )

    def test_input_mutation_simple_with_none_and_nontensor(self):
        # Tensor, None, int
        def f(a, b, c):
            return a * c

        f_compiled = aot_function(f, nop)
        for req_grad in [True, False]:
            inp = [torch.ones(3, 3, requires_grad=req_grad), None, 3]
            out_ref = f(*inp)
            out_test = f_compiled(*inp)
            self.assertEqual(out_ref, out_test)

    # https://github.com/pytorch/pytorch/issues/93363
    def test_mutates_input_noncontiguous(self):
        def f(a):
            a.add_(1)
            return ()

        f_compiled = aot_function(f, nop)
        ref = torch.ones(4, requires_grad=True) + 0
        ref_view = ref[0::2]

        test = torch.ones(4, requires_grad=True) + 0
        test_view = test[0::2]

        out_ref = f(ref_view)
        out_test = f_compiled(test_view)
        print(ref)
        print(test)
        self.assertEqual(ref, test)

    def test_input_mutation_modifies_autograd_meta_of_aliases(self):
        def f(a):
            a.mul_(2)
            out = a + 1
            return out.detach()

        x_ref = torch.ones(3, 3, requires_grad=True).clone()
        x_ref_view = x_ref.view(3, 3)

        x_test = torch.ones(3, 3, requires_grad=True).clone()
        x_test_view = x_test.view(3, 3)

        f_compiled = aot_function(f, nop, keep_inference_input_mutations=True)
        f(x_ref)
        f_compiled(x_test)
        # f will mutate aliases of the input, including its autograd metadata!
        # y.grad_fn is AsStridedBackward
        self.assertEqual(x_ref_view, x_test_view)
        self.assertEqual(x_ref_view._version, x_test_view._version)
        self.assertEqual(x_ref_view.grad_fn.__class__, x_test_view.grad_fn.__class__)
        # Test the actual gradients are correct
        (x_ref * x_ref_view).sum().backward()
        (x_test * x_test_view).sum().backward()
        self.assertEqual(x_ref.grad, x_test.grad)
        self.assertEqual(x_ref_view.grad, x_test_view.grad)

    def test_outputs_are_aliased(self):
        # Tensor, None, int
        def f(a):
            b = a.mul(2)
            c = b.view(-1)
            return b, c

        f_compiled = aot_function(f, nop)
        for req_grad in [True, False]:
            inp = torch.ones(3, requires_grad=req_grad)
            out_ref = f(inp)
            out_test = f_compiled(inp)
            self.assertEqual(out_ref[0], out_test[0])
            self.assertEqual(out_ref[1], out_test[1])
            # Try mutating one of the outputs, which is aliased.
            out_ref[0].mul_(3)
            out_test[0].mul_(3)
            # Assert that the aliasing relationship was preserved
            self.assertEqual(out_ref[0], out_test[0])
            self.assertEqual(out_ref[1], out_test[1])

    def test_input_mutation_is_output(self):
        def f(a):
            a.mul_(2)
            return a

        inp = [torch.ones(3, 3, requires_grad=True)]
        fw_graph = self.verify_aot_autograd(f, inp, test_mutation=True)
        inp = [torch.ones(3, 3, requires_grad=False)]
        self.verify_aot_autograd(f, inp, test_mutation=True)
        self.assertExpectedInline(
            fw_graph.code.strip(),
            """\
def forward(self, primals_1):
    clone = torch.ops.aten.clone.default(primals_1);  primals_1 = None
    mul = torch.ops.aten.mul.Tensor(clone, 2);  clone = None
    return [mul, mul]""",
        )

    def test_input_mutation_multiple(self):
        def f(a, b, c):
            a.mul_(2)
            c.mul_(2)
            return a + b + c

        def create_inp(req_grad):
            return [
                torch.ones(3, 3, requires_grad=req_grad),
                torch.ones(3, 3, requires_grad=req_grad),
                torch.ones(3, 3, requires_grad=req_grad),
            ]

        self.verify_aot_autograd(f, create_inp(False), test_mutation=True)

        fw_graph = self.verify_aot_autograd(f, create_inp(True), test_mutation=True)
        self.assertExpectedInline(
            fw_graph.code.strip(),
            """\
def forward(self, primals_1, primals_2, primals_3):
    clone = torch.ops.aten.clone.default(primals_1);  primals_1 = None
    clone_1 = torch.ops.aten.clone.default(primals_3);  primals_3 = None
    mul = torch.ops.aten.mul.Tensor(clone, 2);  clone = None
    mul_1 = torch.ops.aten.mul.Tensor(clone_1, 2);  clone_1 = None
    add = torch.ops.aten.add.Tensor(mul, primals_2);  primals_2 = None
    add_1 = torch.ops.aten.add.Tensor(add, mul_1);  add = None
    return [mul, mul_1, add_1]""",
        )

    def test_input_mutation_return(self):
        def f(a, b):
            return torch.sin(a, out=b)

        inp = [torch.randn(3, 3), torch.ones(3, 3)]

        fw_graph = self.verify_aot_autograd(
            f, inp, test_mutation=True, keep_inp_mutations=True
        )
        self.assertExpectedInline(
            fw_graph.code.strip(),
            """\
def forward(self, arg0_1, arg1_1):
    sin = torch.ops.aten.sin.default(arg0_1);  arg0_1 = None
    copy_ = torch.ops.aten.copy_.default(arg1_1, sin);  arg1_1 = sin = None
    return (copy_,)""",
        )

    def test_input_mutation_metadata(self):
        def f(a, b):
            a.transpose_(1, 0)
            return a + b

        def create_inp(req_grad):
            return [
                torch.ones(3, 3, requires_grad=req_grad),
                torch.ones(3, 3, requires_grad=req_grad),
            ]

        self.verify_aot_autograd(f, create_inp(True), test_mutation=True)
        self.verify_aot_autograd(f, create_inp(False), test_mutation=True)

    def test_input_mutation_storage_resize_up(self):
        def f(a):
            torch.ops.inductor.resize_storage_bytes_(a, 32)
            # float32, 4 bytes per element, 32 bytes == 8 elements
            with torch.no_grad():
                a.copy_(torch.ones(8))
            return a + 1

        inp = torch.zeros(8, requires_grad=True)
        # Input starts with zero-size-storage
        inp.untyped_storage().resize_(0)

        fw_graph_cell = [None]
        compiled_f = aot_function(
            f,
            fw_compiler=make_boxed_compiler(
                partial(extract_graph, graph_cell=fw_graph_cell)
            ),
            bw_compiler=nop,
            decompositions={},
            keep_inference_input_mutations=True,
            dynamic=False,
        )
        out = compiled_f(inp)
        # Final functionalized graph has two mutation ops:
        # (1) a resize_() to resize input tensor up
        # (2) a copy_() to fill in the resized input with valid data
        self.assertExpectedInline(
            fw_graph_cell[0].code.strip(),
            """\
def forward(self, primals_1):
    ones = torch.ops.aten.ones.default([8], device = device(type='cpu'), pin_memory = False)
    copy = torch.ops.aten.copy.default(primals_1, ones);  ones = None
    add = torch.ops.aten.add.Tensor(copy, 1)
    resize_storage_bytes_ = torch.ops.inductor.resize_storage_bytes_.default(primals_1, 32)
    copy_ = torch.ops.aten.copy_.default(primals_1, copy);  primals_1 = copy = None
    return [add]""",
        )

    def test_input_mutation_storage_resize_down(self):
        def f(a):
            out = a.sin()
            torch.ops.inductor.resize_storage_bytes_(a, 0)
            return out

        inp = torch.zeros(8, requires_grad=True)

        fw_graph_cell = [None]
        compiled_f = aot_function(
            f,
            fw_compiler=make_boxed_compiler(
                partial(extract_graph, graph_cell=fw_graph_cell)
            ),
            bw_compiler=nop,
            decompositions={},
            keep_inference_input_mutations=True,
            dynamic=False,
        )
        out = compiled_f(inp)
        # Final functionalized graph has one mutation ops:
        # (1) a resize_() to resize input tensor down
        # Even though there was technically a "data mutation" on the input (from a.copy_()),
        # We don't include it in the graph since the final input size has zero storage
        self.assertExpectedInline(
            fw_graph_cell[0].code.strip(),
            """\
def forward(self, primals_1):
    sin = torch.ops.aten.sin.default(primals_1)
    resize_storage_bytes_ = torch.ops.inductor.resize_storage_bytes_.default(primals_1, 0)
    return [sin, primals_1]""",
        )

    def test_input_mutation_storage_resize_up_down(self):
        def f(a):
            torch.ops.inductor.resize_storage_bytes_(a, 32)
            # float32, 4 bytes per element, 32 bytes == 8 elements
            with torch.no_grad():
                a.copy_(torch.ones(8))
            out = a.sin()
            torch.ops.inductor.resize_storage_bytes_(a, 0)
            return out

        inp = torch.zeros(8, requires_grad=True)
        # Input starts with zero-size-storage
        inp.untyped_storage().resize_(0)

        fw_graph_cell = [None]
        compiled_f = aot_function(
            f,
            fw_compiler=make_boxed_compiler(
                partial(extract_graph, graph_cell=fw_graph_cell)
            ),
            bw_compiler=nop,
            decompositions={},
            keep_inference_input_mutations=True,
            dynamic=False,
        )
        out = compiled_f(inp)
        # Final graph has two interesting properties:
        # (1) no resizes in the functional graph, since the two resizes cancel out
        #     and the final size is zero
        # (2) no copy_ in the functional graph, even though we copied data into the input,
        #     because the input has no storage at the end of graph execution (so no data to copy)
        self.assertExpectedInline(
            fw_graph_cell[0].code.strip(),
            """\
def forward(self, primals_1):
    ones = torch.ops.aten.ones.default([8], device = device(type='cpu'), pin_memory = False)
    copy = torch.ops.aten.copy.default(primals_1, ones);  primals_1 = ones = None
    sin = torch.ops.aten.sin.default(copy)
    return [sin, copy]""",
        )

    def test_input_mutation_storage_resize_down_and_set_(self):
        # Meant to mimic ppFSDP
        class TracableCreateParameter(torch.autograd.Function):
            @staticmethod
            def forward(ctx, tensor, placeholder):
                assert not tensor.requires_grad
                return placeholder.set_(tensor)

            @staticmethod
            def backward(ctx, grad):
                return None, grad  # grad flows to placeholder

        def f(dummy_param, param_shard):
            # simulate allgather
            with torch.no_grad():
                allgather_param = torch.cat([param_shard, param_shard])
            # simulate propagating grad state through dummy param, using data of allgather param
            dummy_param_with_grad_state = TracableCreateParameter.apply(
                allgather_param, dummy_param
            )
            out = dummy_param.sin()
            # Resize out dummy param, which now has the allgather data
            torch.ops.inductor.resize_storage_bytes_(dummy_param, 0)
            return out

        # Simulates the local shard of our param
        param_shard = torch.zeros(8, requires_grad=True)
        # The dummy, zero-sized allgathered param that autograd will actually compute gradients on
        dummy_param = torch.zeros(16, requires_grad=True)
        dummy_param.untyped_storage().resize_(0)

        fw_graph_cell = [None]
        compiled_f = aot_function(
            f,
            fw_compiler=make_boxed_compiler(
                partial(extract_graph, graph_cell=fw_graph_cell)
            ),
            bw_compiler=nop,
            decompositions={},
            keep_inference_input_mutations=True,
            dynamic=False,
        )
        out = compiled_f(dummy_param, param_shard)
        # Important stuff to point out:
        # (1) We save cat for backward (input to the sin()).
        #     While the original code was dummy_param.sin(),
        #     dummy_param actually contains the `cat` tensor due to the set_() call
        # (2) We emit a cat.resize_storage_(0) in the graph.
        #     After the set_(), cat is the actually data of dummy_param, which is what we call resize_() on
        self.assertExpectedInline(
            fw_graph_cell[0].code.strip(),
            """\
def forward(self, primals_1, primals_2):
    cat = torch.ops.aten.cat.default([primals_2, primals_2]);  primals_2 = None
    sin = torch.ops.aten.sin.default(cat)
    set_ = torch.ops.aten.set_.source_Tensor(primals_1, cat);  primals_1 = None
    resize_storage_bytes_ = torch.ops.inductor.resize_storage_bytes_.default(set_, 0);  set_ = None
    return [sin, cat]""",
        )

    def test_input_mutation_storage_resize_before_set__not_supported(self):
        def f(a):
            with torch.no_grad():
                torch.ops.inductor.resize_storage_bytes_(a, 0)
                a.set_(torch.ones(2))

        inp = torch.zeros(8, requires_grad=True)

        # See Note [Ordering of resize_() and set_()]
        with self.assertRaisesRegex(RuntimeError, "not supported today"):
            compiled_f = aot_function(
                f,
                fw_compiler=nop,
                bw_compiler=nop,
                decompositions={},
                keep_inference_input_mutations=True,
                dynamic=False,
            )
            out = compiled_f(inp)

    def test_input_mutation_storage_resize_not_supported(self):
        def f(a):
            a.mul_(2)
            torch.ops.inductor.resize_storage_bytes_(a, 0)
            return a

        inp = torch.zeros(8, requires_grad=True)

        with self.assertRaisesRegex(
            AssertionError, "the input has other mutations that we cannot"
        ):
            compiled_f = aot_function(
                f,
                fw_compiler=nop,
                bw_compiler=nop,
                decompositions={},
                keep_inference_input_mutations=True,
                dynamic=False,
            )
            out = compiled_f(inp)

    def test_input_output_aliase_custom_autograd_function(self):
        class Foo(torch.autograd.Function):
            @staticmethod
            def forward(ctx, x):
                return x

            @staticmethod
            def backward(ctx, gx):
                return gx * 0.5

        def f(x):
            return Foo.apply(x)

        inp = [torch.ones(2, 2, requires_grad=True)]
        self.verify_aot_autograd(f, inp, test_mutation=False)

    def test_input_mutation_requires_grad_detach(self):
        # Here, "a" requires grad, and gets mutated, so we append a copy_() to the end of the graph.
        # Its mutation doesn't take part in autograd though, because we mutated a detach'd view.
        # Need to make sure that this copy_() doesn't error, and doesn't participate in autograd either.
        def f(a):
            a.detach().mul_(2)
            return a + 3

        inp = [torch.ones(4, requires_grad=True)]
        self.verify_aot_autograd(f, inp, test_mutation=False)
        inp = [torch.ones(4, requires_grad=True)]
        # test_mutation=True will first do some compute on inp, so it is no longer an autograd leaf
        # by the time it becomes a graph input. Good to test both cases.
        self.verify_aot_autograd(f, inp, test_mutation=True)

    def test_input_mutation_hidden_from_autograd_aliasing(self):
        def f(a):
            a_alias = a.view(-1)
            with torch.no_grad():
                a_alias.mul_(2)
            return a + 1

        inp = [torch.ones(4, requires_grad=True)]
        # The important bit: we detected that the input mutation is safe
        # to include **inside** the graph, since it was under no_grad
        # (so all we need to do is use mark_dirty() on the input to bump the VC)
        fw_graph = self.verify_aot_autograd(
            f, inp, test_mutation=True, keep_inp_mutations=True
        )
        self.assertExpectedInline(
            fw_graph.code.strip(),
            """\
def forward(self, primals_1):
    view = torch.ops.aten.view.default(primals_1, [-1])
    mul = torch.ops.aten.mul.Tensor(view, 2);  view = None
    view_1 = torch.ops.aten.view.default(mul, [4]);  mul = None
    add = torch.ops.aten.add.Tensor(view_1, 1)
    copy_ = torch.ops.aten.copy_.default(primals_1, view_1);  primals_1 = view_1 = None
    return [add]""",
        )

    def test_input_mutation_requires_grad_no_grad(self):
        def f(a):
            with torch.no_grad():
                a.mul_(2)
            return a + 3

        inp = [torch.ones(4, requires_grad=True)]
        fw_graph = self.verify_aot_autograd(
            f, inp, test_mutation=True, keep_inp_mutations=True
        )
        # Even though the input requires_grad, we expect the keep the input mutation in the graph
        # (Even though this is a training graph!)
        self.assertExpectedInline(
            fw_graph.code.strip(),
            """\
def forward(self, primals_1):
    mul = torch.ops.aten.mul.Tensor(primals_1, 2)
    add = torch.ops.aten.add.Tensor(mul, 3)
    copy_ = torch.ops.aten.copy_.default(primals_1, mul);  primals_1 = mul = None
    return [add]""",
        )

    def test_input_mutation_requires_grad_no_grad_inference_graph(self):
        def f(a):
            with torch.no_grad():
                a.mul_(2)
                return a + 3

        inp = [torch.ones(4, requires_grad=True)]
        # Even though the input requires_grad, we expect the keep the input mutation in the graph
        fw_graph = self.verify_aot_autograd(
            f, inp, test_mutation=True, keep_inp_mutations=True
        )

        self.assertExpectedInline(
            fw_graph.code.strip(),
            """\
def forward(self, arg0_1):
    mul = torch.ops.aten.mul.Tensor(arg0_1, 2)
    add = torch.ops.aten.add.Tensor(mul, 3)
    copy_ = torch.ops.aten.copy_.default(arg0_1, mul);  arg0_1 = mul = None
    return (add,)""",
        )

    def test_input_mutation_requires_grad_no_grad_detach_mixed(self):
        # Perform a mix of mutations on a:
        # 1 normal, 1 in no_grad, 1 on a detach'd tensor.
        # Only the first should participate in gradient computation.
        def f(a):
            a.detach().mul_(2)
            a.mul_(3)
            with torch.no_grad():
                a.mul_(4)
            return a + 5

        inp = [torch.ones(4, requires_grad=True)]
        fw_graph = self.verify_aot_autograd(f, inp, test_mutation=True)

    def test_input_mutation_metadata2(self):
        def f(a):
            a.transpose_(1, 0)
            a.mul_(2)
            return a + 1

        inp = [torch.ones(3, 3, requires_grad=True)]
        self.verify_aot_autograd(f, inp, test_mutation=True)
        inp = [torch.ones(3, 3, requires_grad=False)]
        self.verify_aot_autograd(f, inp, test_mutation=True)

    def test_input_mutation_batchnorm(self):
        def f(inpt, weight, bias, running_mean, running_var):
            # This is additionally a good test, because the input tensors that we mutate
            # are *also* saved for backwards.
            # This tests that what we save for the backward is actually cloned inputs,
            # and not the original inputs that got mutated.
            return torch._native_batch_norm_legit(
                inpt, weight, bias, running_mean, running_var, True, 0.5, 1e-5
            )

        def create_inp(req_grad):
            return [
                torch.ones(2, 5, 5, 5, requires_grad=req_grad),
                torch.ones(5, requires_grad=req_grad),
                torch.ones(5, requires_grad=req_grad),
                torch.ones(5),
                torch.ones(5),
            ]

        from torch._decomp import get_decompositions

        # This simulates what inductor does (running the fw + bw decompositions)
        decompositions = get_decompositions(
            [
                torch.ops.aten._native_batch_norm_legit_functional,
                torch.ops.aten.native_batch_norm_backward,
            ]
        )
        self.verify_aot_autograd(
            f, create_inp(True), test_mutation=True, decompositions=decompositions
        )
        self.verify_aot_autograd(
            f, create_inp(False), test_mutation=True, decompositions=decompositions
        )

    def test_batchnorm_inference(self):
        inp = [
            torch.ones(2, 5, 5, 5, requires_grad=True),
            torch.ones(5, requires_grad=True),
            torch.ones(5, requires_grad=True),
            torch.ones(5),
            torch.ones(5),
        ]

        m = torch.nn.BatchNorm2d(4, 4)
        m.eval()
        fw_graph_cell = [None]
        inp = torch.ones(4, 4, 4, 4)
        fw_graph_cell = [None]
        compiled_m = aot_module(
            m,
            fw_compiler=partial(extract_graph, graph_cell=fw_graph_cell),
            bw_compiler=nop,
            keep_inference_input_mutations=True,
        )
        inp = torch.ones(4, 4, 4, 4)
        with torch.no_grad():
            out = compiled_m(inp)
        # expectation: there are no copy_() calls in the decomposed batch norm when running under training=False (eval mode)
        code = fw_graph_cell[0].code.strip()
        self.assertTrue("copy_" not in str(code))

    def test_input_output_view_simple(self):
        def f(a):
            return a.view(-1)

        inp = [torch.ones(2, 2, requires_grad=False).add(1)]
        self.verify_aot_autograd(f, inp, test_mutation=True)
        inp = [torch.ones(2, 2, requires_grad=True).add(1)]
        fw_graph = self.verify_aot_autograd(f, inp, test_mutation=True)
        # Outputs that alias inputs are pulled out of the graph entirely, so we don't compile anything here
        self.assertExpectedInline(
            fw_graph.code.strip(),
            """\
def forward(self, primals_1):
    view = torch.ops.aten.view.default(primals_1, [-1]);  primals_1 = None
    return [view]""",
        )

    def test_input_output_view_mutate_multiple(self):
        def f(a, b, c):
            a.mul_(2)
            c.mul_(3)
            return b.view(2, 2), c.view(2, 2)

        def create_inp(req_grad):
            return [
                torch.ones(2, 2, requires_grad=req_grad).add(1),
                torch.ones(2, 2, requires_grad=req_grad).add(1),
                torch.ones(2, 2, requires_grad=req_grad).add(1),
            ]

        self.verify_aot_autograd(f, create_inp(False), test_mutation=True)
        fw_graph = self.verify_aot_autograd(f, create_inp(True), test_mutation=True)
        # The original function returned two outputs, both of which aliased inputs.
        # We expect two outputs in the functional graph, a_updated and c_updated.
        # The actual aliased outputs themselves aren't in the compiled forward graph;
        # Instead, they're generated outside of  the graph.
        self.assertExpectedInline(
            fw_graph.code.strip(),
            """\
def forward(self, primals_1, primals_2, primals_3):
    clone = torch.ops.aten.clone.default(primals_1);  primals_1 = None
    clone_1 = torch.ops.aten.clone.default(primals_3);  primals_3 = None
    mul = torch.ops.aten.mul.Tensor(clone, 2);  clone = None
    mul_1 = torch.ops.aten.mul.Tensor(clone_1, 3);  clone_1 = None
    view = torch.ops.aten.view.default(primals_2, [2, 2]);  primals_2 = None
    view_2 = torch.ops.aten.view.default(mul_1, [2, 2])
    return [mul, mul_1, view, view_2]""",
        )

    def test_input_output_view_metadata_mutate_multiple(self):
        def f(a, b, c):
            b.mul_(3)
            c.t_()
            return a.view(2, 2), b.view(2, 2), c.view(2, 2)

        def create_inp(req_grad):
            return [
                torch.ones(2, 2, requires_grad=req_grad).add(1),
                torch.ones(2, 2, requires_grad=req_grad).add(1),
                torch.ones(2, 2, requires_grad=req_grad).add(1),
            ]

        self.verify_aot_autograd(f, create_inp(False), test_mutation=True)
        fw_graph = self.verify_aot_autograd(f, create_inp(True), test_mutation=True)
        # Important thing to check here: of the three inputs:
        # Only the b.mul_(3) should show up in the graph (we functionalize it and return it).
        # Everything else that does not show up in the graph includes:
        # - The metadata mutation on c (we do it outside the graph)
        # - All 3 original fw outputs, which are aliases of inputs (we regenerate them outside of the graph)
        self.assertExpectedInline(
            fw_graph.code.strip(),
            """\
def forward(self, primals_1, primals_2, primals_3):
    clone = torch.ops.aten.clone.default(primals_2);  primals_2 = None
    view = torch.ops.aten.view.default(primals_3, [2, 2]);  primals_3 = None
    mul = torch.ops.aten.mul.Tensor(clone, 3);  clone = None
    t = torch.ops.aten.t.default(view);  view = None
    view_1 = torch.ops.aten.view.default(primals_1, [2, 2]);  primals_1 = None
    view_3 = torch.ops.aten.view.default(t, [2, 2])
    view_4 = torch.ops.aten.view.default(mul, [2, 2])
    return [mul, t, view_1, view_4, view_3]""",
        )

    def test_input_mutation_and_output_view(self):
        def f(a):
            a.add_(1)
            return a.view(-1)

        inp = [torch.ones(2, 2, requires_grad=False).add(1)]
        self.verify_aot_autograd(f, inp, test_mutation=True)
        inp = [torch.ones(2, 2, requires_grad=True).add(1)]
        fw_graph = self.verify_aot_autograd(f, inp, test_mutation=True)
        # Here, total # of outputs is 1 because:
        # - num_mutated_inps = 1 (a_updated)
        # - num_fw_outputs = 0 (the output is an alias of the input, so we move it outside the compiled fw)
        self.assertExpectedInline(
            fw_graph.code.strip(),
            """\
def forward(self, primals_1):
    clone = torch.ops.aten.clone.default(primals_1);  primals_1 = None
    add = torch.ops.aten.add.Tensor(clone, 1);  clone = None
    view_1 = torch.ops.aten.view.default(add, [-1])
    return [add, view_1]""",
        )

    def test_input_mutation_output_view_multiple(self):
        def f(a, b, c, d):
            b.transpose_(1, 0)
            c.add_(1)
            return d + 1, b.diagonal(), a + c

        def create_inp(req_grad):
            return [
                torch.arange(4, requires_grad=req_grad, dtype=torch.float32)
                .view(2, 2)
                .add(1),
                torch.arange(4, requires_grad=req_grad, dtype=torch.float32)
                .view(2, 2)
                .add(1),
                torch.ones(2, 2, requires_grad=req_grad).add(1),
                torch.ones(2, 2, requires_grad=req_grad).add(1),
            ]

        self.verify_aot_autograd(f, create_inp(False), test_mutation=True)
        fw_graph = self.verify_aot_autograd(f, create_inp(True), test_mutation=True)
        self.assertExpectedInline(
            fw_graph.code.strip(),
            """\
def forward(self, primals_1, primals_2, primals_3, primals_4):
    view = torch.ops.aten.view.default(primals_2, [2, 2]);  primals_2 = None
    clone = torch.ops.aten.clone.default(primals_3);  primals_3 = None
    transpose = torch.ops.aten.transpose.int(view, 1, 0);  view = None
    add = torch.ops.aten.add.Tensor(clone, 1);  clone = None
    add_1 = torch.ops.aten.add.Tensor(primals_4, 1);  primals_4 = None
    diagonal = torch.ops.aten.diagonal.default(transpose)
    add_2 = torch.ops.aten.add.Tensor(primals_1, add);  primals_1 = None
    return [transpose, add, add_1, diagonal, add_2]""",
        )

    def test_output_aliases_intermediate_single(self):
        def f(a):
            out = torch.mul(a, 3)
            return out.view(-1)

        inp = [torch.ones(3, 3, requires_grad=False)]
        self.verify_aot_autograd(f, inp, test_mutation=True)
        inp = [torch.ones(3, 3, requires_grad=True)]
        fw_graph = self.verify_aot_autograd(f, inp, test_mutation=True)
        # In AOTAutograd, we are obligated to make the compiled forward directly return `out`,
        # and reconstruct `out.view(-1)` as a fresh output.
        self.assertExpectedInline(
            fw_graph.code.strip(),
            """\
def forward(self, primals_1):
    mul = torch.ops.aten.mul.Tensor(primals_1, 3);  primals_1 = None
    view = torch.ops.aten.view.default(mul, [-1]);  mul = None
    return [view]""",
        )

    def test_output_aliases_input_multi_output_view_should_raise_autograd_error(self):
        def f1(a):
            return list(a.unbind(0))

        f1_compiled = aot_function(f1, nop)

        inp1 = torch.ones(3, 3, requires_grad=True).clone()
        inp2 = torch.ones(3, 3, requires_grad=True).clone()
        inp3 = torch.ones(3, 3, requires_grad=True).clone()

        with self.assertRaisesRegex(
            RuntimeError, "Such functions do not allow the output views"
        ):
            out_test1 = f1_compiled(inp1)
            # This raises a runtime error from autograd in eager mode
            out_test1[0].mul_(2)

        with self.assertRaisesRegex(
            RuntimeError, "Such functions do not allow the output views"
        ):
            out_test2 = f1_compiled(inp2)
            inp2.mul_(2)
            # In eager mode, if we mutate a tensor, any multi-output-view aliases
            # get their grad_fn replaced with error nodes, so accessing grad_fn should error
            grad_fn = out_test2[0].grad_fn

        with self.assertRaisesRegex(
            RuntimeError, "Such functions do not allow the output views"
        ):
            out_test3 = f1_compiled(inp3)
            out_test1[0].detach().mul_(2)
            # The above case also applies to detached aliases (they turn the multi-output-view
            # alias's grad_fns into error nodes)
            grad_fn = out_test2[0].grad_fn

    def test_output_aliases_input_multi_output_view(self):
        # All aliased outs are from multi-output views, so AOTAutograd will hide the aliasing from autograd.
        def f1(a):
            return list(a.unbind(0))

        inp = torch.ones(3, 3, requires_grad=True)
        inp_ref = torch.ones(3, 3, requires_grad=True)
        f1_compiled = aot_function(f1, nop)

        out_ref = f1(inp_ref)
        out_test = f1_compiled(inp)
        # Assert that we get CompiledFunctionBackward in the backward graph,
        # and not AsStridedBackward. No view-regeneration necessary for this mult-output view case.
        # See Note: [AOTAutograd: differentiable outputs that alias each other from a multi-output view call]
        self.assertTrue(
            all("CompiledFunctionBackward" in str(o.grad_fn) for o in out_test)
        )

        sum(out_ref).sum().backward()
        sum(out_test).sum().backward()
        self.assertEqual(inp_ref.grad, inp.grad)

        # Several of the outputs are from multi-output views.
        # However: they are part of the same alias set as "a", and "a.view(out.shape)",
        # which are both user-visible.
        # AOTAutograd will not try to be smart here and hide the aliasing relationships from autograd.
        # Instead, it will perform its "output aliases input" logic, and regenerate all aliases.
        def f3(a):
            return *list(a.unbind(0)), a.view(a.shape)

        inp = torch.ones(3, 3, requires_grad=True)
        inp_ref = torch.ones(3, 3, requires_grad=True)
        f3_compiled = aot_function(f3, nop)

        inp_ref_clone = inp_ref.clone()
        inp_clone = inp.clone()
        out_ref = f3(inp_ref_clone)
        out_test = f3_compiled(inp_clone)
        self.assertTrue(all("UnbindBackward" in str(o.grad_fn) for o in out_test[:3]))

        # The last output is not from a multi-output view, so autograd will let us mutate it.
        out_ref[-1].mul_(2)
        out_test[-1].mul_(2)
        # Also mutate the input, which should affect the aliased output.
        inp_ref_clone.view(-1).mul_(3)
        inp_clone.view(-1).mul_(3)
        # Do backward
        (inp_ref + out_ref[-1]).sum().backward()
        (inp + out_test[-1]).sum().backward()
        self.assertEqual(inp_ref.grad, inp.grad)

    def test_output_aliases_intermediate_multi_output_view(self):
        # All aliased outs are from multi-output views, so AOTAutograd will hide the aliasing from autograd.
        def f1(a):
            out = torch.mul(a, 3)
            return list(out.unbind(0))

        inp = torch.ones(3, 3, requires_grad=True)
        inp_ref = torch.ones(3, 3, requires_grad=True)
        f1_compiled = aot_function(f1, nop)

        out_ref = f1(inp_ref)
        out_test = f1_compiled(inp)
        # Assert that we get CompiledFunctionBackward in the backward graph,
        # and not AsStridedBackward. No view-regeneration necessary for this mult-output view case.
        # See Note: [AOTAutograd: differentiable outputs that alias each other from a multi-output view call]
        self.assertTrue(
            all("CompiledFunctionBackward" in str(o.grad_fn) for o in out_test)
        )

        sum(out_ref).sum().backward()
        sum(out_test).sum().backward()
        self.assertEqual(inp_ref.grad, inp.grad)

        # All aliased outs but one are from multi-output views, so AOTAutograd will hide the aliasing from autograd.
        def f2(a):
            out = torch.mul(a, 3)
            return *list(out.unbind(0)), out

        inp = torch.ones(3, 3, requires_grad=True)
        inp_ref = torch.ones(3, 3, requires_grad=True)
        f2_compiled = aot_function(f2, nop)

        out_ref = f2(inp_ref)
        out_test = f2_compiled(inp)
        # Assert that we get CompiledFunctionBackward in the backward graph,
        # and not AsStridedBackward. No view-regeneration necessary for this mult-output view case.
        # See Note: [AOTAutograd: differentiable outputs that alias each other from a multi-output view call]
        self.assertTrue(
            all("CompiledFunctionBackward" in str(o.grad_fn) for o in out_test)
        )

        # The last output is not from a multi-output view, so autograd will let us mutate it.
        out_ref[-1].mul_(2)
        out_test[-1].mul_(2)
        out_ref[-1].sum().backward()
        out_test[-1].sum().backward()
        self.assertEqual(inp_ref.grad, inp.grad)

        # All aliased outs but one are from multi-output views, so AOTAutograd will hide the aliasing from autograd.
        def f3(a):
            out = torch.mul(a, 3)
            return *list(out.unbind(0)), out.view(out.shape)

        inp = torch.ones(3, 3, requires_grad=True)
        inp_ref = torch.ones(3, 3, requires_grad=True)
        f3_compiled = aot_function(f3, nop)

        out_ref = f3(inp_ref)
        out_test = f3_compiled(inp)
        # Assert that we get CompiledFunctionBackward in the backward graph,
        # and not AsStridedBackward. No view-regeneration necessary for this mult-output view case.
        # See Note: [AOTAutograd: differentiable outputs that alias each other from a multi-output view call]
        self.assertTrue(
            all("CompiledFunctionBackward" in str(o.grad_fn) for o in out_test)
        )

        # The last output is not from a multi-output view, so autograd will let us mutate it.
        out_ref[-1].mul_(2)
        out_test[-1].mul_(2)
        out_ref[-1].sum().backward()
        out_test[-1].sum().backward()
        self.assertEqual(inp_ref.grad, inp.grad)

        # There are 5 outputs that all alias each other.
        # 3 of them come from multi-output views, but the other 3 are "ordinary" aliases.
        # Therefore, AOTAutograd will not attempt the multi-output-view optimization,
        # and apply the intermediate_base logic to all aliases.
        # (In theory we could probably get AOTAutograd to only apply the intermediate base
        # logic to the last 2 outputs and not the first 3. We should probably
        # just do the graph partitioning defined in this doc instead though).
        # https://docs.google.com/document/d/1DlfFq8TKbuAn2zyJxLfoW-X1qkkm5PLdHFtySo03QAk/edit
        def f4(a):
            out = torch.mul(a, 3)
            # also return the graph intermediate directly,
            # which will force AOTAutograd to do the "intermediate base" logic.
            # (Why? The user can mutate "out", which should change the autograd metadata
            #  of the other aliased outputs)
            return *list(out.unbind(0)), out, out.view(out.shape)

        inp = torch.ones(3, 3, requires_grad=True)
        inp_ref = torch.ones(3, 3, requires_grad=True)
        f4_compiled = aot_function(f4, nop)

        out_ref = f4(inp_ref)
        out_test = f4_compiled(inp)
        # Mutate the last output of f4 (autograd will allow this, since it is not a multi-output view,
        # as long as *only* the non-multi-output views participate in the backward)
        # Note: We could probably try to hide **only** the multi-output views from autograd here
        # and only do the intermediate base logic for the last two aliases.
        # Longer term solution of graph partitioning is probably cleaner though (see the note).
        out_ref[-1].mul_(2)
        out_test[-1].mul_(2)

        out_ref_sum = out_ref[-1] + out_ref[-2]
        out_test_sum = out_test[-1] + out_test[-2]
        out_ref_sum.sum().backward()
        out_test_sum.sum().backward()
        self.assertEqual(inp_ref.grad, inp.grad)

    def test_output_aliases_intermediate_mutation_linear(self):
        def f(x):
            return (x + 1).view(-1)

        inp = [torch.ones(3, 3, requires_grad=True)]
        # use inductor's decomps (which will e.g. turn _unsafe_view() into view())
        from torch._inductor.decomposition import decompositions

        f_compiled = aot_function(f, nop, decompositions=decompositions)

        out_ref = f(*inp)
        out_test = f_compiled(*inp)

        out_ref.mul_(2)
        out_test.mul_(2)
        self.assertEqual(out_ref, out_test)

    def test_output_aliases_intermediate_no_grad(self):
        def f(a, b):
            out = torch.mul(a, 3)
            # First output is an alias of an intermediate that doesn't require grad
            return out.view(-1), b.add(1)

        inp = [torch.ones(3, 3), torch.ones(3, 3, requires_grad=False)]
        self.verify_aot_autograd(f, inp, test_mutation=True)
        inp = [torch.ones(3, 3), torch.ones(3, 3, requires_grad=True)]
        fw_graph = self.verify_aot_autograd(f, inp, test_mutation=True)
        # important bit: we don't bother generating an intermediate base as an output in the graph,
        # because the intermediate base itself didn't require gradients.
        # (the only problematic case is when both the base and the aliasesed output require gradients).
        self.assertExpectedInline(
            fw_graph.code.strip(),
            """\
def forward(self, primals_1, primals_2):
    mul = torch.ops.aten.mul.Tensor(primals_1, 3);  primals_1 = None
    view = torch.ops.aten.view.default(mul, [-1]);  mul = None
    add = torch.ops.aten.add.Tensor(primals_2, 1);  primals_2 = None
    return [view, add]""",
        )

    def test_output_aliases_intermediate_returned_multiple_times(self):
        def f(a):
            out = torch.mul(a, 3)
            out_view = out.view(-1)
            return out, out_view, out

        inp = [torch.ones(3, 3, requires_grad=False)]
        self.verify_aot_autograd(f, inp, test_mutation=True)
        inp = [torch.ones(3, 3, requires_grad=True)]
        fw_graph = self.verify_aot_autograd(f, inp, test_mutation=True)

    def test_output_aliases_intermediate_multiple(self):
        def f(a):
            out = torch.mul(a, 3)
            # AOTAutograd should manually generate these two output views in the epilogue.
            return out.view(-1), out.view(-1)

        inp = [torch.ones(3, 3, requires_grad=False)]
        self.verify_aot_autograd(f, inp, test_mutation=True)
        inp = [torch.ones(3, 3, requires_grad=True)]
        fw_graph = self.verify_aot_autograd(f, inp, test_mutation=True)
        self.assertExpectedInline(
            fw_graph.code.strip(),
            """\
def forward(self, primals_1):
    mul = torch.ops.aten.mul.Tensor(primals_1, 3);  primals_1 = None
    view = torch.ops.aten.view.default(mul, [-1])
    view_1 = torch.ops.aten.view.default(mul, [-1])
    return [view, view_1, mul]""",
        )

    def test_output_aliases_intermediate_and_returned(self):
        def f(a):
            out = torch.mul(a, 3)
            # AOTAutograd should manually generate the first output (a view of an intermediate)
            # but not the second (which is itself the intermediate for the first)
            return out.view(-1), out

        inp = [torch.ones(3, 3, requires_grad=False)]
        self.verify_aot_autograd(f, inp, test_mutation=True)
        inp = [torch.ones(3, 3, requires_grad=True)]
        fw_graph = self.verify_aot_autograd(f, inp, test_mutation=True)
        self.assertExpectedInline(
            fw_graph.code.strip(),
            """\
def forward(self, primals_1):
    mul = torch.ops.aten.mul.Tensor(primals_1, 3);  primals_1 = None
    view = torch.ops.aten.view.default(mul, [-1])
    return [view, mul]""",
        )

    def test_output_aliases_intermediate_and_returned_flipped(self):
        def f(a):
            out = torch.mul(a, 3)
            # AOTAutograd should manually generate the first output (a view of an intermediate)
            # but not the second (which is itself the intermediate for the first)
            return out, out.view(-1)

        inp = [torch.ones(3, 3, requires_grad=False)]
        self.verify_aot_autograd(f, inp, test_mutation=True)
        inp = [torch.ones(3, 3, requires_grad=True)]
        fw_graph = self.verify_aot_autograd(f, inp, test_mutation=True)
        self.assertExpectedInline(
            fw_graph.code.strip(),
            """\
def forward(self, primals_1):
    mul = torch.ops.aten.mul.Tensor(primals_1, 3);  primals_1 = None
    view = torch.ops.aten.view.default(mul, [-1])
    return [mul, view]""",
        )

    def test_output_aliases_intermediate_and_returned_different_grad(self):
        def f(a):
            out = torch.mul(a, 3)
            # AOTAutograd should manually generate the first output (a view of an intermediate)
            # but not the second (which is itself the intermediate for the first)
            return out.view(-1), out, out[0].detach()

        inp = [torch.ones(3, 3, requires_grad=False)]
        self.verify_aot_autograd(f, inp, test_mutation=True)
        inp = [torch.ones(3, 3, requires_grad=True)]
        fw_graph = self.verify_aot_autograd(f, inp, test_mutation=True)
        self.assertExpectedInline(
            fw_graph.code.strip(),
            """\
def forward(self, primals_1):
    mul = torch.ops.aten.mul.Tensor(primals_1, 3);  primals_1 = None
    view = torch.ops.aten.view.default(mul, [-1])
    select = torch.ops.aten.select.int(mul, 0, 0)
    detach = torch.ops.aten.detach.default(select);  select = None
    detach_1 = torch.ops.aten.detach.default(detach);  detach = None
    detach_2 = torch.ops.aten.detach.default(detach_1);  detach_1 = None
    return [view, mul, detach_2]""",
        )

    def test_output_aliases_intermediate_inplace_view(self):
        def f(a):
            out = torch.mul(a, 3)
            out.t_()
            return out

        inp = [torch.ones(2, 4, requires_grad=True)]

        # TODO: fix this test.
        # See https://github.com/pytorch/pytorch/issues/90507
        # self.verify_aot_autograd(f, inp, test_mutation=True)

    def test_output_aliases_intermediate_inplace_view_with_detach(self):
        def f(a):
            out = torch.mul(a, 3)
            out.t_()
            out.detach_()
            # Thanks to the detach_() AOT Autograd doesn't need to do anything.
            # `out` will show up as having OutputType.non_alias,
            # and ._is_view() == False
            return out, a + 1

        inp = [torch.ones(2, 4, requires_grad=False)]
        self.verify_aot_autograd(f, inp, test_mutation=True)
        inp = [torch.ones(2, 4, requires_grad=True)]
        fw_graph = self.verify_aot_autograd(f, inp, test_mutation=True)
        self.assertExpectedInline(
            fw_graph.code.strip(),
            """\
def forward(self, primals_1):
    mul = torch.ops.aten.mul.Tensor(primals_1, 3)
    t = torch.ops.aten.t.default(mul);  mul = None
    add = torch.ops.aten.add.Tensor(primals_1, 1);  primals_1 = None
    return [t, add]""",
        )

    def test_output_aliases_intermediate_inplace_view_and_view(self):
        def f(a):
            out = torch.mul(a, 3)
            out_view = out.unsqueeze(0)
            out.t_()
            out_view2 = out.unsqueeze(0)
            return out_view, out, out_view2

        inp = [torch.ones(2, 4, requires_grad=True)]

        # TODO: fix this test.
        # See <github issue link>
        # self.verify_aot_autograd(f, inp, test_mutation=True)

    def test_output_aliases_intermediate_multiple_mixed(self):
        def f(a):
            out1 = torch.mul(a, 3)
            out2 = torch.mul(a, 4)
            # AOTAutograd should manually generate these two output views in the epilogue.
            return out1.view(-1), out2.transpose(1, 0), out1.transpose(1, 0)

        inp = [torch.ones(3, 3, requires_grad=False)]
        self.verify_aot_autograd(f, inp, test_mutation=True)
        inp = [torch.ones(3, 3, requires_grad=True)]
        fw_graph = self.verify_aot_autograd(f, inp, test_mutation=True)
        self.assertExpectedInline(
            fw_graph.code.strip(),
            """\
def forward(self, primals_1):
    mul = torch.ops.aten.mul.Tensor(primals_1, 3)
    mul_1 = torch.ops.aten.mul.Tensor(primals_1, 4);  primals_1 = None
    view = torch.ops.aten.view.default(mul, [-1])
    transpose = torch.ops.aten.transpose.int(mul_1, 1, 0);  mul_1 = None
    transpose_1 = torch.ops.aten.transpose.int(mul, 1, 0)
    return [view, transpose, transpose_1, mul]""",
        )

    def test_output_all_alias_types(self):
        # There are 3 types of aliasing that require us to return metadata in the compiled fw:
        # (1) outputs that are views of inputs
        # (2) outputs that are views of intermediates
        # (3) inputs that get metadata mutations
        # test all 3 of them here
        def f(a):
            a.transpose_(1, 0)
            tmp = a.mul(2)
            return tmp.squeeze(), tmp.transpose(1, 0), a.unsqueeze(0)

        def inp_callable(req_grad):
            x = torch.ones(1, 2, 4, requires_grad=req_grad).clone()
            return [(x,), (x,)]

        self.verify_aot_autograd(
            f, partial(inp_callable, req_grad=False), test_mutation=True
        )
        fw_graph = self.verify_aot_autograd(
            f, partial(inp_callable, req_grad=True), test_mutation=True
        )
        # TODO: make this test run with dynamic shapes so it is more meaningful
        # metadata output order: (a_updated_meta, out1_meta, out2_meta, out3_meta)
        self.assertExpectedInline(
            fw_graph.code.strip(),
            """\
def forward(self, primals_1):
    view = torch.ops.aten.view.default(primals_1, [1, 2, 4]);  primals_1 = None
    transpose = torch.ops.aten.transpose.int(view, 1, 0);  view = None
    mul = torch.ops.aten.mul.Tensor(transpose, 2)
    squeeze = torch.ops.aten.squeeze.default(mul)
    transpose_1 = torch.ops.aten.transpose.int(mul, 1, 0)
    unsqueeze = torch.ops.aten.unsqueeze.default(transpose, 0)
    return [transpose, squeeze, transpose_1, unsqueeze, mul]""",
        )

    @parametrize("req_grad", [False, True])
    def test_subclass_metadata_mutation(self, req_grad):
        def f(a):
            a.transpose_(1, 0)
            tmp = a.mul(2)
            return tmp.transpose(1, 0)

        def inp_callable(req_grad):
            x = torch.ones(1, 2, 4, requires_grad=req_grad).clone()
            return [(x,), (x,)]

        # See https://github.com/pytorch/pytorch/issues/114975
        with self.assertRaisesRegex(
            RuntimeError,
            "Metadata mutations are currently not allowed on tensor subclasses",
        ):
            self.verify_aot_autograd(
                f,
                partial(inp_callable, req_grad=req_grad),
                test_mutation=True,
                make_inputs_subclasses=True,
            )

    def test_input_data_and_metadata_mutation(self):
        def f(a):
            a.t_()
            a[0].mul_(2)
            return a.view(a.shape)

        inp = [torch.ones(3, 3, requires_grad=False)]
        self.verify_aot_autograd(f, inp, test_mutation=True)
        inp = [torch.ones(3, 3, requires_grad=True)]
        fw_graph = self.verify_aot_autograd(f, inp, test_mutation=True)
        self.assertExpectedInline(
            fw_graph.code.strip(),
            """\
def forward(self, primals_1):
    clone = torch.ops.aten.clone.default(primals_1);  primals_1 = None
    t = torch.ops.aten.t.default(clone)
    select = torch.ops.aten.select.int(t, 0, 0);  t = None
    mul = torch.ops.aten.mul.Tensor(select, 2);  select = None
    t_1 = torch.ops.aten.t.default(clone);  clone = None
    select_scatter = torch.ops.aten.select_scatter.default(t_1, mul, 0, 0);  t_1 = mul = None
    t_2 = torch.ops.aten.t.default(select_scatter);  select_scatter = None
    t_4 = torch.ops.aten.t.default(t_2)
    t_6 = torch.ops.aten.t.default(t_2);  t_2 = None
    view_1 = torch.ops.aten.view.default(t_6, [3, 3]);  t_6 = None
    return [t_4, view_1]""",
        )

    def test_view_and_inplace_view(self):
        def f(a, b):
            a.t_()
            return b.view(b.shape), a.view(a.shape)

        def create_inp(req_grad):
            return [
                torch.ones(3, 3, requires_grad=req_grad),
                torch.ones(3, 3, requires_grad=req_grad),
            ]

        self.verify_aot_autograd(f, create_inp(False), test_mutation=True)
        fw_graph = self.verify_aot_autograd(f, create_inp(True), test_mutation=True)
        self.assertExpectedInline(
            fw_graph.code.strip(),
            """\
def forward(self, primals_1, primals_2):
    view = torch.ops.aten.view.default(primals_1, [3, 3]);  primals_1 = None
    t = torch.ops.aten.t.default(view);  view = None
    view_1 = torch.ops.aten.view.default(primals_2, [3, 3]);  primals_2 = None
    view_2 = torch.ops.aten.view.default(t, [3, 3])
    return [t, view_1, view_2]""",
        )

    def test_view_detach(self):
        def f(a):
            tmp = a.detach()
            a.mul_(2)
            return a, tmp

        inp = [torch.ones(3, 3, requires_grad=True)]
        self.verify_aot_autograd(f, inp, test_mutation=True)
        inp = [torch.ones(3, 3, requires_grad=False)]
        self.verify_aot_autograd(f, inp, test_mutation=True)

    def test_input_inplace_requires_grad_true(self):
        def f(a, b):
            a.requires_grad_(True)
            return a.mul(3), b.mul(4)

        inp = [
            # First inp doesnt require grad, but we switch it on
            torch.ones(3, 3, requires_grad=False),
            torch.ones(3, 3, requires_grad=True),
        ]

        fw_graph = self.verify_aot_autograd(f, inp, test_mutation=True)
        self.assertExpectedInline(
            fw_graph.code.strip(),
            """\
def forward(self, primals_1, primals_2):
    mul = torch.ops.aten.mul.Tensor(primals_1, 3);  primals_1 = None
    mul_1 = torch.ops.aten.mul.Tensor(primals_2, 4);  primals_2 = None
    return [mul, mul_1]""",
        )

    # This is a torture test:
    # a and b get turned into a synthetic base in the compiled graph
    # One gets a data mutation, the other gets a metadata mutation.
    # We need to make sure that the metadata mutation gets propagated
    # back to the original input.
    def test_input_data_and_metadata_mutation_aliases_other_input(self):
        # a and b are aliased
        def f(a, b):
            a.mul_(2)
            b.t_()
            return a.mul(b)

        def inp_callable(req_grad):
            base = torch.ones(2, 2, requires_grad=req_grad)
            # Note: in our test, the add() is important because we need the graph inputs to be non-leaves so we can mutate them.
            x = base.add(1)
            inp1 = x[0]
            inp2 = x[0]
            return [base], [inp1, inp2]

        self.verify_aot_autograd(
            f, partial(inp_callable, req_grad=False), test_mutation=True
        )
        self.verify_aot_autograd(
            f, partial(inp_callable, req_grad=True), test_mutation=True
        )
        with self.assertRaisesRegex(
            RuntimeError,
            "Encountered aliased inputs that are mutated in the graph, but",
        ):
            self.verify_aot_autograd(
                f,
                partial(inp_callable, req_grad=False),
                test_mutation=True,
                make_inputs_subclasses=True,
            )
        with self.assertRaisesRegex(
            RuntimeError,
            "Encountered aliased inputs that are mutated in the graph, but",
        ):
            self.verify_aot_autograd(
                f,
                partial(inp_callable, req_grad=True),
                test_mutation=True,
                make_inputs_subclasses=True,
            )

    # https://github.com/pytorch/pytorch/issues/106456
    def test_input_mutation_noncontiguous(self):
        def f(a):
            a.mul_(2)
            return a + 1

        def inp_callable(req_grad):
            base = torch.ones(2, 2, requires_grad=req_grad)
            x = base.add(1)
            # create a non-contiguous view to pass as an input to the compiler
            inp = x[:, 0]
            return [base], [inp]

        self.verify_aot_autograd(
            f, partial(inp_callable, req_grad=False), test_mutation=True
        )
        self.verify_aot_autograd(
            f, partial(inp_callable, req_grad=True), test_mutation=True
        )
        with self.assertRaisesRegex(
            RuntimeError,
            "Mutations on non-contiguous inputs are currently not allowed on tensor subclasses",
        ):
            self.verify_aot_autograd(
                f,
                partial(inp_callable, req_grad=False),
                test_mutation=True,
                make_inputs_subclasses=True,
            )
        with self.assertRaisesRegex(
            RuntimeError,
            "Mutations on non-contiguous inputs are currently not allowed on tensor subclasses",
        ):
            self.verify_aot_autograd(
                f,
                partial(inp_callable, req_grad=True),
                test_mutation=True,
                make_inputs_subclasses=True,
            )

    # Mutations in the backward are allowed as long as the mutated object does not require grad
    def test_backward_mutation_data(self):
        class BwMutation(torch.autograd.Function):
            @staticmethod
            def forward(ctx, x):
                ctx.save_for_backward(x)
                return x.clone()

            @staticmethod
            def backward(ctx, grad_output):
                (x,) = ctx.saved_tensors
                # bw mutation
                x.mul_(2)
                return grad_output.clone()

        def f(a, b):
            out = BwMutation.apply(b)
            return a * out

        inp_no_grad = [
            torch.ones(3, 3, requires_grad=True),
            torch.ones(3, 3, requires_grad=False),
        ]

        # Mutation on buffer that does not require grad during the backward is allowed
        self.verify_aot_autograd(f, inp_no_grad, test_mutation=True)

        inp_grad = [
            torch.ones(3, 3, requires_grad=True),
            torch.ones(3, 3, requires_grad=True),
        ]
        with self.assertRaisesRegex(
            AssertionError, "input that requires_grad and was mutated in the backward"
        ):
            self.verify_aot_autograd(f, inp_grad, test_mutation=True)

    def test_backward_mutation_metadata(self):
        class BwMutation(torch.autograd.Function):
            @staticmethod
            def forward(ctx, a, b):
                ctx.save_for_backward(b)
                return a.clone(), b.clone()

            @staticmethod
            def backward(ctx, grad_a, grad_b):
                (b,) = ctx.saved_tensors
                # bw metadata mutation
                b.transpose_(1, 0)
                return grad_a.clone(), grad_b.clone()

        def f(a, b):
            a_, b_ = BwMutation.apply(a, b)
            out = a_ * b_
            return out

        inp_no_grad = [
            torch.ones(3, 3, requires_grad=True),
            torch.ones(3, 3, requires_grad=False),
        ]

        with self.assertRaisesRegex(
            AssertionError, "input that had its metadata mutated in the backward"
        ):
            self.verify_aot_autograd(f, inp_no_grad, test_mutation=True)

    def test_backward_mutation_on_grad_out(self):
        class BwMutation(torch.autograd.Function):
            @staticmethod
            def forward(ctx, x):
                return x.clone()

            @staticmethod
            def backward(ctx, grad_output):
                grad_output.mul_(2)
                return grad_output.clone()

        def f(a, b):
            tmp = a * b
            out = BwMutation.apply(tmp)
            return out

        inp_grad = [
            torch.ones(3, 3, requires_grad=True),
            torch.ones(3, 3, requires_grad=True),
        ]
        f_compiled = aot_function(f, nop)
        with self.assertRaisesRegex(
            AssertionError, "input to the backward that was mutated during the backward"
        ):
            out = f_compiled(*inp_grad)

    # Partially addresses https://github.com/pytorch/pytorch/issues/106457
    def test_input_mutation_false_aliasing(self):
        def f(a, b):
            a.mul_(3)
            b.mul_(2)
            return a.clone().view(-1) + b.clone().view(-1)

        # No overlap, contiguous
        def inp_callable1(req_grad):
            base = torch.ones(4, 4, requires_grad=req_grad)
            x = base.add(1)
            # create two views that share storage, but are actually non-overlapping
            a = x[0:2]
            b = x[2:4]
            return [base], [a, b]

        fw_graph = self.verify_aot_autograd(
            f, partial(inp_callable1, req_grad=False), test_mutation=True
        )
        self.verify_aot_autograd(
            f, partial(inp_callable1, req_grad=True), test_mutation=True
        )
        self.verify_aot_autograd(
            f,
            partial(inp_callable1, req_grad=False),
            test_mutation=True,
            make_inputs_subclasses=True,
        )
        # Input mutations on subclasses with training graphs fail backward guards today.
        with self.assertRaisesRegex(
            AssertionError,
            "attempted to compile the backward with incorrect subclass metadata",
        ):
            self.verify_aot_autograd(
                f,
                partial(inp_callable1, req_grad=True),
                test_mutation=True,
                make_inputs_subclasses=True,
            )

        # Important characteristic: the graph takes in 2 inputs!
        # That shows that we didn't try to run our complicated synthetic base logic,
        # because we successfully detected false aliasing across the two inputs.
        self.assertExpectedInline(
            fw_graph.code.strip(),
            """\
def forward(self, arg0_1, arg1_1):
    mul = torch.ops.aten.mul.Tensor(arg0_1, 3);  arg0_1 = None
    mul_1 = torch.ops.aten.mul.Tensor(arg1_1, 2);  arg1_1 = None
    clone = torch.ops.aten.clone.default(mul)
    view = torch.ops.aten.view.default(clone, [-1]);  clone = None
    clone_1 = torch.ops.aten.clone.default(mul_1)
    view_1 = torch.ops.aten.view.default(clone_1, [-1]);  clone_1 = None
    add = torch.ops.aten.add.Tensor(view, view_1);  view = view_1 = None
    return (mul, mul_1, add)""",
        )

        # No overlap, non-contiguous: first tensor ends before second tensor start
        def inp_callable2(req_grad):
            base = torch.ones(256, requires_grad=req_grad)
            x = base.add(1)
            a = x.as_strided((4, 4), (8, 1), storage_offset=0)
            b = x.as_strided((4, 4), (8, 1), storage_offset=28)
            return [base], [a, b]

        # No overlap, non-contiguous: tensors are perfectly interleaved
        def inp_callable3(req_grad):
            base = torch.ones(4, 4, requires_grad=req_grad)
            x = base.add(1)
            a = x[:, 0:2]
            b = x[:, 2:4]
            return [base], [a, b]

        # No overlap, non-contiguous
        def inp_callable4(req_grad):
            base = torch.ones(256, requires_grad=req_grad)
            x = base.add(1)
            a = x.as_strided((4, 4), (9, 1), storage_offset=0)
            b = x.as_strided((4, 4), (9, 1), storage_offset=22)
            return [base], [a, b]

        # No overlap, non-contiguous
        def inp_callable5(req_grad):
            base = torch.ones(256, requires_grad=req_grad)
            x = base.add(1)
            a = x.as_strided((4, 4), (9, 1), storage_offset=0)
            b = x.as_strided((4, 4), (9, 1), storage_offset=23)
            return [base], [a, b]

        # No overlap, non-contiguous
        def inp_callable6(req_grad):
            base = torch.ones(256, requires_grad=req_grad)
            x = base.add(1)
            # a's last element is at offset 195 (24 total elements)
            a = x.as_strided((2, 4, 3), (110, 24, 4), storage_offset=5)
            # b's first element is at offset 196: no overlap
            b = x[196 : 196 + a.numel()]
            return [base], [a, b]

        # overlap! non-contiguous
        def inp_callable_overlap1(req_grad):
            base = torch.ones(256, requires_grad=req_grad)
            x = base.add(1)
            a = x.as_strided((4, 4), (9, 1), storage_offset=0)
            b = x.as_strided((4, 4), (9, 1), storage_offset=24)
            return [base], [a, b]

        # overlap! non-contiguous
        def inp_callable_overlap2(req_grad):
            base = torch.ones(256, requires_grad=req_grad)
            x = base.add(1)
            a = x.as_strided((4, 4), (9, 1), storage_offset=0)
            b = x.as_strided((4, 4), (9, 1), storage_offset=25)
            return [base], [a, b]

        # overlap! non-contiguous
        def inp_callable_overlap3(req_grad):
            base = torch.ones(256, requires_grad=req_grad)
            x = base.add(1)
            # a's last element is at offset 195 (24 total elements)
            a = x.as_strided((2, 4, 3), (110, 24, 4), storage_offset=5)
            # b's first element is at offset 195: overlap!
            b = x[195 : 195 + a.numel()]
            return [base], [a, b]

        fw_graph2 = self.verify_aot_autograd(
            f, partial(inp_callable2, req_grad=False), test_mutation=True
        )
        fw_graph3 = self.verify_aot_autograd(
            f, partial(inp_callable3, req_grad=False), test_mutation=True
        )
        fw_graph4 = self.verify_aot_autograd(
            f, partial(inp_callable4, req_grad=False), test_mutation=True
        )
        fw_graph5 = self.verify_aot_autograd(
            f, partial(inp_callable5, req_grad=False), test_mutation=True
        )
        fw_graph6 = self.verify_aot_autograd(
            f, partial(inp_callable6, req_grad=False), test_mutation=True
        )

        fw_graph_overlap1 = self.verify_aot_autograd(
            f, partial(inp_callable_overlap2, req_grad=False), test_mutation=True
        )
        fw_graph_overlap2 = self.verify_aot_autograd(
            f, partial(inp_callable_overlap1, req_grad=False), test_mutation=True
        )

        # All non-overlap graphs should be the same since we detected false aliasing
        self.assertEqual(str(fw_graph.code), str(fw_graph2.code))
        self.assertEqual(str(fw_graph.code), str(fw_graph3.code))
        self.assertEqual(str(fw_graph.code), str(fw_graph4.code))
        self.assertEqual(str(fw_graph.code), str(fw_graph5.code))
        self.assertEqual(str(fw_graph.code), str(fw_graph6.code))

        # All overlap graphs should be the same since we detected real aliasing
        self.assertNotEqual(str(fw_graph.code), str(fw_graph_overlap1.code))
        self.assertNotEqual(str(fw_graph.code), str(fw_graph_overlap2.code))
        self.assertTrue("as_strided_scatter" in str(fw_graph_overlap1.code))
        self.assertTrue("as_strided_scatter" in str(fw_graph_overlap2.code))

    @unittest.skipIf(not torch.cuda.is_available(), "CUDA is unavailable")
    def test_mem_leak_from_save_for_bw(self):
        # See a full diagnosis at this issue: https://github.com/pytorch/pytorch/issues/94990
        # Note [Detaching saved tensors in AOTAutograd]
        # This program creates a ref-cycle. Long term, we should fix this ref cycle
        # (since it can arise, naturally albeit rarely, from uses of autograd.Function).
        # But AOTAutograd makes it more likely to show up from tracing user programs,
        # so we deal with it by manually detaching the tensors that we save for backward.
        # This is completely wrong and would give wrong results if we were to do double backward.
        # Fortunately today, double backward is explicitly banned in AOTAutograd.
        def f(a, b):
            add = a + a
            split = torch.functional.split(add, [4, 4], dim=1)
            getitem_2 = split[1]
            unsqueeze = getitem_2.unsqueeze(-1)
            mul = unsqueeze * b
            return (getitem_2, mul)

        f_compiled = aot_function(f, nop)
        inps = [
            torch.ones(8, 8, device="cuda", requires_grad=True),
            torch.ones(1, 4, 1, device="cuda", requires_grad=True),
        ]
        mem_before = torch.cuda.memory_allocated()
        f_compiled(*inps)
        mem_after = torch.cuda.memory_allocated()
        self.assertTrue(mem_after == mem_before)

    def test_output_aliases_multiple_inputs_get_correct_one(self):
        # a and b are aliased, but have different shapes
        # The first output should view off the first input, the 2nd output should view off the 2nd input
        def f(a, b):
            return a.view(a.shape), b.view(b.shape)

        def inp_callable(req_grad):
            base = torch.ones(2, 2, requires_grad=req_grad)
            # Note: in our test, the add() is important because we need the graph inputs to be non-leaves so we can mutate them.
            x = base.mul(2)
            inp1 = x.view(-1)
            inp2 = x[0]
            return [base], [inp1, inp2]

        self.verify_aot_autograd(
            f, partial(inp_callable, req_grad=False), test_mutation=True
        )
        self.verify_aot_autograd(
            f, partial(inp_callable, req_grad=True), test_mutation=True
        )
        self.verify_aot_autograd(
            f,
            partial(inp_callable, req_grad=False),
            test_mutation=True,
            make_inputs_subclasses=True,
        )
        self.verify_aot_autograd(
            f,
            partial(inp_callable, req_grad=True),
            test_mutation=True,
            make_inputs_subclasses=True,
        )

    def test_input_mutation_aliases_other_input(self):
        def f(a, b):
            a.add_(1)
            return a + b

        def inp_callable(req_grad):
            base = torch.ones(4, 2, requires_grad=req_grad)
            # Note: in our test, the add() is important because we need the graph inputs to be non-leaves so we can mutate them.
            x = base.add(1)
            inp1 = x[0]
            inp2 = x[0]
            return [base], [inp1, inp2]

        self.verify_aot_autograd(
            f, partial(inp_callable, req_grad=False), test_mutation=True
        )
        fw_graph = self.verify_aot_autograd(
            f, partial(inp_callable, req_grad=True), test_mutation=True
        )
        # Important parts of the graph:
        # - the compiled graph takes in a base, and we generate a and b (the views) off of the base
        # - clone() is still in the graph, because we need to call grad() on the original (non-mutated) inputs
        # - We re-generate the views *after* the clone, to preserve view relationships.
        self.assertExpectedInline(
            fw_graph.code.strip(),
            """\
def forward(self, primals_1):
    clone = torch.ops.aten.clone.default(primals_1);  primals_1 = None
    as_strided = torch.ops.aten.as_strided.default(clone, [2], [1], 0)
    add = torch.ops.aten.add.Tensor(as_strided, 1);  as_strided = None
    as_strided_scatter = torch.ops.aten.as_strided_scatter.default(clone, add, [2], [1], 0);  clone = add = None
    as_strided_2 = torch.ops.aten.as_strided.default(as_strided_scatter, [2], [1], 0)
    as_strided_5 = torch.ops.aten.as_strided.default(as_strided_scatter, [2], [1], 0)
    add_1 = torch.ops.aten.add.Tensor(as_strided_2, as_strided_5);  as_strided_2 = as_strided_5 = None
    return [as_strided_scatter, add_1]""",
        )  # noqa: B950

    def test_input_mutation_aliases_other_input2(self):
        def f(a, b):
            a.add_(1)
            return a + b

        def inp_callable(req_grad):
            base = torch.ones(2, 2, requires_grad=req_grad)
            x = base.add(1)
            inp1 = x[0]
            # Here, one of the aliased inputs is the base itself
            inp2 = x
            return [base], [inp1, inp2]

        self.verify_aot_autograd(
            f, partial(inp_callable, req_grad=False), test_mutation=True
        )
        fw_graph = self.verify_aot_autograd(
            f, partial(inp_callable, req_grad=True), test_mutation=True
        )
        self.assertExpectedInline(
            fw_graph.code.strip(),
            """\
def forward(self, primals_1):
    clone = torch.ops.aten.clone.default(primals_1);  primals_1 = None
    as_strided = torch.ops.aten.as_strided.default(clone, [2], [1], 0)
    add = torch.ops.aten.add.Tensor(as_strided, 1);  as_strided = None
    as_strided_scatter = torch.ops.aten.as_strided_scatter.default(clone, add, [2], [1], 0);  clone = add = None
    as_strided_2 = torch.ops.aten.as_strided.default(as_strided_scatter, [2], [1], 0)
    as_strided_5 = torch.ops.aten.as_strided.default(as_strided_scatter, [2, 2], [2, 1], 0)
    add_1 = torch.ops.aten.add.Tensor(as_strided_2, as_strided_5);  as_strided_2 = as_strided_5 = None
    return [as_strided_scatter, add_1]""",
        )  # noqa: B950

    def test_input_mutation_aliases_and_output_alias(self):
        def f(a, b):
            # Here, we need to take care:that because and b are aliased
            # since a and b are aliased, we generate a view off of "updated b"
            a.add_(1)
            return b.view(b.shape)

        def inp_callable(req_grad):
            base = torch.ones(2, 2, requires_grad=req_grad)
            x = base.add(1)
            return [base], [x.view(-1), x.view(-1)]

        self.verify_aot_autograd(
            f, partial(inp_callable, req_grad=False), test_mutation=True
        )
        fw_graph = self.verify_aot_autograd(
            f, partial(inp_callable, req_grad=True), test_mutation=True
        )
        self.assertExpectedInline(
            fw_graph.code.strip(),
            """\
def forward(self, primals_1):
    clone = torch.ops.aten.clone.default(primals_1);  primals_1 = None
    as_strided = torch.ops.aten.as_strided.default(clone, [4], [1], 0)
    add = torch.ops.aten.add.Tensor(as_strided, 1);  as_strided = None
    as_strided_scatter = torch.ops.aten.as_strided_scatter.default(clone, add, [4], [1], 0);  clone = add = None
    as_strided_8 = torch.ops.aten.as_strided.default(as_strided_scatter, [4], [1], 0)
    view_1 = torch.ops.aten.view.default(as_strided_8, [4]);  as_strided_8 = None
    return [as_strided_scatter, view_1]""",
        )  # noqa: B950

    def test_input_aliased_with_mutation_output_alias(self):
        def f(a, b, c):
            # a and c alias
            c.mul_(2)
            # The main thing we're testing here is that
            # (1) We need to reconstruct c.view(-1) from the 3rd input to the forward
            # (2) But we need to be careful to do this *before* converting aliased inputs into synthetic bases.
            #     The original fw takes in 3 args, but the compiled fw takes in only 2 args.
            return b.add(1), c.view(-1)

        def inp_callable(req_grad):
            base1 = torch.ones(2, 2, requires_grad=req_grad)
            base2 = torch.ones(2, 2, requires_grad=req_grad)
            x = base1.add(1)
            y = base2.add(1)
            return [base1, base2], [x.view(-1), y, x.view(-1)]

        self.verify_aot_autograd(
            f, partial(inp_callable, req_grad=False), test_mutation=True
        )
        fw_graph = self.verify_aot_autograd(
            f, partial(inp_callable, req_grad=True), test_mutation=True
        )
        self.assertExpectedInline(
            fw_graph.code.strip(),
            """\
def forward(self, primals_1, primals_2):
    clone = torch.ops.aten.clone.default(primals_1);  primals_1 = None
    as_strided_1 = torch.ops.aten.as_strided.default(clone, [4], [1], 0)
    mul = torch.ops.aten.mul.Tensor(as_strided_1, 2);  as_strided_1 = None
    as_strided_scatter = torch.ops.aten.as_strided_scatter.default(clone, mul, [4], [1], 0);  clone = mul = None
    add = torch.ops.aten.add.Tensor(primals_2, 1);  primals_2 = None
    as_strided_7 = torch.ops.aten.as_strided.default(as_strided_scatter, [4], [1], 0)
    view_1 = torch.ops.aten.view.default(as_strided_7, [-1]);  as_strided_7 = None
    return [as_strided_scatter, add, view_1]""",
        )  # noqa: B950

    def test_input_metadata_mutation_aliases(self):
        def f(a, b):
            # a and b alias, and we do a metadata mutation on a
            # Since we're not mutating data, then b isn't affected at all.
            # We expect aot autograd to not bother with constructing a synthetic base.
            a.t_()
            return a + b

        def inp_callable(req_grad):
            base = torch.ones(2, 2, requires_grad=req_grad)
            x = base.add(1)
            return [base], [x.view(-1), x.view(-1)]

        self.verify_aot_autograd(
            f, partial(inp_callable, req_grad=False), test_mutation=True
        )
        fw_graph = self.verify_aot_autograd(
            f, partial(inp_callable, req_grad=True), test_mutation=True
        )
        # Expectation: fwd() takes in 2 args, and we don't construct a synthetic base.
        self.assertExpectedInline(
            fw_graph.code.strip(),
            """\
def forward(self, primals_1, primals_2):
    t = torch.ops.aten.t.default(primals_1);  primals_1 = None
    add = torch.ops.aten.add.Tensor(t, primals_2);  t = primals_2 = None
    return [add]""",
        )

    def test_input_mutation_aliases_and_none_require_gradients(self):
        def f(a, b, c):
            # a and b alias, but neither require gradients (so they don't have a _base)
            # aot autograd should construct the synthetic base from `torch.Tensor(a.storage())`
            a.mul_(2)
            return b + 1, c + 1

        def inp_callable(req_grad):
            base = torch.ones(2, 2)
            c_arg = torch.ones(2, 2, requires_grad=req_grad)
            x = base.add(1)
            return [base, c_arg], [x.view(-1), x.view(-1), c_arg]

        self.verify_aot_autograd(
            f, partial(inp_callable, req_grad=False), test_mutation=True
        )

        with self.assertRaisesRegex(
            RuntimeError, "is a tensor subclass. This is not supported today"
        ):
            self.verify_aot_autograd(
                f,
                partial(inp_callable, req_grad=False),
                test_mutation=True,
                make_inputs_subclasses=True,
            )

        fw_graph = self.verify_aot_autograd(
            f, partial(inp_callable, req_grad=True), test_mutation=True
        )
        self.assertExpectedInline(
            fw_graph.code.strip(),
            """\
def forward(self, primals_1, primals_2):
    as_strided = torch.ops.aten.as_strided.default(primals_1, [4], [1], 0)
    mul = torch.ops.aten.mul.Tensor(as_strided, 2);  as_strided = None
    as_strided_scatter = torch.ops.aten.as_strided_scatter.default(primals_1, mul, [4], [1], 0);  primals_1 = mul = None
    as_strided_3 = torch.ops.aten.as_strided.default(as_strided_scatter, [4], [1], 0)
    add = torch.ops.aten.add.Tensor(as_strided_3, 1);  as_strided_3 = None
    add_1 = torch.ops.aten.add.Tensor(primals_2, 1);  primals_2 = None
    return [as_strided_scatter, add, add_1]""",
        )  # noqa: B950

    def test_input_mutation_aliases_bases_out_of_order(self):
        # This tests our calling convention: if b and d are aliased, then the outer calling convention
        # that we send to the compiled forward becomes:
        # (b_d_base, a, c)
        # Importantly, even though a and c alias in our test, neither inputs are mutated,
        # So we don't need to do the base construction / deconstruction
        def f(a, b, c, d):
            b.add_(1)
            d.unsqueeze_(0)
            return a + c + d, b.view(-1)

        def inp_callable(req_grad):
            base1 = torch.ones(2, 2, requires_grad=req_grad)
            base2 = torch.ones(2, 2, requires_grad=req_grad)
            x1 = base1.add(1)
            x2 = base2.add(1)
            # a and c alias, b and d alias
            return [base1, base2], [x1.view(-1), x2.view(-1), x1.view(-1), x2.view(-1)]

        self.verify_aot_autograd(
            f, partial(inp_callable, req_grad=False), test_mutation=True
        )

        with self.assertRaisesRegex(
            RuntimeError,
            "Metadata mutations are currently not allowed on tensor subclasses",
        ):
            self.verify_aot_autograd(
                f,
                partial(inp_callable, req_grad=False),
                test_mutation=True,
                make_inputs_subclasses=True,
            )

        fw_graph = self.verify_aot_autograd(
            f, partial(inp_callable, req_grad=True), test_mutation=True
        )
        # 3 graph inputs: (b_d_base, a, c)
        # 2 returns: (b_updated, a+c+d)
        # (there are 2 original fw outs, but one is a view of b so it's not part of the graph)
        # (there are also 2 input mutations, but one is a metadata-only mutation so the compiled forward doesn't return it)
        self.assertExpectedInline(
            fw_graph.code.strip(),
            """\
def forward(self, primals_1, primals_2, primals_3):
    clone = torch.ops.aten.clone.default(primals_1);  primals_1 = None
    as_strided = torch.ops.aten.as_strided.default(clone, [4], [1], 0)
    add = torch.ops.aten.add.Tensor(as_strided, 1);  as_strided = None
    as_strided_scatter = torch.ops.aten.as_strided_scatter.default(clone, add, [4], [1], 0);  clone = add = None
    add_1 = torch.ops.aten.add.Tensor(primals_2, primals_3);  primals_2 = primals_3 = None
    as_strided_5 = torch.ops.aten.as_strided.default(as_strided_scatter, [4], [1], 0)
    unsqueeze_1 = torch.ops.aten.unsqueeze.default(as_strided_5, 0);  as_strided_5 = None
    add_2 = torch.ops.aten.add.Tensor(add_1, unsqueeze_1);  add_1 = None
    as_strided_14 = torch.ops.aten.as_strided.default(as_strided_scatter, [4], [1], 0)
    view_2 = torch.ops.aten.view.default(as_strided_14, [-1]);  as_strided_14 = None
    return [as_strided_scatter, add_2, view_2, unsqueeze_1]""",
        )  # noqa: B950

    @unittest.skipIf(not torch.cuda.is_available(), "CUDA is unavailable")
    def test_synthetic_base_base_attribute_is_none(self):
        def f(a, b):
            a.add_(1)
            return a + b

        def inp_callable():
            base = torch.ones(4, 4, device="cuda")
            # detach() so that none of the inputs have a ._base attribute.
            a = base[0].detach()
            b = base[1].detach()
            base2 = torch.ones(2, 2, requires_grad=True)
            return [base], [a, b]

        self.verify_aot_autograd(f, inp_callable, test_mutation=True)

    def test_input_mutation_alias_everything(self):
        # Mondo test that tests a combination of:
        # input is mutated, that aliases another input (so we make a synthetic base)
        # an output is an alias of another output
        # an output is an alias of an intermediate
        # a and c are aliased
        def f(a, b, c):
            c.mul_(2)  # mutates c
            b.t_()  # metadata mutate b
            tmp = a + c
            out1 = tmp.view(-1)
            out2 = b.t()
            out3 = out1.unsqueeze(0)
            # out1 and out3 are aliases of an intermediate, and alias each other!
            # out2 aliases an input, so we don't return it
            return out1, out2, out3

        def inp_callable(req_grad):
            base1 = torch.ones(2, 2, requires_grad=req_grad)
            base2 = torch.ones(2, 2, requires_grad=req_grad)
            # Note: in our test, the add() is important because we need the graph inputs to be non-leaves so we can mutate them.
            base1_ = base1.add(1)
            base2_ = base2.add(1)
            a = base1_.view(-1)
            b = base2_
            c = base1_.view(-1)
            return [base1, base2], [a, b, c]

        self.verify_aot_autograd(
            f, partial(inp_callable, req_grad=False), test_mutation=True
        )
        fw_graph = self.verify_aot_autograd(
            f, partial(inp_callable, req_grad=True), test_mutation=True
        )
        # Expected:
        # - 2 inputs in the forward: synthetic_base_a_c, b
        # - 1 output in the forward: "tmp"
        #   out2 is an alias of an input, and will be generated off of b outside of the compiled fn
        #   out1 and out3 are aliases of tmp, that we generate outside of the compiled function
        self.assertExpectedInline(
            fw_graph.code.strip(),
            """\
def forward(self, primals_1, primals_2):
    clone = torch.ops.aten.clone.default(primals_1);  primals_1 = None
    view = torch.ops.aten.view.default(primals_2, [2, 2]);  primals_2 = None
    as_strided_1 = torch.ops.aten.as_strided.default(clone, [4], [1], 0)
    mul = torch.ops.aten.mul.Tensor(as_strided_1, 2);  as_strided_1 = None
    as_strided_scatter = torch.ops.aten.as_strided_scatter.default(clone, mul, [4], [1], 0);  clone = mul = None
    as_strided_2 = torch.ops.aten.as_strided.default(as_strided_scatter, [4], [1], 0)
    t = torch.ops.aten.t.default(view);  view = None
    as_strided_5 = torch.ops.aten.as_strided.default(as_strided_scatter, [4], [1], 0)
    add = torch.ops.aten.add.Tensor(as_strided_5, as_strided_2);  as_strided_5 = as_strided_2 = None
    view_1 = torch.ops.aten.view.default(add, [-1])
    t_1 = torch.ops.aten.t.default(t)
    unsqueeze = torch.ops.aten.unsqueeze.default(view_1, 0)
    return [as_strided_scatter, t, view_1, t_1, unsqueeze, add]""",
        )  # noqa: B950

    def test_dynamic_shape_output_not_in_bw_graph(self):
        def f(x):
            return [x + 1, x.shape[0]]

        inp = torch.ones(5, requires_grad=True)
        bw_graph_cell = [None]
        compiled_f = aot_function(
            f,
            fw_compiler=nop,
            bw_compiler=partial(extract_graph, graph_cell=bw_graph_cell),
            decompositions={},
            keep_inference_input_mutations=False,
            dynamic=True,
        )
        out = compiled_f(inp)
        out[0].sum().backward()
        # The important bit: the forward fn returns 2 outputs,
        # but one of them is a symint so we should only see
        # 1 grad_output as an input to the backward graph.
        # (Otherwise, autograd will plumb a None as the value of the grad_output,
        # which causes inductor to complain).
        self.assertExpectedInline(
            bw_graph_cell[0].code.strip(),
            """\
def forward(self, tangents_1):
    return [tangents_1]""",
        )

    def test_no_grad_input_output(self):
        def f(a, b):
            return a.cos(), b.cos(), a * b

        inp_thunks = [
            lambda: torch.randn(5, requires_grad=True),
            lambda: torch.randn(5, requires_grad=False),
        ]
        for inps in itertools.product(inp_thunks, repeat=2):
            inps = [i() for i in inps]
            self.verify_aot_autograd(f, inps)

    def test_some_output_requires_grad_input_doesnt(self):
        def f(a, b):
            a_view = a.view(-1)
            a_view.requires_grad_(True)
            return a_view

        inp = [torch.randn(3, 3), torch.randn(3, 3, requires_grad=True)]
        self.verify_aot_autograd(f, inp)

    def test_some_outputs_dont_require_grad_view(self):
        def f(a, b):
            return a.detach(), b

        inp = [
            torch.randn(3, 3, requires_grad=True),
            torch.randn(3, 3, requires_grad=True),
        ]
        self.verify_aot_autograd(f, inp)

    def test_some_outputs_dont_require_grad_non_view(self):
        def f(a, b):
            return a.add(1).detach(), b

        inp = [
            torch.randn(3, 3, requires_grad=True),
            torch.randn(3, 3, requires_grad=True),
        ]
        self.verify_aot_autograd(f, inp)

    def test_inner_grad(self):
        def foo(x):
            y = torch.exp(x)
            z = torch.autograd.grad(y, x)
            return z

        inps = [torch.randn((), requires_grad=True)]
        self.verify_aot_autograd(foo, inps)

    def test_grad_context(self):
        def foo(x):
            return x * 2

        inps = [torch.randn((), requires_grad=True)]
        graph_size = None

        def get_graph_size(fx_g, _):
            nonlocal graph_size
            graph_size = len(fx_g.graph.nodes)
            return fx_g

        f = aot_function(foo, nop, get_graph_size)
        with torch.set_grad_enabled(False):
            f(*inps)
        self.assertIsNone(graph_size)

        f = aot_function(foo, nop, get_graph_size)
        with torch.set_grad_enabled(True):
            out = f(*inps)
            self.assertIsNone(graph_size)
            out.sum().backward()
            self.assertTrue(graph_size > 2)

    def test_output_dict(self):
        def f(x):
            return {"a": x, "b": x}

        inp = [torch.randn(3, 3, requires_grad=True)]
        self.verify_aot_autograd(f, inp)

        def f(x, y):
            return {"a": x, "b": y + x}

        inp = [torch.randn(3, requires_grad=True), torch.randn(3)]
        self.verify_aot_autograd(f, inp)

        def f(x):
            new_d = {}
            for k in x:
                new_d[k] = x[k] * 2
            return new_d

        a = torch.randn(3, requires_grad=True)
        b = torch.randn(3, requires_grad=True)

        def inp_callable():
            inps = [{"a": a, "b": b}]
            return inps, inps

        self.verify_aot_autograd(f, inp_callable)

    def test_module(self):
        mod = nn.Sequential(nn.Linear(32, 32), nn.ReLU())
        compiled_mod = compiled_module(mod, nop, nop)
        inp = torch.randn(32, 32)
        ref_out = mod(inp)
        ref_out.sum().backward()
        ref_grads = sorted([(name, p.grad) for name, p in mod.named_parameters()])
        out = compiled_mod(inp)
        out.sum().backward()
        grads = sorted([(name, p.grad) for name, p in mod.named_parameters()])
        self.assertEqual((out, grads), (ref_out, ref_grads))

    def test_batchnorm(self):
        mod = compiled_module(nn.BatchNorm2d(4), nop, nop)
        x = torch.ones(1, 4, 2, 2)
        mod(x).sum().backward()

    def test_list_codegen(self):
        def list_nop(f, _):
            def g(inps):
                return f(*inps)

            g._boxed_call = True
            return g

        def f(a, b, c):
            return a.sin() * b.cos() * c.sin()

        f = aot_function(f, list_nop)
        inp = [torch.randn(5, requires_grad=True) for _ in range(3)]
        f(*inp).sum().backward()

    @patch("torch._functorch.aot_autograd.AOT_COUNTER", new_callable=itertools.count)
    def test_compilation_context(self, counter):
        def f(x):
            return x.sin().sin()

        count = []

        def compiler(fx_g, _):
            context = get_aot_compilation_context()
            count.append((context[0], len(fx_g.graph.nodes)))
            return fx_g

        f = aot_function(f, compiler)
        out = f(torch.randn(5, requires_grad=True))
        f = aot_function(f, compiler)
        f(torch.randn(5))
        out.sum().backward()
        self.assertExpectedInline(
            str(count),
            """[(['0_forward'], 4), (['1_inference'], 4), (['0_backward'], 8)]""",
        )

    def test_dupe_arg(self):
        def f(x, y):
            return x + y

        x = torch.randn(3, 3, requires_grad=True)
        self.verify_aot_autograd(f, [x, x])

    def test_dupe_arg_torture(self):
        def f(x, y):
            x.t_()
            y.unsqueeze_(0)
            return x + y

        x = torch.randn(3, 3, requires_grad=True).clone()
        self.verify_aot_autograd(f, [x, x])

    # See https://github.com/pytorch/pytorch/issues/100224
    def test_dupe_arg_returned_as_output(self):
        def f(a, b, a_):
            a[0].add_(1)
            return a_

        f_compiled = aot_function(f, nop)
        a = torch.ones(2)
        b = torch.ones(2)
        out_ref = f(a, b, a)

        a2 = torch.ones(2)
        b2 = torch.ones(2)
        out_test = f_compiled(a2, b2, a2)

        self.assertEqual(out_ref, out_test)
        self.assertEqual(a, a2)

    @patch("torch._functorch.aot_autograd.AOT_COUNTER", new_callable=itertools.count)
    @patch("torch._functorch.config.debug_assert", True)
    def test_invalid_dupe_left_bias(self, counter):
        # This test checks that, just because only the first
        # argument did a metadata mutation, we still correctly
        # switch to strategy 2 (deduplicate)
        # See: https://github.com/pytorch/pytorch/pull/89896#discussion_r1036224447
        class F(torch.nn.Module):
            def forward(self, x, y):
                x.t_()
                return (x + y,)

        x = torch.randn(3, 3, requires_grad=True).clone()
        y = torch.randn(3, 3, requires_grad=True)
        self.verify_aot_autograd(F(), [x, x])

        fxx = aot_module_simplified(F(), (x, x), nop)
        self.assertExpectedRaisesInline(
            AssertionError,
            lambda: fxx(x, y),
            """At compilation time, graph 2 was compiled under the assumption that input 1 would be a duplicate of input 0, but at runtime this was not the case.  This indicates a guard bug in AOTAutograd or Dynamo, please file a bug to PyTorch.""",  # noqa: B950
        )

    @patch("torch._functorch.aot_autograd.AOT_COUNTER", new_callable=itertools.count)
    @patch("torch._functorch.config.debug_assert", True)
    def test_invalid_dupe(self, counter):
        self._test_invalid_dupe(counter, fake=False)

    # See Note: Dynamo recompilation guarding invalid grad for why this test exists
    @patch("torch._functorch.aot_autograd.AOT_COUNTER", new_callable=itertools.count)
    @patch("torch._functorch.config.debug_assert", True)
    def test_invalid_dupe_fake(self, counter):
        self._test_invalid_dupe(counter, fake=True)

    def _test_invalid_dupe(self, counter, fake):
        class F(torch.nn.Module):
            def forward(self, x, y):
                x.unsqueeze_(0)
                y.unsqueeze_(0)
                return (x + y,)

        x = torch.randn(3, 3, requires_grad=True).clone()
        y = torch.randn(3, 3, requires_grad=True).clone()

        if fake:
            shape_env = ShapeEnv()
            fake_mode = FakeTensorMode(shape_env=shape_env)

            fake_x = fake_mode.from_tensor(x)
            fake_y = fake_mode.from_tensor(y)

        if fake:
            fxy = aot_module_simplified(F(), (fake_x, fake_y), nop)
        else:
            fxy = aot_module_simplified(F(), (x, y), nop)

        fxy(x, y)
        x = torch.randn(3, 3, requires_grad=True).clone()
        y = torch.randn(3, 3, requires_grad=True).clone()
        fxy(x, x)  # is ok!

        if fake:
            fxx = aot_module_simplified(F(), (fake_x, fake_x), nop)
        else:
            fxx = aot_module_simplified(F(), (x, x), nop)

        x = torch.randn(3, 3, requires_grad=True).clone()
        y = torch.randn(3, 3, requires_grad=True).clone()
        fxx(x, x)
        # Note This should not raise! Once we have guards in place here,
        # we will have this working correctly, as it should recompile.
        x = torch.randn(3, 3, requires_grad=True).clone()
        y = torch.randn(3, 3, requires_grad=True).clone()
        self.assertExpectedRaisesInline(
            AssertionError,
            lambda: fxx(x, y),
            """At compilation time, graph 1 was compiled under the assumption that input 1 would be a duplicate of input 0, but at runtime this was not the case.  This indicates a guard bug in AOTAutograd or Dynamo, please file a bug to PyTorch.""",  # noqa: B950
        )

    @patch("torch._functorch.aot_autograd.AOT_COUNTER", new_callable=itertools.count)
    @patch("torch._functorch.config.debug_assert", True)
    def test_invalid_requires_grad(self, counter):
        self._test_invalid_requires_grad(counter, fake=False)

    # See Note: Dynamo recompilation guarding invalid grad for why this test exists
    @patch("torch._functorch.aot_autograd.AOT_COUNTER", new_callable=itertools.count)
    @patch("torch._functorch.config.debug_assert", True)
    def test_invalid_requires_grad_fake(self, counter):
        self._test_invalid_requires_grad(counter, fake=True)

    def _test_invalid_requires_grad(self, counter, fake):
        class F(torch.nn.Module):
            def forward(self, x, y):
                return (x + y,)

        x = torch.randn(3, 3, requires_grad=True)
        y = torch.randn(3, 3, requires_grad=True)
        z = torch.randn(3, 3, requires_grad=False)

        if fake:
            shape_env = ShapeEnv()
            fake_mode = FakeTensorMode(shape_env=shape_env)

            fake_x = fake_mode.from_tensor(x)
            fake_y = fake_mode.from_tensor(y)
            fake_z = fake_mode.from_tensor(z)

        if fake:
            fxy = aot_module_simplified(F(), (fake_x, fake_y), nop)
        else:
            fxy = aot_module_simplified(F(), (x, y), nop)

        compare_equal_outs_and_grads(self, F(), fxy, (x, y))
        compare_equal_outs_and_grads(self, F(), fxy, (x, z))

        if fake:
            fxz = aot_module_simplified(F(), (fake_x, fake_z), nop)
        else:
            fxz = aot_module_simplified(F(), (x, z), nop)

        compare_equal_outs_and_grads(self, F(), fxz, (x, z))

        self.assertExpectedRaisesInline(
            AssertionError,
            lambda: fxz(x, y),
            """At compilation time, graph 1 was compiled under the assumption that input 1 would not require grad, but at runtime this was not the case.  This indicates a guard bug in AOTAutograd or Dynamo, please file a bug to PyTorch.""",  # noqa: B950
        )

    def test_custom_autograd(self):
        class CustomFn(torch.autograd.Function):
            @staticmethod
            def forward(ctx, x):
                return x.clone()

            @staticmethod
            def backward(ctx, grad_output):
                return grad_output + 1

        def f(x):
            return CustomFn.apply(x)

        self.verify_aot_autograd(f, [torch.randn(3)])

    @unittest.skipIf(not torch.cuda.is_available(), "CUDA is unavailable")
    def test_autocast_disable_guard(self):
        with torch._C._DisableAutocast():
            x = torch.rand([4, 4]).cuda()
            y = x @ x
            self.assertEqual(y.dtype, torch.float32)

    @unittest.skipIf(not torch.cuda.is_available(), "CUDA is unavailable")
    def test_nonidempotent_amp(self):
        def f(self_s_emb, add_3):
            einsum_2 = torch.functional.einsum("ah,th->t", self_s_emb, add_3)
            log_softmax_2 = einsum_2.log_softmax(-1)
            return (log_softmax_2,)

        args = [
            torch.rand((1, 256), dtype=torch.float32, device="cuda"),
            torch.rand((30, 256), dtype=torch.float16, device="cuda"),
        ]
        with torch.cuda.amp.autocast(enabled=True):
            self.verify_aot_autograd(f, args)

        args = [e.requires_grad_(True) for e in args]
        with torch.cuda.amp.autocast(enabled=True):
            self.verify_aot_autograd(f, args)

    @unittest.skipIf(not torch.cuda.is_available(), "CUDA is unavailable")
    @unittest.skipIf(not torch.backends.cudnn.is_available(), "CUDNN is unavailable")
    @skipIfRocm  # https://github.com/pytorch/pytorch/issues/96560
    def test_batch_norm_amp(self):
        device = "cuda"
        input_dtype = torch.float16
        param_dtype = torch.float32
        weight, bias = (
            torch.ones(64, device=device, dtype=param_dtype, requires_grad=True)
            for _ in range(2)
        )
        running_mean, running_var = (
            torch.ones(64, device=device, dtype=param_dtype) for _ in range(2)
        )

        def bn(x):
            return torch.ops.aten.cudnn_batch_norm(
                x,
                weight,
                bias,
                running_mean,
                running_var,
                False,
                0.1,
                1e-05,
            )

        inp = torch.ones(
            torch.Size([16, 64, 112, 112]), dtype=input_dtype, device=device
        )

        ref = bn(inp)
        cudnn_batch_norm_decomp = torch._decomp.get_decompositions(
            {torch.ops.aten.cudnn_batch_norm}
        )
        aot_fn = make_fx(bn, decomposition_table=cudnn_batch_norm_decomp)(inp)
        res = aot_fn(inp)
        for a, b in zip(ref, res):
            assert torch.allclose(a, b)

    def test_output_op_depending_on_symint(self):
        """
        It won't be obvious from reading this test what it's testing for.  We should probably make it into a more
        focused unit test.

        An issue with the following program was the expand op would end up depending on a symint whose proxy was
        incorrectly associated with one of the grad tensors rather than input tensors.  It broke partitioner logic
        and the net result was aot_function failed to produce a function and threw an exception instead.
        """
        inp = torch.randn(5, requires_grad=True)

        def f(x):
            return x.expand(x.shape)

        # TODO(whc) make this work (test setup is wrong somehow)
        # joint_forward_backward = create_joint_forward_backward(f)
        # out = f(inp)
        # joint_inputs =  ([inp], [out.detach().contiguous()])
        # fx_g = make_fx(joint_forward_backward)(*joint_inputs)
        # TODO: assert outputs of fwd graph trace to correct symint

        # e2e test that fails without symint clone fix
        af = aot_function(
            f,
            nop,
            partition_fn=partial(
                min_cut_rematerialization_partition, compiler="inductor"
            ),
            dynamic=True,
        )
        out = af(inp)
        self.assertEqual(out, f(inp))

    def test_inference_mode(self):
        m = torch.nn.Linear(4, 4)
        inp = torch.randn(4, 4)

        aot_mod = aot_module(m, fw_compiler=nop)

        with torch.inference_mode():
            out_ref = m(inp)
            out_test = aot_mod(inp)
        self.assertEqual(out_ref, out_test)

    def test_default_partitioner_saves_symints_not_tensors_for_bw(self):
        """
        In this test, the important thing is that primals_1 is **only** needed in the backward
        in order to grab its sizes.
        We need to assert that what we save for the backward are the tensor's sizes, and not the tensor itself.

        The way this test is set up, it will actually fail if we try to save the input tensor for backward.
        Why?
        b.masked_fill_(c, 0) has a backward that requires knowing a's sizes
        b.masked_fill_(c, 0) **also** mutates a (because b and a are aliased)
        The autograd engine yells at us if we save "a" for backward, and then try to mutate it.
        """
        inp = torch.randn(2, 2, requires_grad=True)

        def f(a):
            b = a[0]
            c = torch.ones_like(b, dtype=torch.bool)
            d = b.masked_fill_(c, 0)
            return d

        compiled_f = aot_function(f, nop, dynamic=True)
        inp_ref = torch.ones(2, 2, requires_grad=True)
        inp_test = torch.ones(2, 2, requires_grad=True)

        out_ref = f(inp_ref.clone())
        out_test = compiled_f(inp_test.clone())

        self.assertEqual(out_ref, out_test)

        out_ref.sum().backward()
        out_test.sum().backward()

        self.assertEqual(inp_ref.grad, inp_test.grad)

    def test_buffer_copied_in_graph(self):
        class MyModel(torch.nn.Module):
            def __init__(self):
                super().__init__()
                self.register_buffer("buf", torch.zeros(1))
                self.w1 = torch.nn.Parameter(torch.zeros(1))
                self.w2 = torch.nn.Parameter(torch.zeros(1))

            def forward(self, x):
                self.buf.add_(1)
                return (self.w1 * x * self.w2).sum() + self.buf.sum()

        model_for_eager = MyModel()
        model_for_compile = copy.deepcopy(model_for_eager)

        fw_graph_cell = [None]
        compiled_f = aot_module(
            model_for_compile,
            fw_compiler=make_boxed_compiler(
                partial(extract_graph, graph_cell=fw_graph_cell)
            ),
            bw_compiler=nop,
            keep_inference_input_mutations=True,
        )
        inp_ref = torch.ones(1, requires_grad=True)
        inp_test = torch.ones(1, requires_grad=True)

        out_ref = model_for_eager(inp_ref.clone())
        out_test = compiled_f(inp_test.clone())

        self.assertExpectedInline(
            fw_graph_cell[0].code.strip(),
            """\
def forward(self, primals_1, primals_2, primals_3, primals_4):
    add = torch.ops.aten.add.Tensor(primals_3, 1)
    mul = torch.ops.aten.mul.Tensor(primals_1, primals_4)
    mul_1 = torch.ops.aten.mul.Tensor(mul, primals_2)
    sum_1 = torch.ops.aten.sum.default(mul_1);  mul_1 = None
    sum_2 = torch.ops.aten.sum.default(add)
    add_1 = torch.ops.aten.add.Tensor(sum_1, sum_2);  sum_1 = sum_2 = None
    copy_ = torch.ops.aten.copy_.default(primals_3, add);  primals_3 = add = None
    return [add_1, primals_1, primals_2, primals_4, mul]""",
        )

        self.assertEqual(out_ref, out_test)

        out_ref.sum().backward()
        out_test.sum().backward()

        eager_grads = [p.grad for _, p in model_for_eager.named_parameters()]
        compile_grads = [p.grad for _, p in model_for_compile.named_parameters()]

        self.assertEqual(eager_grads, compile_grads)
        self.assertEqual(inp_ref.grad, inp_test.grad)

    def test_buffer_copied_in_graph_with_different_shapes(self):
        class MyModel(torch.nn.Module):
            def __init__(self):
                super().__init__()
                self.register_buffer("buf", torch.ones(4, 4))
                self.w = torch.nn.Parameter(
                    torch.Tensor([[4, 5], [1, 2], [6, 7], [8, 9]])
                )

            def forward(self, x):
                self.buf.add_(1)
                return (self.w @ x).sum() + self.buf.sum()

        model_for_eager = MyModel()
        model_for_compile = copy.deepcopy(model_for_eager)

        fw_graph_cell = [None]
        compiled_f = aot_module(
            model_for_compile,
            fw_compiler=make_boxed_compiler(
                partial(extract_graph, graph_cell=fw_graph_cell)
            ),
            bw_compiler=nop,
            keep_inference_input_mutations=True,
        )
        inp_ref = torch.ones(2, 4, requires_grad=True)
        inp_test = torch.ones(2, 4, requires_grad=True)

        out_ref = model_for_eager(inp_ref.clone())
        out_test = compiled_f(inp_test.clone())

        self.assertExpectedInline(
            fw_graph_cell[0].code.strip(),
            """\
def forward(self, primals_1, primals_2, primals_3):
    add = torch.ops.aten.add.Tensor(primals_2, 1)
    mm = torch.ops.aten.mm.default(primals_1, primals_3)
    sum_1 = torch.ops.aten.sum.default(mm);  mm = None
    sum_2 = torch.ops.aten.sum.default(add)
    add_1 = torch.ops.aten.add.Tensor(sum_1, sum_2);  sum_1 = sum_2 = None
    copy_ = torch.ops.aten.copy_.default(primals_2, add);  primals_2 = add = None
    return [add_1, primals_1, primals_3]""",
        )
        self.assertEqual(out_ref, out_test)

        out_ref.sum().backward()
        out_test.sum().backward()

        eager_grads = [p.grad for _, p in model_for_eager.named_parameters()]
        compile_grads = [p.grad for _, p in model_for_compile.named_parameters()]

        self.assertEqual(eager_grads, compile_grads)

        self.assertEqual(inp_ref.grad, inp_test.grad)

    def test_buffer_batch_norm(self):
        class MyModel(torch.nn.Module):
            def __init__(self):
                super().__init__()
                self.m = torch.nn.BatchNorm1d(100)

            def forward(self, x):
                return self.m(x)

        model_for_eager = MyModel()
        model_for_compile = copy.deepcopy(model_for_eager)

        fw_graph_cell = [None]
        bw_graph_cell = [None]
        compiled_f = aot_module(
            model_for_compile,
            fw_compiler=make_boxed_compiler(
                partial(extract_graph, graph_cell=fw_graph_cell)
            ),
            bw_compiler=make_boxed_compiler(
                partial(extract_graph, graph_cell=bw_graph_cell)
            ),
            keep_inference_input_mutations=True,
        )
        inp_ref = torch.ones(20, 100, requires_grad=True)
        inp_test = torch.ones(20, 100, requires_grad=True)

        out_ref = model_for_eager(inp_ref.clone())
        out_test = compiled_f(inp_test.clone())

        self.assertExpectedInline(
            fw_graph_cell[0].code.strip(),
            """\
def forward(self, primals_1, primals_2, primals_3, primals_4, primals_5, primals_6):
    add = torch.ops.aten.add.Tensor(primals_5, 1)
    _native_batch_norm_legit_functional = torch.ops.aten._native_batch_norm_legit_functional.default(primals_6, primals_1, primals_2, primals_3, primals_4, True, 0.1, 1e-05);  primals_2 = None
    getitem = _native_batch_norm_legit_functional[0]
    getitem_1 = _native_batch_norm_legit_functional[1]
    getitem_2 = _native_batch_norm_legit_functional[2]
    getitem_3 = _native_batch_norm_legit_functional[3]
    getitem_4 = _native_batch_norm_legit_functional[4];  _native_batch_norm_legit_functional = None
    copy_ = torch.ops.aten.copy_.default(primals_3, getitem_3);  primals_3 = None
    copy__1 = torch.ops.aten.copy_.default(primals_4, getitem_4);  primals_4 = None
    copy__2 = torch.ops.aten.copy_.default(primals_5, add);  primals_5 = add = None
    return [getitem, primals_1, primals_6, getitem_1, getitem_2, getitem_3, getitem_4]""",  # noqa: B950
        )

        self.assertEqual(out_ref, out_test)

        out_ref.sum().backward()
        out_test.sum().backward()

        eager_grads = [p.grad for _, p in model_for_eager.named_parameters()]
        compile_grads = [p.grad for _, p in model_for_compile.named_parameters()]
        self.assertEqual(eager_grads, compile_grads)

        self.assertExpectedInline(
            bw_graph_cell[0].code.strip(),
            """\
def forward(self, primals_1, primals_6, getitem_1, getitem_2, getitem_3, getitem_4, tangents_1):
    native_batch_norm_backward = torch.ops.aten.native_batch_norm_backward.default(tangents_1, primals_6, primals_1, getitem_3, getitem_4, getitem_1, getitem_2, True, 1e-05, [True, True, True]);  tangents_1 = primals_6 = primals_1 = getitem_3 = getitem_4 = getitem_1 = getitem_2 = None
    getitem_5 = native_batch_norm_backward[0]
    getitem_6 = native_batch_norm_backward[1]
    getitem_7 = native_batch_norm_backward[2];  native_batch_norm_backward = None
    return [getitem_6, getitem_7, None, None, None, getitem_5]""",  # noqa: B950
        )

        self.assertEqual(inp_ref.grad, inp_test.grad)

    def test_new_inp_requires_grad_now(self):
        def f(x, y):
            return x.add_(y)

        fw_graph_cell = [None]
        bw_graph_cell = [None]
        compiled_f = aot_function(
            f,
            fw_compiler=make_boxed_compiler(
                partial(extract_graph, graph_cell=fw_graph_cell)
            ),
            bw_compiler=make_boxed_compiler(
                partial(extract_graph, graph_cell=bw_graph_cell)
            ),
            keep_inference_input_mutations=True,
        )

        inp_ref = (
            torch.ones(20, 100, requires_grad=False),
            torch.ones(20, 100, requires_grad=True),
        )
        inp_test = (
            torch.ones(20, 100, requires_grad=False),
            torch.ones(20, 100, requires_grad=True),
        )

        out_ref = f(*inp_ref)
        out_test = compiled_f(*inp_test)

        # There is no copy_ method
        self.assertExpectedInline(
            fw_graph_cell[0].code.strip(),
            """\
def forward(self, primals_1, primals_2):
    clone = torch.ops.aten.clone.default(primals_1);  primals_1 = None
    add = torch.ops.aten.add.Tensor(clone, primals_2);  clone = primals_2 = None
    return [add, add]""",
        )  # noqa: B950

        self.assertEqual(out_ref, out_test)

        out_ref.sum().backward()
        out_test.sum().backward()

        self.assertExpectedInline(
            bw_graph_cell[0].code.strip(),
            """\
def forward(self, tangents_1):
    return [None, tangents_1]""",
        )  # noqa: B950

    def test_real_weights_in_symbolic_mode(self):
        from functorch.experimental import functionalize

        class M(torch.nn.Module):
            def __init__(self):
                super().__init__()
                self.linear = torch.nn.Linear(5, 5)

            def forward(self, x):
                x = self.linear(x)
                return x

        m = M().eval()

        inp = torch.randn(2, 5)

        gm = make_fx(m, tracing_mode="symbolic", _allow_non_fake_inputs=True)(inp)
        self.assertEqual(gm(torch.ones(2, 5)), m(torch.ones(2, 5)))

        gm_functionalized = make_fx(
            functionalize(
                gm,
            ),
            tracing_mode="symbolic",
            _allow_non_fake_inputs=True,
        )(inp)
        self.assertEqual(gm_functionalized(torch.ones(2, 5)), m(torch.ones(2, 5)))

        inp_count = 0
        for node in gm.graph.nodes:
            if node.op == "placeholder":
                inp_count += 1

        # No more param lifting
        self.assertEqual(inp_count, 1)

        inp_count = 0
        for node in gm_functionalized.graph.nodes:
            if node.op == "placeholder":
                inp_count += 1

        # No more param lifting
        self.assertEqual(inp_count, 1)

        with self.assertRaisesRegex(
            Exception, "Please convert all Tensors to FakeTensors"
        ):
            make_fx(m, tracing_mode="symbolic", _allow_non_fake_inputs=False)(
                torch.randn(2, 5)
            )

    def test_real_weights_in_symbolic_mode_with_inplace_ops(self):
        class M(torch.nn.Module):
            def __init__(self):
                super().__init__()
                self.register_buffer("buffer", torch.ones(4, 5))

            def forward(self, x):
                y = self.buffer.add_(3)
                y.resize_([20])
                assert y.shape == self.buffer.shape
                return x.sum() + self.buffer.sum()

        m = M().eval()
        inp = torch.randn(2, 5)
        # inplace mutation on attr is not allowed
        with self.assertRaisesRegex(Exception, "Can't call metadata"):
            make_fx(m, tracing_mode="symbolic", _allow_non_fake_inputs=True)(inp)

    def _compile_and_erase_bases(self, *output_view_indices):
        # Overrides _base and _view_func tensor attributes, so as to avoid the view-replay
        # execution path when reconstructing views.
        class NoViewReplayTensor(torch.Tensor):
            @property
            def _base(self):
                return None

            @property
            def _view_func(self):
                return None

        # Wraps the outputs that are views of the FX graph 'g' with NoViewReplayTensor,
        # since they are the only ones that will get reconstructed.
        def wrapper(g, *args, **kwargs):
            outs = g(*args, **kwargs)
            for i in output_view_indices:
                outs[i] = NoViewReplayTensor(outs[i])
            return outs

        return lambda f: aot_function(f, fw_compiler=lambda g, _: partial(wrapper, g))

    def test_output_aliases_input_view_meta_replay(self):
        @self._compile_and_erase_bases(0)
        def f(a):
            return a.view(-1)

        inp = torch.ones(2, 2, requires_grad=True)
        out = f(inp)

        self.assertIsNotNone(out.grad_fn)
        self.assertExpectedInline(
            str(out.grad_fn.__class__), """<class 'ViewBackward0'>"""
        )

    def test_output_aliases_intermediate_view_meta_replay(self):
        @self._compile_and_erase_bases(0, 1)
        def f(a):
            b = a.clone()
            return b.view(-1), b.view(-1)

        inp = torch.ones(2, 2, requires_grad=True)
        out1, out2 = f(inp)

        self.assertIsNotNone(out1.grad_fn)
        self.assertExpectedInline(
            str(out1.grad_fn.__class__), """<class 'ViewBackward0'>"""
        )

        self.assertIsNotNone(out2.grad_fn)
        self.assertExpectedInline(
            str(out2.grad_fn.__class__), """<class 'ViewBackward0'>"""
        )

    def test_output_aliases_output_view_meta_replay(self):
        @self._compile_and_erase_bases(1)
        def f(a):
            b = a.add(10)
            return b, b.view(-1)

        inp = torch.ones(2, 2, requires_grad=True)
        out1, out2 = f(inp)

        self.assertEqual(out1.untyped_storage(), out2.untyped_storage())
        self.assertIsNotNone(out2.grad_fn)
        self.assertExpectedInline(
            str(out2.grad_fn.__class__), """<class 'ViewBackward0'>"""
        )

    @skipIfTorchDynamo()
    @patch("torch._dynamo.config.assume_static_by_default", False)
    def test_dynamic_output_aliases_input_view_meta_replay(self):
        # - torch.compile: using it so we can have a SymInt in the FX graph.
        # - Compiling with inductor, so that tensor._base isn't tracked.
        #
        # This should force the use of as_strided in the view reconstruction path.
        # The first 2 view-replay paths won't be taken because:
        #   - target_functional_tensor will be symbolic (_functionalize_is_symbolic call)
        #   - tensor._base will be None
        @torch.compile(backend="inductor")
        def f(a, sz):
            return a.view(sz), a.view(-1)

        inp = torch.ones(2, 2, requires_grad=True)
        out1, out2 = f(inp, (4,))

        self.assertIsNotNone(out1.grad_fn)
        self.assertExpectedInline(
            str(out1.grad_fn.__class__), """<class 'AsStridedBackward0'>"""
        )

        self.assertIsNotNone(out2.grad_fn)
        self.assertExpectedInline(
            str(out2.grad_fn.__class__), """<class 'ViewBackward0'>"""
        )


def extract_graph(fx_g, _, graph_cell):
    graph_cell[0] = fx_g
    return fx_g


def get_ins_outs(fx_g):
    ins = []
    outs = []
    for n in fx_g.graph.nodes:
        if n.op == "placeholder":
            ins.append(n)
        elif n.op == "output":
            outs = tuple(n.args[0])
    return ins, outs


def get_num_ins_outs(fx_g):
    return tuple(len(i) for i in get_ins_outs(fx_g))


def get_fw_bw_graph(
    f, inps, partitioner=min_cut_rematerialization_partition, dynamic=False
):
    fw_graph_cell = [None]
    bw_graph_cell = [None]
    aot_function(
        f,
        fw_compiler=partial(extract_graph, graph_cell=fw_graph_cell),
        bw_compiler=partial(extract_graph, graph_cell=bw_graph_cell),
        partition_fn=partitioner,
        decompositions=default_decompositions,
        dynamic=dynamic,
    )(*inps).sum().backward()
    return (fw_graph_cell[0], bw_graph_cell[0])


class TestMod(torch.nn.Module):
    def __init__(self, fn):
        super().__init__()
        self.p = torch.nn.Parameter(torch.ones(2, requires_grad=True))
        self.fn = fn

    def forward(self, *args):
        return self.fn(self.p, *args)


class TestAOTExport(AOTTestCase):
    def test_aot_export_ban_dropout_mut_pre_dispatch(self):
        def fn(p, x):
            y = torch.ops.aten.dropout.default(x, 0.1, train=False)
            y.add_(1)
            return (y,)

        mod = TestMod(fn)
        inp = torch.randn(2, 2)

        with self.assertRaisesRegex(
            RuntimeError, "cannot mutate tensors with frozen storage"
        ):
            aot_export_module(mod, [inp], trace_joint=False, pre_dispatch=True)

        gm, _ = aot_export_module(mod, [inp], trace_joint=False, pre_dispatch=False)
        self.assertExpectedInline(
            str(gm.code).strip(),
            """\
def forward(self, arg0_1, arg1_1):
    clone = torch.ops.aten.clone.default(arg1_1);  arg1_1 = None
    add = torch.ops.aten.add.Tensor(clone, 1);  clone = None
    return (add,)""",
        )

        fw_graph_cell = [None]
        bw_graph_cell = [None]

        compiled_outs = aot_function(
            fn,
            fw_compiler=partial(extract_graph, graph_cell=fw_graph_cell),
            bw_compiler=partial(extract_graph, graph_cell=bw_graph_cell),
            partition_fn=default_partition,
            decompositions=default_decompositions,
            dynamic=True,
        )(*inp)
        fw_graph = fw_graph_cell[0]
        bw_graph = bw_graph_cell[0]

        self.assertExpectedInline(
            str(fw_graph.code).strip(),
            """\
def forward(self, arg0_1, arg1_1):
    clone = torch.ops.aten.clone.default(arg1_1);  arg1_1 = None
    add = torch.ops.aten.add.Tensor(clone, 1);  clone = None
    return (add,)""",
        )

    def test_aot_export_predispatch_func_simple(self):
        def fn(p, x):
            y = x + 2
            with torch.no_grad():
                y.add_(2)
            return (x * 2 + y,)

        mod = TestMod(fn)
        inp = torch.randn(2, 2)

        with torch.no_grad():
            gm, _ = aot_export_module(mod, [inp], trace_joint=False, pre_dispatch=True)
        self.assertExpectedInline(
            str(gm.code).strip(),
            """\
def forward(self, arg0_1, arg1_1):
    add = torch.ops.aten.add.Tensor(arg1_1, 2)
    _set_grad_enabled = torch._C._set_grad_enabled(False)
    add_1 = torch.ops.aten.add.Tensor(add, 2);  add = None
    _set_grad_enabled_1 = torch._C._set_grad_enabled(False)
    mul = torch.ops.aten.mul.Tensor(arg1_1, 2);  arg1_1 = None
    add_2 = torch.ops.aten.add.Tensor(mul, add_1);  mul = add_1 = None
    return (add_2,)""",
        )

    def test_aot_export_predispatch_func_composite_implicit(self):
        def fn(p, x):
            with torch.enable_grad():
                y = x @ x
            y.add_(2)
            return (x.sum() + y.sum(),)

        mod = TestMod(fn)
        inp = torch.randn(2, 2)

        with torch.no_grad():
            gm, _ = aot_export_module(mod, [inp], trace_joint=False, pre_dispatch=True)
        self.assertExpectedInline(
            str(gm.code).strip(),
            """\
def forward(self, arg0_1, arg1_1):
    _set_grad_enabled = torch._C._set_grad_enabled(True)
    matmul = torch.ops.aten.matmul.default(arg1_1, arg1_1)
    _set_grad_enabled_1 = torch._C._set_grad_enabled(False)
    add = torch.ops.aten.add.Tensor(matmul, 2);  matmul = None
    sum_1 = torch.ops.aten.sum.default(arg1_1);  arg1_1 = None
    sum_2 = torch.ops.aten.sum.default(add);  add = None
    add_1 = torch.ops.aten.add.Tensor(sum_1, sum_2);  sum_1 = sum_2 = None
    return (add_1,)""",
        )

    def test_aot_export_predispatch_composite_implicit_inplace(self):
        def fn(x, p):
            return (torch.ops.aten.absolute_.default(x.clone()),)

        mod = TestMod(fn)
        inp = torch.randn(2, 2)

        gm, _ = aot_export_module(mod, [inp], trace_joint=False, pre_dispatch=True)
        self.assertExpectedInline(
            str(gm.code).strip(),
            """\
def forward(self, arg0_1, arg1_1):
    clone = torch.ops.aten.clone.default(arg0_1);  arg0_1 = None
    abs_1 = torch.ops.aten.abs.default(clone);  clone = None
    return (abs_1,)""",
        )

    def test_aot_export_predispatch_composite_implicit_linear(self):
        class MM(torch.nn.Module):
            def __init__(self):
                super().__init__()
                self.linear = torch.nn.Linear(2, 2)

            def forward(self, x):
                return (self.linear(x),)

        mod = MM()
        inp = torch.randn(2, 2)

        gm, _ = aot_export_module(mod, [inp], trace_joint=False, pre_dispatch=True)
        self.assertExpectedInline(
            str(gm.code).strip(),
            """\
def forward(self, arg0_1, arg1_1, arg2_1):
    linear = torch.ops.aten.linear.default(arg2_1, arg0_1, arg1_1);  arg2_1 = arg0_1 = arg1_1 = None
    return (linear,)""",
        )

    @unittest.expectedFailure
    def test_aot_export_predispatch_outdtype(self):
        class M(torch.nn.Module):
            def __init__(self, weight):
                super().__init__()
                self.weight = weight

            def forward(self, x):
                y = x + 2
                y.add_(5)
                return (
                    out_dtype(torch.ops.aten.mm.default, torch.int32, y, self.weight),
                )

        weight = torch.randint(-128, 127, (5, 5), dtype=torch.int8)
        mod = M(weight)
        inp = torch.randint(-128, 127, (5, 5), dtype=torch.int8)

        gm, _ = aot_export_module(mod, [inp], trace_joint=False, pre_dispatch=True)
        self.assertExpectedInline(
            str(gm.code).strip(),
            """\
def forward(self, arg0_1, arg1_1):
    _set_grad_enabled = torch._C._set_grad_enabled(True)
    mm = torch.ops.aten.mm.default(arg1_1, arg1_1)
    _set_grad_enabled_1 = torch._C._set_grad_enabled(False)
    add = torch.ops.aten.add.Tensor(mm, 2);  mm = None
    sum_1 = torch.ops.aten.sum.default(arg1_1);  arg1_1 = None
    sum_2 = torch.ops.aten.sum.default(add);  add = None
    add_1 = torch.ops.aten.add.Tensor(sum_1, sum_2);  sum_1 = sum_2 = None
    return (add_1,)""",
        )

    def test_aot_export_predispatch_func_view(self):
        def fn(p, x):
            y = x @ x
            y.add_(2)
            return (x.sum() + y.view(1, 4).sum(),)

        mod = TestMod(fn)
        inp = torch.randn(2, 2)

        gm, _ = aot_export_module(mod, [inp], trace_joint=False, pre_dispatch=True)
        self.assertExpectedInline(
            str(gm.code).strip(),
            """\
def forward(self, arg0_1, arg1_1):
    matmul = torch.ops.aten.matmul.default(arg1_1, arg1_1)
    add = torch.ops.aten.add.Tensor(matmul, 2);  matmul = None
    sum_1 = torch.ops.aten.sum.default(arg1_1);  arg1_1 = None
    view_1 = torch.ops.aten.view.default(add, [1, 4]);  add = None
    sum_2 = torch.ops.aten.sum.default(view_1);  view_1 = None
    add_1 = torch.ops.aten.add.Tensor(sum_1, sum_2);  sum_1 = sum_2 = None
    return (add_1,)""",
        )

    def test_aot_export_predispatch_buffer_mutation_metadata(self):
        class Foo(torch.nn.Module):
            def __init__(self):
                super().__init__()
                self.register_buffer("foo", torch.zeros(2, 2))

            def forward(self, x):
                self.foo.add_(4)
                return (x.sum() + self.foo.sum(),)

        inp = torch.randn(2, 2)

        gm, graph_sig = aot_export_module(
            Foo(), [inp], trace_joint=False, pre_dispatch=True
        )
        self.assertExpectedInline(
            str(gm.code).strip(),
            """\
def forward(self, arg0_1, arg1_1):
    add = torch.ops.aten.add.Tensor(arg0_1, 4);  arg0_1 = None
    sum_1 = torch.ops.aten.sum.default(arg1_1);  arg1_1 = None
    sum_2 = torch.ops.aten.sum.default(add)
    add_1 = torch.ops.aten.add.Tensor(sum_1, sum_2);  sum_1 = sum_2 = None
    return (add, add_1)""",
        )
        eager_mod = Foo()
        output_1, output_2 = gm(torch.zeros(2, 2), inp)
        eager_output = eager_mod(inp)
        self.assertTrue(torch.allclose(output_2, eager_output[0]))

        _, output_2 = gm(output_1, inp)
        eager_output = eager_mod(inp)
        self.assertTrue(torch.allclose(output_2, eager_output[0]))
        self.assertTrue("foo" in graph_sig.buffers)
        self.assertTrue(graph_sig.inputs_to_buffers["arg0_1"] == "foo")

    def test_aot_export_predispatch_with_autograd_op(self):
        def foo(p, x):
            with torch.enable_grad():
                y = x + 5
                y.add_(5)
                y.add_(7)
                return (x.cos() + y.sin(),)

        inp = torch.randn(2, 2)
        mod = TestMod(foo)

        with torch.no_grad():
            gm, _ = aot_export_module(mod, [inp], trace_joint=False, pre_dispatch=True)
        self.assertExpectedInline(
            str(gm.code).strip(),
            """\
def forward(self, arg0_1, arg1_1):
    _set_grad_enabled = torch._C._set_grad_enabled(True)
    add = torch.ops.aten.add.Tensor(arg1_1, 5)
    add_1 = torch.ops.aten.add.Tensor(add, 5);  add = None
    add_2 = torch.ops.aten.add.Tensor(add_1, 7);  add_1 = None
    cos = torch.ops.aten.cos.default(arg1_1);  arg1_1 = None
    sin = torch.ops.aten.sin.default(add_2);  add_2 = None
    add_3 = torch.ops.aten.add.Tensor(cos, sin);  cos = sin = None
    _set_grad_enabled_1 = torch._C._set_grad_enabled(False)
    return (add_3,)""",
        )

    @unittest.skipIf(IS_WINDOWS, "Windows isn't supported for this case")
    @unittest.skipIf(
        not torchdynamo.is_dynamo_supported(), "TorchDynamo is not supported"
    )
    def test_aot_export_predispatch_with_cond_nested(self):
        class M(torch.nn.Module):
            def __init__(self):
                super().__init__()

            def forward(self, x):
                def true_fn(x):
                    y = x.sin()
                    y.add_(5)

                    def true_true_fn(x):
                        y = x.sin()
                        y.add_(7)
                        return y.sin()

                    def true_false_fn(x):
                        return x.cos()

                    return torch.cond(
                        y.cos().shape[0] > 5, true_true_fn, true_false_fn, [y.cos()]
                    )

                def false_fn(x):
                    z = x.cos()
                    z.add_(6)
                    return z.sin()

                a = torch.cond(x.shape[0] > 4, true_fn, false_fn, [x])
                return (a + 3, a + 4)

        inp = torch.randn(2, 2)
        gm, _ = aot_export_module(M(), [inp], trace_joint=False, pre_dispatch=True)
        self.assertExpectedInline(
            str(gm.code).strip(),
            """\
def forward(self, arg0_1):
    true_graph_0 = self.true_graph_0
    false_graph_0 = self.false_graph_0
    conditional = torch.ops.higher_order.cond(False, true_graph_0, false_graph_0, [arg0_1]);  true_graph_0 = false_graph_0 = arg0_1 = None
    getitem = conditional[0];  conditional = None
    add = torch.ops.aten.add.Tensor(getitem, 3)
    add_1 = torch.ops.aten.add.Tensor(getitem, 4);  getitem = None
    return (add, add_1)""",  # noqa: B950
        )

        self.assertExpectedInline(
            str(gm.true_graph_0.code).strip(),
            """\
def forward(self, arg0_1):
    sin = torch.ops.aten.sin.default(arg0_1);  arg0_1 = None
    add = torch.ops.aten.add.Tensor(sin, 5);  sin = None
    cos = torch.ops.aten.cos.default(add)
    cos_1 = torch.ops.aten.cos.default(add);  add = None
    true_graph_0 = self.true_graph_0
    false_graph_0 = self.false_graph_0
    conditional = torch.ops.higher_order.cond(False, true_graph_0, false_graph_0, [cos_1]);  true_graph_0 = false_graph_0 = cos_1 = None
    getitem = conditional[0];  conditional = None
    return (getitem,)""",  # noqa: B950
        )

        self.assertExpectedInline(
            str(gm.true_graph_0.true_graph_0.code).strip(),
            """\
def forward(self, arg0_1):
    sin = torch.ops.aten.sin.default(arg0_1);  arg0_1 = None
    add = torch.ops.aten.add.Tensor(sin, 7);  sin = None
    sin_1 = torch.ops.aten.sin.default(add);  add = None
    return (sin_1,)""",
        )

    @unittest.skipIf(IS_WINDOWS, "Windows isn't supported for this case")
    @unittest.skipIf(
        not torchdynamo.is_dynamo_supported(), "TorchDynamo is not supported"
    )
    def test_aot_export_predispatch_map_1(self):
        class M(torch.nn.Module):
            def __init__(self):
                super().__init__()

            def forward(self, x, y):
                def true_fn(x, r):
                    y = x.sin()
                    y.add_(5)
                    return y.cos() + r.sum()

                def false_fn(x, r):
                    z = x.cos()

                    def f(x, y):
                        a = x.cos()
                        a.add_(5)
                        return a + y

                    return (
                        z
                        + control_flow.map(f, z, r).sum()
                        + control_flow.map(f, z, r).sum()
                    )

                a = torch.cond(x.shape[0] > 4, true_fn, false_fn, [x, y])
                return (a + 3, a + 4)

        inps = [torch.randn(2, 2), torch.ones(2)]
        gm, _ = aot_export_module(M(), inps, trace_joint=False, pre_dispatch=True)
        self.assertExpectedInline(
            str(gm.code).strip(),
            """\
def forward(self, arg0_1, arg1_1):
    true_graph_0 = self.true_graph_0
    false_graph_0 = self.false_graph_0
    conditional = torch.ops.higher_order.cond(False, true_graph_0, false_graph_0, [arg0_1, arg1_1]);  true_graph_0 = false_graph_0 = arg0_1 = arg1_1 = None
    getitem = conditional[0];  conditional = None
    add = torch.ops.aten.add.Tensor(getitem, 3)
    add_1 = torch.ops.aten.add.Tensor(getitem, 4);  getitem = None
    return (add, add_1)""",  # noqa: B950
        )
        self.assertExpectedInline(
            str(gm.true_graph_0.code).strip(),
            """\
def forward(self, arg0_1, arg1_1):
    sin = torch.ops.aten.sin.default(arg0_1);  arg0_1 = None
    add = torch.ops.aten.add.Tensor(sin, 5);  sin = None
    cos = torch.ops.aten.cos.default(add);  add = None
    sum_1 = torch.ops.aten.sum.default(arg1_1);  arg1_1 = None
    add_1 = torch.ops.aten.add.Tensor(cos, sum_1);  cos = sum_1 = None
    return (add_1,)""",
        )
        self.assertExpectedInline(
            str(gm.false_graph_0.code).strip(),
            """\
def forward(self, arg0_1, arg1_1):
    cos = torch.ops.aten.cos.default(arg0_1);  arg0_1 = None
    select = torch.ops.aten.select.int(cos, 0, 0)
    body_graph_0 = self.body_graph_0
    map_impl = torch.ops.higher_order.map_impl(body_graph_0, [cos], [arg1_1]);  body_graph_0 = None
    getitem = map_impl[0];  map_impl = None
    sum_1 = torch.ops.aten.sum.default(getitem);  getitem = None
    add = torch.ops.aten.add.Tensor(cos, sum_1);  sum_1 = None
    select_1 = torch.ops.aten.select.int(cos, 0, 0)
    body_graph_1 = self.body_graph_1
    map_impl_1 = torch.ops.higher_order.map_impl(body_graph_1, [cos], [arg1_1]);  body_graph_1 = cos = arg1_1 = None
    getitem_1 = map_impl_1[0];  map_impl_1 = None
    sum_2 = torch.ops.aten.sum.default(getitem_1);  getitem_1 = None
    add_1 = torch.ops.aten.add.Tensor(add, sum_2);  add = sum_2 = None
    return (add_1,)""",
        )
        self.assertExpectedInline(
            str(gm.false_graph_0.body_graph_0.code).strip(),
            """\
def forward(self, arg0_1, arg1_1):
    cos = torch.ops.aten.cos.default(arg0_1);  arg0_1 = None
    add = torch.ops.aten.add.Tensor(cos, 5);  cos = None
    add_1 = torch.ops.aten.add.Tensor(add, arg1_1);  add = arg1_1 = None
    return (add_1,)""",
        )

    def test_aot_export_predispatch_map_2(self):
        class M(torch.nn.Module):
            def __init__(self):
                super().__init__()

            def forward(self, x, y):
                z = x.cos()

                def f(x, y):
                    a = x.cos()
                    a.add_(5)
                    return a + y

                return (z + control_flow.map(f, z, y).sum(),)

        inps = [torch.randn(2, 2), torch.ones(2)]
        gm, _ = aot_export_module(M(), inps, trace_joint=False, pre_dispatch=True)
        self.assertExpectedInline(
            str(gm.code).strip(),
            """\
def forward(self, arg0_1, arg1_1):
    cos = torch.ops.aten.cos.default(arg0_1);  arg0_1 = None
    body_graph_0 = self.body_graph_0
    map_impl = torch.ops.higher_order.map_impl(body_graph_0, [cos], [arg1_1]);  body_graph_0 = arg1_1 = None
    getitem = map_impl[0];  map_impl = None
    sum_1 = torch.ops.aten.sum.default(getitem);  getitem = None
    add = torch.ops.aten.add.Tensor(cos, sum_1);  cos = sum_1 = None
    return (add,)""",
        )  # noqa: B950
        self.assertExpectedInline(
            str(gm.body_graph_0.code).strip(),
            """\
def forward(self, arg0_1, arg1_1):
    cos = torch.ops.aten.cos.default(arg0_1);  arg0_1 = None
    add = torch.ops.aten.add.Tensor(cos, 5);  cos = None
    add_1 = torch.ops.aten.add.Tensor(add, arg1_1);  add = arg1_1 = None
    return [add_1]""",
        )

    @unittest.skipIf(IS_WINDOWS, "Windows isn't supported for this case")
    @unittest.skipIf(
        not torchdynamo.is_dynamo_supported(), "TorchDynamo is not supported"
    )
    def test_aot_export_predispatch_with_cond(self):
        class M(torch.nn.Module):
            def __init__(self):
                super().__init__()

            def forward(self, x):
                def true_fn(x):
                    y = x.sin()
                    z = torch.ops.aten.linear.default(y, torch.randn(2, 2))
                    z.add_(5)
                    return z.cos()

                def false_fn(x):
                    z = x.cos()
                    z.add_(6)
                    return z.sin()

                a = torch.cond(x.shape[0] > 4, true_fn, false_fn, [x])
                return (a + 3, a + 4)

        inp = torch.randn(2, 2)
        gm, _ = aot_export_module(M(), [inp], trace_joint=False, pre_dispatch=True)
        self.assertExpectedInline(
            str(gm.code).strip(),
            """\
def forward(self, arg0_1):
    true_graph_0 = self.true_graph_0
    false_graph_0 = self.false_graph_0
    conditional = torch.ops.higher_order.cond(False, true_graph_0, false_graph_0, [arg0_1]);  true_graph_0 = false_graph_0 = arg0_1 = None
    getitem = conditional[0];  conditional = None
    add = torch.ops.aten.add.Tensor(getitem, 3)
    add_1 = torch.ops.aten.add.Tensor(getitem, 4);  getitem = None
    return (add, add_1)""",  # noqa: B950
        )
        self.assertExpectedInline(
            str(gm.true_graph_0.code).strip(),
            """\
def forward(self, arg0_1):
    sin = torch.ops.aten.sin.default(arg0_1);  arg0_1 = None
    randn = torch.ops.aten.randn.default([2, 2], device = device(type='cpu'), pin_memory = False)
    linear = torch.ops.aten.linear.default(sin, randn);  sin = randn = None
    add = torch.ops.aten.add.Tensor(linear, 5);  linear = None
    cos = torch.ops.aten.cos.default(add);  add = None
    return (cos,)""",
        )

    def test_aot_export_predispatch_conv_and_bn(self):
        class ConvBatchnorm(torch.nn.Module):
            def __init__(self):
                super().__init__()
                self.conv = torch.nn.Conv2d(1, 3, 1, 1)
                self.bn = torch.nn.BatchNorm2d(3)

            def forward(self, x):
                x = self.conv(x)
                x = self.bn(x)
                return (x,)

        mod = ConvBatchnorm()
        mod.train()
        inp = torch.randn(1, 1, 3, 3)

        gm, _ = aot_export_module(mod, [inp], trace_joint=False, pre_dispatch=True)
        self.assertExpectedInline(
            str(gm.code).strip(),
            """\
def forward(self, arg0_1, arg1_1, arg2_1, arg3_1, arg4_1, arg5_1, arg6_1, arg7_1):
    conv2d = torch.ops.aten.conv2d.default(arg7_1, arg0_1, arg1_1);  arg7_1 = arg0_1 = arg1_1 = None
    add = torch.ops.aten.add.Tensor(arg6_1, 1);  arg6_1 = None
    _native_batch_norm_legit_functional = torch.ops.aten._native_batch_norm_legit_functional.default(conv2d, arg2_1, arg3_1, arg4_1, arg5_1, True, 0.1, 1e-05);  conv2d = arg2_1 = arg3_1 = arg4_1 = arg5_1 = None
    getitem = _native_batch_norm_legit_functional[0]
    getitem_3 = _native_batch_norm_legit_functional[3]
    getitem_4 = _native_batch_norm_legit_functional[4];  _native_batch_norm_legit_functional = None
    return (getitem_3, getitem_4, add, getitem)""",  # noqa: B950
        )

    def test_aot_export_predispatch_reshape(self):
        class Reshape(torch.nn.Module):
            def forward(self, x):
                y = x.reshape(4, 4)
                return (y.sum(),)

        mod = Reshape()
        inp = torch.randn(2, 8)

        gm, _ = aot_export_module(mod, [inp], trace_joint=False, pre_dispatch=True)
        self.assertExpectedInline(
            str(gm.code).strip(),
            """\
def forward(self, arg0_1):
    view = torch.ops.aten.view.default(arg0_1, [4, 4]);  arg0_1 = None
    sum_1 = torch.ops.aten.sum.default(view);  view = None
    return (sum_1,)""",
        )  # noqa: B950

    def test_aot_export_predispatch_contiguous(self):
        class Cont(torch.nn.Module):
            def forward(self, x):
                y = torch.ops.aten.contiguous.default(x)
                return (y.sum(),)

        mod = Cont()
        inp = torch.randn(2, 8)

        gm, _ = aot_export_module(mod, [inp], trace_joint=False, pre_dispatch=True)
        self.assertExpectedInline(
            str(gm.code).strip(),
            """\
def forward(self, arg0_1):
    sum_1 = torch.ops.aten.sum.default(arg0_1);  arg0_1 = None
    return (sum_1,)""",
        )  # noqa: B950

    def test_aot_export_module_joint(self):
        class ConvBatchnormRelu(torch.nn.Module):
            def __init__(self):
                super().__init__()
                self.conv = torch.nn.Conv2d(1, 3, 1, 1)
                self.bn = torch.nn.BatchNorm2d(3)

            def forward(self, x):
                x = self.conv(x)
                x = self.bn(x)
                user_out = torch.nn.functional.relu(x)
                loss = user_out.sum()
                return loss, user_out.detach()

        mod = ConvBatchnormRelu()
        mod.train()
        inp = torch.randn(1, 1, 3, 3)
        o_ref = mod(inp)
        fx_g, signature = aot_export_module(
            mod, [inp], trace_joint=True, output_loss_index=0
        )
        # Some important characteristics of the exported graph below:
        # 8 arguments: 2 params from conv, 2 params from batchnorm, 2 buffers from 1 batchnorm, 1 user input
        # 9 outputs: 3 mutated buffers (from batchnorm), 2 user outputs and 4 gradients (since there were 4 parameters)
        for node in fx_g.graph.nodes:
            node.meta.pop("stack_trace", None)
        self.assertExpectedInline(
            fx_g.print_readable(print_output=False),
            """\
class <lambda>(torch.nn.Module):
    def forward(self, arg0_1: "f32[3, 1, 1, 1]", arg1_1: "f32[3]", arg2_1: "f32[3]", arg3_1: "f32[3]", arg4_1: "f32[3]", arg5_1: "f32[3]", arg6_1: "i64[]", arg7_1: "f32[1, 1, 3, 3]"):
        # No stacktrace found for following nodes
        convolution: "f32[1, 3, 3, 3]" = torch.ops.aten.convolution.default(arg7_1, arg0_1, arg1_1, [1, 1], [0, 0], [1, 1], False, [0, 0], 1);  arg1_1 = None
        add: "i64[]" = torch.ops.aten.add.Tensor(arg6_1, 1);  arg6_1 = None
        _native_batch_norm_legit_functional = torch.ops.aten._native_batch_norm_legit_functional.default(convolution, arg2_1, arg3_1, arg4_1, arg5_1, True, 0.1, 1e-05);  arg3_1 = arg4_1 = arg5_1 = None
        getitem: "f32[1, 3, 3, 3]" = _native_batch_norm_legit_functional[0]
        getitem_1: "f32[3]" = _native_batch_norm_legit_functional[1]
        getitem_2: "f32[3]" = _native_batch_norm_legit_functional[2]
        getitem_3: "f32[3]" = _native_batch_norm_legit_functional[3]
        getitem_4: "f32[3]" = _native_batch_norm_legit_functional[4];  _native_batch_norm_legit_functional = None
        relu: "f32[1, 3, 3, 3]" = torch.ops.aten.relu.default(getitem);  getitem = None
        detach: "f32[1, 3, 3, 3]" = torch.ops.aten.detach.default(relu)
        detach_1: "f32[1, 3, 3, 3]" = torch.ops.aten.detach.default(relu)
        detach_2: "f32[1, 3, 3, 3]" = torch.ops.aten.detach.default(detach_1);  detach_1 = None
        detach_3: "f32[1, 3, 3, 3]" = torch.ops.aten.detach.default(detach_2);  detach_2 = None
        detach_4: "f32[1, 3, 3, 3]" = torch.ops.aten.detach.default(detach_3);  detach_3 = None
        sum_1: "f32[]" = torch.ops.aten.sum.default(relu)
        detach_5: "f32[1, 3, 3, 3]" = torch.ops.aten.detach.default(relu);  relu = None
        detach_6: "f32[1, 3, 3, 3]" = torch.ops.aten.detach.default(detach_5);  detach_5 = None
        detach_7: "f32[1, 3, 3, 3]" = torch.ops.aten.detach.default(detach_6);  detach_6 = None
        detach_8: "f32[1, 3, 3, 3]" = torch.ops.aten.detach.default(detach_7);  detach_7 = None
        detach_9: "f32[1, 3, 3, 3]" = torch.ops.aten.detach.default(detach_8);  detach_8 = None
        detach_10: "f32[1, 3, 3, 3]" = torch.ops.aten.detach.default(detach_9);  detach_9 = None
        ones_like: "f32[]" = torch.ops.aten.ones_like.default(sum_1, pin_memory = False, memory_format = torch.preserve_format)
        expand: "f32[1, 3, 3, 3]" = torch.ops.aten.expand.default(ones_like, [1, 3, 3, 3]);  ones_like = None
        detach_11: "f32[1, 3, 3, 3]" = torch.ops.aten.detach.default(detach_4);  detach_4 = None
        detach_12: "f32[1, 3, 3, 3]" = torch.ops.aten.detach.default(detach_11);  detach_11 = None
        detach_13: "f32[1, 3, 3, 3]" = torch.ops.aten.detach.default(detach_12);  detach_12 = None
        detach_14: "f32[1, 3, 3, 3]" = torch.ops.aten.detach.default(detach_13);  detach_13 = None
        threshold_backward: "f32[1, 3, 3, 3]" = torch.ops.aten.threshold_backward.default(expand, detach_14, 0);  expand = detach_14 = None
        native_batch_norm_backward = torch.ops.aten.native_batch_norm_backward.default(threshold_backward, convolution, arg2_1, getitem_3, getitem_4, getitem_1, getitem_2, True, 1e-05, [True, True, True]);  threshold_backward = convolution = arg2_1 = getitem_1 = getitem_2 = None
        getitem_5: "f32[1, 3, 3, 3]" = native_batch_norm_backward[0]
        getitem_6: "f32[3]" = native_batch_norm_backward[1]
        getitem_7: "f32[3]" = native_batch_norm_backward[2];  native_batch_norm_backward = None
        convolution_backward = torch.ops.aten.convolution_backward.default(getitem_5, arg7_1, arg0_1, [3], [1, 1], [0, 0], [1, 1], False, [0, 0], 1, [False, True, True]);  getitem_5 = arg7_1 = arg0_1 = None
        getitem_8 = convolution_backward[0]
        getitem_9: "f32[3, 1, 1, 1]" = convolution_backward[1]
        getitem_10: "f32[3]" = convolution_backward[2];  convolution_backward = None
        return (getitem_3, getitem_4, add, sum_1, detach_10, getitem_9, getitem_10, getitem_6, getitem_7)
        """,  # noqa: B950
        )

        self.assertExpectedInline(
            str(signature.parameters),
            """['conv.weight', 'conv.bias', 'bn.weight', 'bn.bias']""",
        )
        self.assertExpectedInline(
            str(signature.buffers),
            """['bn.running_mean', 'bn.running_var', 'bn.num_batches_tracked']""",
        )
        self.assertExpectedInline(str(signature.user_inputs), """['arg7_1']""")
        self.assertExpectedInline(
            str(signature.inputs_to_parameters),
            """{'arg0_1': 'conv.weight', 'arg1_1': 'conv.bias', 'arg2_1': 'bn.weight', 'arg3_1': 'bn.bias'}""",
        )  # noqa: B950
        self.assertExpectedInline(
            str(signature.inputs_to_buffers),
            """{'arg4_1': 'bn.running_mean', 'arg5_1': 'bn.running_var', 'arg6_1': 'bn.num_batches_tracked'}""",
        )  # noqa: B950
        self.assertExpectedInline(
            str(signature.buffers_to_mutate),
            """{'getitem_3': 'bn.running_mean', 'getitem_4': 'bn.running_var', 'add': 'bn.num_batches_tracked'}""",
        )  # noqa: B950
        self.assertExpectedInline(
            str(signature.backward_signature.gradients_to_parameters),
            """{'getitem_9': 'conv.weight', 'getitem_10': 'conv.bias', 'getitem_6': 'bn.weight', 'getitem_7': 'bn.bias'}""",
        )  # noqa: B950
        self.assertExpectedInline(
            str(signature.backward_signature.gradients_to_user_inputs), """{}"""
        )
        self.assertExpectedInline(
            str(signature.backward_signature.loss_output), """getitem_3"""
        )

        # Also check the inference graph
        # Main important thing here is that there are 5 total outputs: 3 total mutated buffers (from batchnorm), 2 user outputs.
        fx_g_inference, signature_inference = aot_export_module(
            mod, [inp], trace_joint=False
        )
        for node in fx_g_inference.graph.nodes:
            node.meta.pop("stack_trace", None)
        self.assertExpectedInline(
            fx_g_inference.print_readable(print_output=False),
            """\
class <lambda>(torch.nn.Module):
    def forward(self, arg0_1: "f32[3, 1, 1, 1]", arg1_1: "f32[3]", arg2_1: "f32[3]", arg3_1: "f32[3]", arg4_1: "f32[3]", arg5_1: "f32[3]", arg6_1: "i64[]", arg7_1: "f32[1, 1, 3, 3]"):
        # No stacktrace found for following nodes
        convolution: "f32[1, 3, 3, 3]" = torch.ops.aten.convolution.default(arg7_1, arg0_1, arg1_1, [1, 1], [0, 0], [1, 1], False, [0, 0], 1);  arg7_1 = arg0_1 = arg1_1 = None
        add: "i64[]" = torch.ops.aten.add.Tensor(arg6_1, 1);  arg6_1 = None
        _native_batch_norm_legit_functional = torch.ops.aten._native_batch_norm_legit_functional.default(convolution, arg2_1, arg3_1, arg4_1, arg5_1, True, 0.1, 1e-05);  convolution = arg2_1 = arg3_1 = arg4_1 = arg5_1 = None
        getitem: "f32[1, 3, 3, 3]" = _native_batch_norm_legit_functional[0]
        getitem_3: "f32[3]" = _native_batch_norm_legit_functional[3]
        getitem_4: "f32[3]" = _native_batch_norm_legit_functional[4];  _native_batch_norm_legit_functional = None
        relu: "f32[1, 3, 3, 3]" = torch.ops.aten.relu.default(getitem);  getitem = None
        sum_1: "f32[]" = torch.ops.aten.sum.default(relu)
        detach: "f32[1, 3, 3, 3]" = torch.ops.aten.detach.default(relu);  relu = None
        detach_1: "f32[1, 3, 3, 3]" = torch.ops.aten.detach.default(detach);  detach = None
        detach_2: "f32[1, 3, 3, 3]" = torch.ops.aten.detach.default(detach_1);  detach_1 = None
        return (getitem_3, getitem_4, add, sum_1, detach_2)
        """,  # noqa: B950
        )
        # Some important characteristics of the exported graph below:
        # 8 arguments: 2 params from conv, 2 params from batchnorm, 2 buffers from 1 batchnorm, 1 user input
        # 9 outputs: 2 mutated buffers (from batchnorm), 2 user outputs and 4 gradients (since there were 4 parameters)

    def test_aot_export_simplified_basic(self):
        def f(x, y):
            return x * y, y * y.detach()

        x = torch.randn(2, requires_grad=True)
        y = torch.randn(2, requires_grad=True)

        f_graph_fw = aot_export_joint_simple(f, [x, y], trace_joint=False)
        out_ref = f(x, y)
        # No calling convention changes necessary to invoke the traced graph
        out_test = f_graph_fw(x, y)
        self.assertEqual(out_ref, out_test)

        # Now test the backward
        x = torch.randn(2, requires_grad=True)
        y = torch.randn(2, requires_grad=True)
        x2 = x.clone().detach().requires_grad_(True)
        y2 = y.clone().detach().requires_grad_(True)
        x3 = x.clone().detach().requires_grad_(True)
        y3 = y.clone().detach().requires_grad_(True)
        f_graph_joint = aot_export_joint_simple(f, [x, y], trace_joint=True)
        num_fw_outputs = 2
        fw_g, bw_g = default_partition(
            f_graph_joint, [x, y], num_fwd_outputs=num_fw_outputs
        )
        out_ref2 = f(x2, y2)
        fw_outs = fw_g(x3, y3)
        out_test2, activations = fw_outs[:num_fw_outputs], fw_outs[num_fw_outputs:]
        self.assertEqual(out_ref2, out_test2)

        # Test running the traced backward graph with a mocked-up grad_output
        grad_outs = [torch.ones_like(x) for x in out_ref2]
        grads_ref = torch.autograd.grad(out_ref2, [x2, y2], grad_outputs=grad_outs)
        grads_test = bw_g(*activations, *grad_outs)
        for g_ref, g_test in zip(grads_ref, grads_test):
            self.assertEqual(g_ref, g_test)

    def test_aot_export_metadata_mutation_banned(self):
        def fn(p, x):
            x.t_()
            return (x * 2,)

        mod = TestMod(fn)
        inp = torch.randn(2, 4)
        with self.assertRaisesRegex(
            RuntimeError, "Found an input that received a metadata mutation"
        ):
            aot_export_joint_simple(fn, [mod.p, inp], trace_joint=False)
            aot_export_joint_simple(fn, [mod.p, inp], trace_joint=True)
            aot_export_module(mod, [inp], trace_joint=False)

    def test_aot_export_forward_mutation_no_buffer_mut(self):
        class M(torch.nn.Module):
            def __init__(self):
                super().__init__()
                self.register_buffer("buffer1", torch.ones(6, 4))

            def forward(self, x):
                x.add_(4)
                return (x.cos().sum() + self.buffer1.sum(),)

        mod = M()
        inp = torch.ones(6, 4)
        gm, sig = aot_export_module(mod, [inp], trace_joint=False)
        self.assertExpectedInline(
            str(gm.code).strip(),
            """\
def forward(self, arg0_1, arg1_1):
    add = torch.ops.aten.add.Tensor(arg1_1, 4);  arg1_1 = None
    cos = torch.ops.aten.cos.default(add)
    sum_1 = torch.ops.aten.sum.default(cos);  cos = None
    sum_2 = torch.ops.aten.sum.default(arg0_1);  arg0_1 = None
    add_1 = torch.ops.aten.add.Tensor(sum_1, sum_2);  sum_1 = sum_2 = None
    return (add, add_1)""",
        )  # noqa: B950
        self.assertEqual(sig.user_inputs_to_mutate, {"add": "arg1_1"})

    def test_aot_export_forward_mutation_multiple_mut(self):
        class M(torch.nn.Module):
            def __init__(self):
                super().__init__()
                self.register_buffer("buffer1", torch.ones(6, 4))

            def forward(self, x, y):
                y.add_(4)
                self.buffer1.add_(5)
                return (
                    x.cos().sum() + y.sin().sum(),
                    self.buffer1.sum(),
                )

        mod = M()
        inp = [torch.ones(6, 4), torch.zeros(6, 4)]
        gm, sig = aot_export_module(mod, inp, trace_joint=False)
        self.assertExpectedInline(
            str(gm.code).strip(),
            """\
def forward(self, arg0_1, arg1_1, arg2_1):
    add = torch.ops.aten.add.Tensor(arg2_1, 4);  arg2_1 = None
    add_1 = torch.ops.aten.add.Tensor(arg0_1, 5);  arg0_1 = None
    cos = torch.ops.aten.cos.default(arg1_1);  arg1_1 = None
    sum_1 = torch.ops.aten.sum.default(cos);  cos = None
    sin = torch.ops.aten.sin.default(add)
    sum_2 = torch.ops.aten.sum.default(sin);  sin = None
    add_2 = torch.ops.aten.add.Tensor(sum_1, sum_2);  sum_1 = sum_2 = None
    sum_3 = torch.ops.aten.sum.default(add_1)
    return (add_1, add, add_2, sum_3)""",
        )  # noqa: B950
        self.assertEqual(sig.user_inputs_to_mutate, {"add": "arg2_1"})
        self.assertEqual(sig.buffers_to_mutate, {"add_1": "buffer1"})

    def test_aot_export_input_mutation_on_input_requiring_grad_banned(self):
        class M(torch.nn.Module):
            def forward(self, x):
                x.add_(4)
                return (x,)

        mod = M()
        inp = torch.randn(2, requires_grad=True)
        with self.assertRaisesRegex(
            RuntimeError,
            "Found a graph input that requires gradients, and received a mutation",
        ):
            aot_export_module(mod, [inp], trace_joint=False)

    def test_aot_export_input_mutation_on_parameter_banned(self):
        def fn(p, x):
            p.mul_(2)
            return (p + x,)

        mod = TestMod(fn)
        inp = torch.randn(2)
        with self.assertRaisesRegex(
            RuntimeError,
            "Found a graph input that requires gradients, and received a mutation",
        ):
            aot_export_joint_simple(fn, [mod.p, inp], trace_joint=False)
            aot_export_joint_simple(fn, [mod.p, inp], trace_joint=True)
            aot_export_module(mod, [inp], trace_joint=False)

    def test_aot_export_synthetic_bases_banned(self):
        def fn(p, x, y):
            x.mul_(2)
            return (x + y,)

        mod = TestMod(fn)
        inp = torch.randn(2)
        inp2 = inp.view(-1)
        with self.assertRaisesRegex(
            RuntimeError, "Encountered aliased inputs that are mutated"
        ):
            aot_export_joint_simple(fn, [mod.p, inp, inp2], trace_joint=False)
            aot_export_joint_simple(fn, [mod.p, inp, inp2], trace_joint=True)
            aot_export_module(mod, [inp, inp2], trace_joint=False)

    def test_aot_export_input_dupes_banned(self):
        def fn(p, x, y):
            x.mul_(2)
            return (x + y,)

        mod = TestMod(fn)
        inp = torch.randn(2)
        with self.assertRaisesRegex(
            RuntimeError, "Encountered duplicated inputs that are mutated in the graph"
        ):
            aot_export_joint_simple(fn, [mod.p, inp, inp], trace_joint=False)
            aot_export_joint_simple(fn, [mod.p, inp, inp], trace_joint=True)
            aot_export_module(mod, [inp, inp], trace_joint=False)

    def test_aot_export_multiple_outputs_require_grad_banned(self):
        def fn(p, x):
            out = p * x
            return out, out.sum()

        mod = TestMod(fn)
        inp = torch.randn(2)
        with self.assertRaisesRegex(
            RuntimeError,
            "Found an output of the forward that requires gradients, that was not",
        ):
            aot_export_module(mod, [inp], trace_joint=True, output_loss_index=1)

    @unittest.skipIf(IS_WINDOWS, "Windows isn't supported for this case")
    @unittest.skipIf(
        not torch._dynamo.is_dynamo_supported(), "Cond needs dynamo to run"
    )
    def test_aot_export_with_torch_cond(self):
        class M(torch.nn.Module):
            def __init__(self):
                super().__init__()

            def forward(self, x):
                def true_fn(x):
                    y = x + 4
                    y.add_(5)
                    return x.cos()

                def false_fn(x):
                    y = x + 5
                    y.add_(6)
                    return x.sin()

                a = torch.cond(x.shape[0] > 4, true_fn, false_fn, [x])
                return (a + 3, a + 4)

        inp = torch.randn(3, 4)
        gm, _ = aot_export_module(M(), (inp,), trace_joint=False)
        self.assertExpectedInline(
            gm.code.strip(),
            """\
def forward(self, arg0_1):
    true_graph_0 = self.true_graph_0
    false_graph_0 = self.false_graph_0
    conditional = torch.ops.higher_order.cond(False, true_graph_0, false_graph_0, [arg0_1]);  true_graph_0 = false_graph_0 = arg0_1 = None
    getitem = conditional[0];  conditional = None
    add = torch.ops.aten.add.Tensor(getitem, 3)
    add_1 = torch.ops.aten.add.Tensor(getitem, 4);  getitem = None
    return (add, add_1)""",  # noqa: B950
        )

        self.assertExpectedInline(
            gm.true_graph_0.code.strip(),
            """\
def forward(self, arg0_1):
    add = torch.ops.aten.add.Tensor(arg0_1, 4)
    add_1 = torch.ops.aten.add.Tensor(add, 5);  add = None
    cos = torch.ops.aten.cos.default(arg0_1);  arg0_1 = None
    return (cos,)""",
        )

        self.assertExpectedInline(
            gm.false_graph_0.code.strip(),
            """\
def forward(self, arg0_1):
    add = torch.ops.aten.add.Tensor(arg0_1, 5)
    add_1 = torch.ops.aten.add.Tensor(add, 6);  add = None
    sin = torch.ops.aten.sin.default(arg0_1);  arg0_1 = None
    return (sin,)""",
        )

    def test_aot_export_simplified_pytrees_banned(self):
        def fn(inps):
            return (inps[0] + inps[1],)

        inp1 = torch.randn(2)
        inp2 = torch.randn(2)
        inps = [inp1, inp2]
        with self.assertRaisesRegex(
            RuntimeError,
            "aot_export_joint_simple requires individual inputs not to be pytrees",
        ):
            aot_export_joint_simple(fn, [inps], trace_joint=False)
            aot_export_joint_simple(fn, [inps], trace_joint=True)

    def test_aot_export_functionalized_rng_banned(self):
        def fn(p, x):
            return (p + x,)

        mod = TestMod(fn)
        inp = torch.randn(2)
        with patch(
            "functorch.compile.config.functionalize_rng_ops", True
        ), self.assertRaisesRegex(
            RuntimeError,
            "Functionalized RNG is not currently supported in the aot_export",
        ):
            aot_export_joint_simple(fn, [mod.p, inp], trace_joint=False)
            aot_export_joint_simple(fn, [mod.p, inp], trace_joint=True)
            aot_export_module(mod, [inp], trace_joint=False)


class TestPartitioning(AOTTestCase):
    @unittest.skipIf(not USE_NETWORKX, "networkx not available")
    def test_recompute_partitioning(self):
        def fn(a, b):
            return torch.sin(torch.sin(a)) + b

        # Reference calculation
        ref_a = torch.rand(10, 10, requires_grad=True)
        ref_b = torch.rand(10, 10, requires_grad=True)
        ref = fn(ref_a, ref_b)
        ref.sum().backward()

        # Compiled function calculation
        res_a = ref_a.clone().detach().requires_grad_(True)
        res_b = ref_b.clone().detach().requires_grad_(True)

        def compile_fn(x, _):
            return x

        compiled_fn = compiled_function(
            fn, compile_fn, compile_fn, min_cut_rematerialization_partition
        )
        res = compiled_fn(res_a, res_b)
        res.sum().backward()
        assert torch.allclose(ref, res, atol=1e-3, rtol=1e-3)
        assert torch.allclose(ref_a.grad, res_a.grad, atol=1e-3, rtol=1e-3)
        assert torch.allclose(ref_b.grad, res_b.grad, atol=1e-3, rtol=1e-3)

    def test_meta_tensor_inplace_op(self):
        # Following module results in inplace ops while tracing. The test checks
        # that the meta tensor information is stored for inplace ops.
        class MockModule(torch.nn.Module):
            def __init__(self):
                super().__init__()
                self.weight = torch.nn.Parameter(
                    torch.randn(3072, 768, requires_grad=True)
                )
                self.bias = torch.nn.Parameter(torch.randn(3072, requires_grad=True))

            def forward(self, add_4):
                linear_4 = torch.nn.functional.linear(
                    add_4, self.weight, bias=self.bias
                )
                gelu = torch.nn.functional.gelu(linear_4)
                return gelu

        def check_meta_tensor(fx_g, _):
            for node in fx_g.graph.nodes:
                if node.op != "output":
                    assert "tensor_meta" in node.meta
            return fx_g

        inp0 = torch.randn(16, 128, 768, requires_grad=True)
        inputs = [
            inp0,
        ]
        mod = MockModule().to(device="cpu")
        aot_mod = aot_module(mod, fw_compiler=check_meta_tensor)
        aot_mod(*inputs)

    def test_default_partitioner_getitem(self):
        mod = nn.LayerNorm([10])

        def f(x, mod_weight, mod_bias):
            return torch.nn.functional.layer_norm(
                x, [10], mod_weight, mod_bias, eps=1e-6
            )

        fw_graph, bw_graph = get_fw_bw_graph(
            f,
            [torch.randn(3, 10, requires_grad=True), mod.weight, mod.bias],
            partitioner=default_partition,
        )
        self.assertEqual(get_num_ins_outs(fw_graph), (3, 6))
        self.assertEqual(get_num_ins_outs(bw_graph), (6, 3))

    @unittest.skipIf(not USE_NETWORKX, "networkx not available")
    def test_min_cut_partitioner_save_shape(self):
        def f(x):
            s = x.sum(dim=1)
            return s

        inp = [torch.ones([10, 10], requires_grad=True)]
        fw_graph, bw_graph = get_fw_bw_graph(f, inp, dynamic=True)
        _, fw_output = get_ins_outs(fw_graph)
        self.assertEqual(get_num_ins_outs(fw_graph), (1, 3))
        self.assertEqual(get_num_ins_outs(bw_graph), (3, 1))
        self.assertEqual(str(fw_output[0]), "sum_1")
        # make sure we don't do the suboptimal thing of saving the bigger primals input to sum,
        # rather than saving the sizes of the primals input for use in backward expand
        self.assertEqual(str(fw_output[1]), "sym_size_int")
        self.assertEqual(str(fw_output[2]), "sym_size_int_1")

        inp = [
            torch.randn(10, requires_grad=True),
            torch.randn((3, 10), requires_grad=True),
            torch.randn((2, 10), requires_grad=True),
        ]

        def f(a, b, c):
            # tried to test what happens if we save a size tuple in the graph;
            # turns out we never will due to how we trace, but this is probably
            # still a good test case for various size manipulations
            sb = torch.ops.aten.sym_size(b)
            sc = c.size()
            x = sb[0] + sc[0]
            a_sz = (x, a.size(0))
            return torch.cat([a.expand(a_sz), b, c])

        fw_graph, bw_graph = get_fw_bw_graph(f, inp, dynamic=True)
        self.assertEqual(get_num_ins_outs(fw_graph), (3, 4))
        self.assertEqual(get_num_ins_outs(bw_graph), (4, 3))
        _, outs = get_ins_outs(fw_graph)
        self.assertTrue(all(is_sym_node(n) for n in outs[1:]))

    def test_default_partitioner_output_tensor_shape_tensor(self):
        inp = [
            torch.randn(10, requires_grad=True),
            torch.randn((3, 10), requires_grad=True),
            torch.randn((2, 10), requires_grad=True),
            torch.randn((10, 1), requires_grad=True),
        ]

        def f(a, b, c, d):
            # Try to force symints intermixed with outputs in the function's returns
            sb = b.size()
            sc = c.size()
            x = sb[0] + sc[0]
            a_sz = (x, a.size(0))
            cat = torch.cat([a.expand(a_sz), b, c])
            mm = torch.mm(cat, d)
            mm2 = torch.mm(
                mm, a.view(mm.size(1), a.size(0))
            )  # this saves 4 new ints for backward. why?
            # and what do i have to do to make it save a tensor for backward?
            return cat, sb, c, mm2

        fw_graph_cell = [None]
        bw_graph_cell = [None]
        compiled_outs = aot_function(
            f,
            fw_compiler=partial(extract_graph, graph_cell=fw_graph_cell),
            bw_compiler=partial(extract_graph, graph_cell=bw_graph_cell),
            partition_fn=default_partition,
            decompositions=default_decompositions,
            dynamic=True,
        )(*inp)
        fw_graph = fw_graph_cell[0]
        (compiled_outs[0].sum() + compiled_outs[2].sum()).backward()
        bw_graph = bw_graph_cell[0]

        # in the fwd graph, 13 outs because:
        # - 5 original outputs (sb is a tuple, gets expanded to 2 symints)
        # - 8 saved outputs for backward: 5 tensors, 3 symints
        self.assertEqual(get_num_ins_outs(fw_graph), (4, 13))
        # in the bwd graph, 10 inputs (grad outs) because:
        # - The fwd graph had 13 outputs
        # - 1 was a view of an input, which gets regenerated outside of the graph
        #   and doesn't participate in the backward
        # - 2 user outs were symints (b.size()), which don't get tangents in the backward
        self.assertEqual(get_num_ins_outs(bw_graph), (10, 4))
        _, fw_graph_out_nodes = get_ins_outs(fw_graph)
        self.assertEqual(
            # fw outputs include b.size() which expands to 2 symints,
            #
            # TODO(whc)- are the saved-tensors/saved-symints correct here?
            # i just made the test pass based on what default partition did
            # Of the 5 original forward outputs, the 4th (c) is an input,
            # which won't show up in the compiled forward graph
            [False, True, True, False, False] + [False] * 4 + [True] * 4,
            [is_sym_node(n) for n in fw_graph_out_nodes],
        )

        real_outs = f(*inp)
        self.assertEqual(compiled_outs, real_outs)
        self.assertTrue(isinstance(real_outs[1], torch.Size))

        # TODO(whc) we should learn to return torch.Sizes
        self.assertFalse(isinstance(compiled_outs[1], torch.Size))

    @unittest.skipIf(not USE_NETWORKX, "networkx not available")
    def test_min_cut_partitioner_output_tensor_shape_tensor(self):
        inp = [
            torch.randn(10, requires_grad=True),
            torch.randn((3, 10), requires_grad=True),
            torch.randn((2, 10), requires_grad=True),
            torch.randn((10, 1), requires_grad=True),
        ]

        def f(a, b, c, d):
            # Try to force symints intermixed with outputs in the function's returns
            sb = b.size()
            sc = c.size()
            x = sb[0] + sc[0]
            a_sz = (x, a.size(0))
            cat = torch.cat([a.expand(a_sz), b, c])
            mm = torch.mm(cat, d)
            mm2 = torch.mm(
                mm, a.view(mm.size(1), a.size(0))
            )  # this saves 4 new ints for backward. why?
            # and what do i have to do to make it save a tensor for backward?
            return cat, sb, c, mm2

        fw_graph_cell = [None]
        bw_graph_cell = [None]
        compiled_outs = aot_function(
            f,
            fw_compiler=partial(extract_graph, graph_cell=fw_graph_cell),
            bw_compiler=partial(extract_graph, graph_cell=bw_graph_cell),
            partition_fn=min_cut_rematerialization_partition,
            decompositions=default_decompositions,
            dynamic=True,
        )(*inp)
        fw_graph = fw_graph_cell[0]
        (compiled_outs[0].sum() + compiled_outs[2].sum()).backward()
        bw_graph = bw_graph_cell[0]

        self.assertEqual(get_num_ins_outs(fw_graph), (4, 12))
        self.assertEqual(get_num_ins_outs(bw_graph), (9, 4))
        _, fw_graph_out_nodes = get_ins_outs(fw_graph)
        self.assertEqual(
            # fw outputs include b.size() which expands to 2 symints,
            # then 4 tensors (transposes of matricies used for mm) are saved
            # finally 3 symints are saved
            [False, True, True, False, False] + [False] * 4 + [True] * 3,
            [is_sym_node(n) for n in fw_graph_out_nodes],
        )

        real_outs = f(*inp)
        self.assertEqual(compiled_outs, real_outs)
        self.assertTrue(isinstance(real_outs[1], torch.Size))

        # TODO(whc) we should learn to return torch.Sizes
        self.assertFalse(isinstance(compiled_outs[1], torch.Size))

    @unittest.skipIf(not USE_NETWORKX, "networkx not available")
    def test_min_cut_partitioner(self):
        def f(x):
            return x.cos().cos().cos()

        fw_graph, bw_graph = get_fw_bw_graph(f, [torch.randn(3, requires_grad=True)])
        self.assertEqual(get_num_ins_outs(fw_graph), (1, 2))
        self.assertEqual(get_num_ins_outs(bw_graph), (2, 1))

        def f(a, b, c, d):
            x = a + b + c + d
            return x.cos().cos()

        fw_graph, bw_graph = get_fw_bw_graph(
            f, [torch.randn(3, requires_grad=True) for _ in range(4)]
        )
        self.assertEqual(get_num_ins_outs(fw_graph), (4, 2))
        self.assertEqual(get_num_ins_outs(bw_graph), (2, 4))

    def test_contiguous(self):
        # The test simulates the condition where transpose followed by view
        # happens in the backward pass.
        # https://discuss.pytorch.org/t/error-on-transpose-and-view/434
        def f(x):
            return x.view(2, 3).t()

        inp = torch.randn(6, requires_grad=True)
        out = aot_function(f, nop)(inp)
        torch.autograd.grad(out, inp, torch.randn(3, 2))

    def test_preserve_random(self):
        def fn(x):
            return torch.nn.functional.dropout(x, 0.5) + x

        x = torch.randn(4)

        torch.manual_seed(0)
        ref = fn(x)

        torch.manual_seed(0)
        aot_fn = aot_function(fn, nop)
        res = aot_fn(x)

        assert torch.allclose(ref, res)

    # https://github.com/pytorch/pytorch/issues/110666
    def test_generate_gives_inference_graph(self):
        # We expect this to give an inference graph
        def generate(x):
            with torch.no_grad():
                return torch.mul(x, x)

        inference_graph_cell = [None]
        inference_compiler = make_boxed_compiler(
            partial(extract_graph, graph_cell=inference_graph_cell)
        )
        aot_fn = aot_function(generate, nop, inference_compiler=inference_compiler)
        # Even though x requires grad, we should still get an inference graph
        x = torch.randn(4, requires_grad=True)
        res = aot_fn(x)
        self.assertTrue(inference_graph_cell[0] is not None)

    @unittest.skipIf(not torch.cuda.is_available(), "CUDA is unavailable")
    @unittest.skipIf(not USE_TORCHVISION, "test requires torchvision")
    def test_autocast(self):
        mod = torchvision.models.resnet18().cuda()
        mod.train()

        x = torch.randn(16, 3, 32, 32, device="cuda")
        aot_mod = memory_efficient_fusion(mod)

        # Ensure that AOT Autograd works with AMP
        with torch.cuda.amp.autocast(True):
            res = aot_mod(x)
        res.sum().backward()


class TestAOTDispatch(AOTTestCase):
    # Tests to add cases for (non-exhaustive list, mostly for my notes):
    # - subclass / mode introduced in the middle of the compiled fn
    # - various input mutation / intermediate base tests
    # - input mutation that changes a tensor into a subclass
    # - metadata mutation? (TBD)
    # - guard tests (fw guards *and* bw guards)
    # - subclass test involving _indices_of_inps_to_detach
    def test_aot_dispatch_simple(self):
        # a is a subclass, b is not
        def f(a, b):
            aa = torch.mul(a, 6)
            bb = torch.div(b, 2)
            return aa + bb

        a1_ref = torch.ones(3, 3, requires_grad=True)
        a2_ref = torch.ones(3, 3, requires_grad=True)
        a_ref = TwoTensor(a1_ref, a2_ref)
        b_ref = torch.ones(3, 3, requires_grad=True)

        a1_test = a1_ref.clone().detach().requires_grad_(True)
        a2_test = a2_ref.clone().detach().requires_grad_(True)
        a_test = TwoTensor(a1_test, a2_test)
        b_test = b_ref.clone().detach().requires_grad_(True)

        fw_graph_cell = [None]
        bw_graph_cell = [None]

        compiled_f = aot_function(
            f,
            fw_compiler=partial(extract_graph, graph_cell=fw_graph_cell),
            bw_compiler=partial(extract_graph, graph_cell=bw_graph_cell),
            partition_fn=min_cut_rematerialization_partition,
        )
        out_ref = f(a_ref, b_ref)
        out_test = compiled_f(a_test, b_test)

        # Output is a TwoTensor (check both inner tensors)
        self.assertEqual(out_ref.a, out_test.a)
        self.assertEqual(out_ref.b, out_test.b)

        out_ref.sum().backward()
        out_test.sum().backward()
        # Both grad_inputs are TwoTensor
        self.assertEqual(a_ref.grad.a, a_test.grad.a)
        self.assertEqual(a_ref.grad.b, a_test.grad.b)
        self.assertEqual(b_ref.grad.a, b_test.grad.a)
        self.assertEqual(b_ref.grad.b, b_test.grad.b)

        # Important pieces of the graph:
        # - mul() and div() show up twice, because we called them on a TwoTensor
        # - add() shows up once, because we called it on a plain Tensor
        # - The user forward() fn returns 1 output (the result of add),
        #   while the graph itself returns two outputs (add, add_1)
        # - add, add_1 correspond to the two inner dense tensors that will be wrapped
        # - into a single TwoTensor output.
        self.assertExpectedInline(
            fw_graph_cell[0].code.strip(),
            """\
def forward(self, primals_1, primals_2, primals_3):
    mul = torch.ops.aten.mul.Tensor(primals_1, 6);  primals_1 = None
    mul_1 = torch.ops.aten.mul.Tensor(primals_2, 6);  primals_2 = None
    div = torch.ops.aten.div.Tensor(primals_3, 2);  primals_3 = None
    add = torch.ops.aten.add.Tensor(mul, div);  mul = None
    add_1 = torch.ops.aten.add.Tensor(mul_1, div);  mul_1 = div = None
    return [add, add_1]""",
        )

        # Important pieces of the graph:
        # - 4 total dense outputs.
        #   This corresponds to the fact that each user fwd inpt (a, b)
        #   will get a gradient that is a TwoTensor subclass,
        #   so (mul_2, mul_3) will be wrapped into a.grad
        #   and (div_1, div_2) will be wrapped into b.grad
        # - 4 total dense outputs,
        self.assertExpectedInline(
            bw_graph_cell[0].code.strip(),
            """\
def forward(self, tangents_1, tangents_2):
    div_1 = torch.ops.aten.div.Tensor(tangents_1, 2)
    div_2 = torch.ops.aten.div.Tensor(tangents_2, 2)
    mul_2 = torch.ops.aten.mul.Tensor(tangents_1, 6);  tangents_1 = None
    mul_3 = torch.ops.aten.mul.Tensor(tangents_2, 6);  tangents_2 = None
    return [mul_2, mul_3, div_1, div_2]""",
        )

    def test_aot_dispatch_inference(self):
        # a is a subclass, b is not
        def f(a, b):
            aa = torch.mul(a, 6)
            bb = torch.div(b, 2)
            return aa + bb

        a1_ref = torch.ones(3, 3)
        a2_ref = torch.ones(3, 3)
        a_ref = TwoTensor(a1_ref, a2_ref)
        b_ref = torch.ones(3, 3)

        a1_test = a1_ref.clone()
        a2_test = a2_ref.clone()
        a_test = TwoTensor(a1_test, a2_test)
        b_test = b_ref.clone()

        compiled_f = aot_function(
            f,
            fw_compiler=nop,
            bw_compiler=nop,
            partition_fn=min_cut_rematerialization_partition,
        )
        out_ref = f(a_ref, b_ref)
        out_test = compiled_f(a_test, b_test)

        # Output is a TwoTensor (check both inner tensors)
        self.assertEqual(out_ref.a, out_test.a)
        self.assertEqual(out_ref.b, out_test.b)

    def test_aot_dispatch_incorrect_backward(self):
        # a is a subclass, b is not
        def f(a, b):
            aa = torch.mul(a, 2)
            bb = torch.add(b, 3)
            out_subclass = torch.div(aa, bb)
            out_reg = torch.add(b, b)
            # When creating the joint, we assume that the second grad_out
            # is not a subclass.
            # In the below test case though, we end up being wrong.
            # This would require re-tracing and recompiling the backward.
            return out_subclass, out_reg

        a1_ref = torch.ones(3, 3, requires_grad=True)
        a2_ref = torch.ones(3, 3, requires_grad=True)
        a_ref = TwoTensor(a1_ref, a2_ref)
        b_ref = torch.ones(3, 3, requires_grad=True)

        a1_test = a1_ref.clone().detach().requires_grad_(True)
        a2_test = a2_ref.clone().detach().requires_grad_(True)
        a_test = TwoTensor(a1_test, a2_test)
        b_test = b_ref.clone().detach().requires_grad_(True)

        compiled_f = aot_function(
            f,
            fw_compiler=nop,
            bw_compiler=nop,
            partition_fn=min_cut_rematerialization_partition,
        )
        out_ref = f(a_ref, b_ref)
        out_test = compiled_f(a_test, b_test)
        # First out is a TwoTensor, second is an ordinary tensor
        self.assertEqual(out_ref[0].a, out_test[0].a)
        self.assertEqual(out_ref[0].b, out_test[0].b)
        self.assertEqual(out_ref[1], out_test[1])

        # We compiled our graph assuming type(grad_out[1]) == torch.Tensor,
        # but we were wrong: in the below tests, it is a subclass.
        # This will eventually require a repartition + recompile
        with self.assertRaisesRegex(
            AssertionError,
            "incorrectly attempted to compile the backward with incorrect subclass metadata",
        ):
            (out_test[0] + out_test[1]).sum().backward()

    def test_aot_dispatch_output_alias(self):
        # a is a tensor, b is a TwoTensor
        def f(a, b):
            return b.view(b.shape), a * b

        b1_ref = torch.ones(3, 3, requires_grad=True)
        b2_ref = torch.ones(3, 3, requires_grad=True)
        b_ref = TwoTensor(b1_ref, b2_ref)
        a_ref = torch.ones(3, 3, requires_grad=True)

        b1_test = b1_ref.clone().detach().requires_grad_(True)
        b2_test = b2_ref.clone().detach().requires_grad_(True)
        b_test = TwoTensor(b1_test, b2_test)
        a_test = a_ref.clone().detach().requires_grad_(True)

        compiled_f = aot_function(
            f,
            fw_compiler=nop,
            bw_compiler=nop,
            partition_fn=min_cut_rematerialization_partition,
        )
        out_ref1, out_ref2 = f(a_ref, b_ref)
        out_test1, out_test2 = compiled_f(a_test, b_test)
        self.assertEqual(out_ref1, out_test1)
        self.assertEqual(out_ref2.a, out_test2.a)
        self.assertEqual(out_ref2.b, out_test2.b)

        (out_ref1 + out_ref2).sum().backward()
        (out_test1 + out_test2).sum().backward()
        # Both grad_inputs are TwoTensor
        self.assertEqual(a_ref.grad.a, a_test.grad.a)
        self.assertEqual(a_ref.grad.b, a_test.grad.b)
        self.assertEqual(b_ref.grad.a, b_test.grad.a)
        self.assertEqual(b_ref.grad.b, b_test.grad.b)

    def test_aot_dispatch_input_mutation(self):
        def f(a, b):
            a.mul_(2)
            b.mul_(3)
            return a + b

        b1_ref = torch.ones(3, 3, requires_grad=True)
        b2_ref = torch.ones(3, 3, requires_grad=True)
        b_ref_base = TwoTensor(b1_ref, b2_ref)
        a_ref_base = torch.ones(3, 3, requires_grad=True)
        b_ref = b_ref_base + 1
        a_ref = a_ref_base + 1

        b1_test = b1_ref.clone().detach().requires_grad_(True)
        b2_test = b2_ref.clone().detach().requires_grad_(True)
        b_test_base = TwoTensor(b1_test, b2_test)
        a_test_base = a_ref_base.clone().detach().requires_grad_(True)
        b_test = b_test_base + 1
        a_test = a_test_base + 1

        compiled_f = aot_function(
            f,
            fw_compiler=nop,
            bw_compiler=nop,
            partition_fn=min_cut_rematerialization_partition,
        )
        out_ref = f(a_ref, b_ref)
        out_test = compiled_f(a_test, b_test)
        self.assertEqual(out_ref.a, out_test.a)
        self.assertEqual(out_ref.b, out_test.b)

        # confirm input mutations worked
        self.assertEqual(a_test, a_ref)
        self.assertEqual(b_test.a, b_ref.a)
        self.assertEqual(b_test.b, b_ref.b)

        # NOTE: we need to use b in our gradient compute. Otherwise we will need to recompile teh backward.
        (b_ref * out_ref).sum().backward()
        (b_test * out_test).sum().backward()
        # Both grad_inputs are TwoTensor
        self.assertEqual(a_ref_base.grad.a, a_test_base.grad.a)
        self.assertEqual(a_ref_base.grad.b, a_test_base.grad.b)
        self.assertEqual(b_ref_base.grad.a, b_test_base.grad.a)
        self.assertEqual(b_ref_base.grad.b, b_test_base.grad.b)

    # NB: Metadata mutation for subclasses is currently broken and disabled
    # See https://github.com/pytorch/pytorch/issues/114975
    @unittest.expectedFailure
    def test_aot_dispatch_input_metadata_mutation(self):
        def f(a, b):
            a.t_()
            b.unsqueeze_(0)
            return a + b

        b1_ref = torch.arange(9, requires_grad=True, dtype=torch.float32).reshape(3, 3)
        b2_ref = torch.arange(9, requires_grad=True, dtype=torch.float32).reshape(3, 3)
        b_ref_base = TwoTensor(b1_ref, b2_ref)
        a_ref_base = (
            torch.arange(9, dtype=torch.float32)
            .reshape(3, 3)
            .detach()
            .requires_grad_(True)
        )
        b_ref = b_ref_base + 1
        a_ref = a_ref_base + 1

        b1_test = b1_ref.clone().detach().requires_grad_(True)
        b2_test = b2_ref.clone().detach().requires_grad_(True)
        b_test_base = TwoTensor(b1_test, b2_test)
        a_test_base = a_ref_base.clone().detach().requires_grad_(True)
        b_test = b_test_base + 1
        a_test = a_test_base + 1

        compiled_f = aot_function(
            f,
            fw_compiler=nop,
            bw_compiler=nop,
            partition_fn=min_cut_rematerialization_partition,
        )
        out_ref = f(a_ref, b_ref)
        out_test = compiled_f(a_test, b_test)
        self.assertEqual(out_ref.a, out_test.a)
        self.assertEqual(out_ref.b, out_test.b)

        # confirm input mutations worked
        self.assertEqual(a_test, a_ref)
        self.assertEqual(b_test.a, b_ref.a)
        self.assertEqual(b_test.b, b_ref.b)

        # NOTE: we need to use b in our gradient compute. Otherwise we will need to recompile the backward.
        (b_ref * out_ref).sum().backward()
        (b_test * out_test).sum().backward()
        # Both grad_inputs are TwoTensor
        self.assertEqual(a_ref_base.grad.a, a_test_base.grad.a)
        self.assertEqual(a_ref_base.grad.b, a_test_base.grad.b)
        self.assertEqual(b_ref_base.grad.a, b_test_base.grad.a)
        self.assertEqual(b_ref_base.grad.b, b_test_base.grad.b)

    # NB: Metadata mutation for subclasses is currently broken and disabled
    # See https://github.com/pytorch/pytorch/issues/114975
    @unittest.expectedFailure
    def test_aot_dispatch_input_data_and_metadata_mutation(self):
        def f(a, b):
            a.t_()
            b.unsqueeze_(0)
            a.mul_(2)
            b.mul_(3)
            return a + b

        b1_ref = torch.arange(9, requires_grad=True, dtype=torch.float32).reshape(3, 3)
        b2_ref = torch.arange(9, requires_grad=True, dtype=torch.float32).reshape(3, 3)
        b_ref_base = TwoTensor(b1_ref, b2_ref)
        a_ref_base = (
            torch.arange(9, dtype=torch.float32)
            .reshape(3, 3)
            .detach()
            .requires_grad_(True)
        )
        b_ref = b_ref_base + 1
        a_ref = a_ref_base + 1

        b1_test = b1_ref.clone().detach().requires_grad_(True)
        b2_test = b2_ref.clone().detach().requires_grad_(True)
        b_test_base = TwoTensor(b1_test, b2_test)
        a_test_base = a_ref_base.clone().detach().requires_grad_(True)
        b_test = b_test_base + 1
        a_test = a_test_base + 1

        compiled_f = aot_function(
            f,
            fw_compiler=nop,
            bw_compiler=nop,
            partition_fn=min_cut_rematerialization_partition,
        )
        out_ref = f(a_ref, b_ref)
        out_test = compiled_f(a_test, b_test)
        self.assertEqual(out_ref.a, out_test.a)
        self.assertEqual(out_ref.b, out_test.b)

        # confirm input mutations worked
        self.assertEqual(a_test, a_ref)
        self.assertEqual(b_test.a, b_ref.a)
        self.assertEqual(b_test.b, b_ref.b)

        # NOTE: we need to use b in our gradient compute. Otherwise we will need to recompile the backward.
        (b_ref * out_ref).sum().backward()
        (b_test * out_test).sum().backward()
        # Both grad_inputs are TwoTensor
        self.assertEqual(a_ref_base.grad.a, a_test_base.grad.a)
        self.assertEqual(a_ref_base.grad.b, a_test_base.grad.b)
        self.assertEqual(b_ref_base.grad.a, b_test_base.grad.a)
        self.assertEqual(b_ref_base.grad.b, b_test_base.grad.b)

    def test_aot_dispatch_input_mutation_and_output_alias(self):
        def f(a, b):
            a.mul_(2)
            b.mul_(3)
            return b.view(b.shape), a + b

        b1_ref = torch.arange(9, requires_grad=True, dtype=torch.float32).reshape(3, 3)
        b2_ref = torch.arange(9, requires_grad=True, dtype=torch.float32).reshape(3, 3)
        b_ref_base = TwoTensor(b1_ref, b2_ref)
        a_ref_base = (
            torch.arange(9, dtype=torch.float32)
            .reshape(3, 3)
            .detach()
            .requires_grad_(True)
        )
        b_ref = b_ref_base + 1
        a_ref = a_ref_base + 1

        b1_test = b1_ref.clone().detach().requires_grad_(True)
        b2_test = b2_ref.clone().detach().requires_grad_(True)
        b_test_base = TwoTensor(b1_test, b2_test)
        a_test_base = a_ref_base.clone().detach().requires_grad_(True)
        b_test = b_test_base + 1
        a_test = a_test_base + 1

        compiled_f = aot_function(
            f,
            fw_compiler=nop,
            bw_compiler=nop,
            partition_fn=min_cut_rematerialization_partition,
        )
        out_ref1, out_ref2 = f(a_ref, b_ref)
        out_test1, out_test2 = compiled_f(a_test, b_test)
        self.assertEqual(out_ref1.a, out_test1.a)
        self.assertEqual(out_ref1.b, out_test1.b)
        self.assertEqual(out_ref2.a, out_test2.a)
        self.assertEqual(out_ref2.b, out_test2.b)

        # confirm input mutations worked
        self.assertEqual(a_test, a_ref)
        self.assertEqual(b_test.a, b_ref.a)
        self.assertEqual(b_test.b, b_ref.b)

        (out_ref1 * out_ref2).sum().backward()
        (out_test1 * out_test2).sum().backward()
        # Both grad_inputs are TwoTensors
        self.assertEqual(a_ref_base.grad.a, a_test_base.grad.a)
        self.assertEqual(a_ref_base.grad.b, a_test_base.grad.b)

    def test_aot_dispatch_output_requires_grad_in_no_grad(self):
        def fn(x):
            out1 = x.sin()
            with torch.enable_grad():
                out2 = x.cos()
            return out1, out2

        inp_fns = [
            lambda: torch.ones(10, requires_grad=True),
            lambda: torch.ones(10, requires_grad=False),
        ]

        compiled_f = aot_function(fn, nop)
        for inp_fn in inp_fns:
            with torch.no_grad():
                ref_x = inp_fn()
                ref_out = fn(ref_x)
                x = inp_fn()
                out = compiled_f(x)
                for r, o in zip(ref_out, out):
                    self.assertEqual(r.requires_grad, o.requires_grad)
            if ref_x.requires_grad:
                with torch.enable_grad():
                    (ref_out[0] + ref_out[1]).sum().backward()
                    (out[0] + out[1]).sum().backward()
                    self.assertEqual(ref_x.grad, x.grad)
                    assert torch.allclose(ref_x.grad, x.grad, atol=1e-3, rtol=1e-3)


class TestAOTModuleSimplified(AOTTestCase):
    def test_aot_module_simplified(self):
        class MockModule(torch.nn.Module):
            def __init__(self):
                super().__init__()
                self.linear = torch.nn.Linear(20, 30)

            def forward(self, x, y):
                return (self.linear(x) + y,)

        mod = MockModule()
        mod.zero_grad()

        x = torch.randn(128, 20, requires_grad=True)
        y = torch.randn(128, 30, requires_grad=True)
        inputs = [x, y]
        cloned_inputs = [x.detach().clone().requires_grad_(True) for x in inputs]

        ref = mod(*inputs)
        ref[0].sum().backward()

        compiled_f = aot_module_simplified(mod, cloned_inputs, nop)
        mod.zero_grad()
        res = compiled_f(*cloned_inputs)
        res[0].sum().backward()

        assert torch.allclose(ref[0], res[0])
        assert torch.allclose(inputs[0].grad, cloned_inputs[0].grad)
        assert torch.allclose(inputs[1].grad, cloned_inputs[1].grad)

    def test_aot_module_simplified_dynamic(self):
        class MockModule(torch.nn.Module):
            def __init__(self):
                super().__init__()
                self.linear = torch.nn.Linear(20, 30)

            def forward(self, x, y):
                return (self.linear(x) + y,)

        mod = MockModule()

        shape_env = ShapeEnv()
        fake_mode = FakeTensorMode(shape_env=shape_env)

        x = torch.randn(128, 20, requires_grad=True)
        y = torch.randn(128, 30, requires_grad=True)

        inputs = [x, y]
        fake_inputs = [fake_mode.from_tensor(x) for x in inputs]
        compiled_f = aot_module_simplified(mod, fake_inputs, nop)

        ref = mod(*inputs)
        ref[0].sum().backward()

        cloned_inputs = [x.detach().clone().requires_grad_(True) for x in inputs]
        res = compiled_f(*cloned_inputs)
        res[0].sum().backward()

        self.assertExpectedInline(
            shape_env.format_guards(),
            """\
 - Eq(s1, 20)
 - Eq(s2, 30)""",
        )

        assert torch.allclose(ref[0], res[0])
        assert torch.allclose(inputs[0].grad, cloned_inputs[0].grad)
        assert torch.allclose(inputs[1].grad, cloned_inputs[1].grad)

    # https://github.com/pytorch/pytorch/issues/105327
    def test_lift_fresh_copy_in_graph(self):
        class MyMod(torch.nn.Module):
            def forward(self, x):
                _tensor_constant0 = torch.tensor([1])
                lift_fresh_copy = torch.ops.aten.lift_fresh_copy.default(
                    _tensor_constant0
                )
                y = x.mul(lift_fresh_copy)
                return (y,)

        mod = MyMod()
        shape_env = ShapeEnv()
        fake_mode = FakeTensorMode(shape_env=shape_env)
        x = torch.ones(4, requires_grad=True)
        inputs = [x]
        fake_inputs = [fake_mode.from_tensor(x) for x in inputs]
        compiled_f = aot_module_simplified(mod, fake_inputs, nop)

        out_ref = mod(x)
        out_test = compiled_f(x)
        self.assertEqual(out_ref[0].detach(), out_test[0].detach())

    def test_inference_python_dispatcher(self):
        # Extracted from unet
        class MockModule(torch.nn.Module):
            def __init__(self):
                super().__init__()
                self.upsample = torch.nn.Upsample(
                    scale_factor=2, mode="bilinear", align_corners=True
                )

            def forward(self, x):
                return (self.upsample(x),)

        mod = MockModule()
        shape_env = ShapeEnv()
        fake_mode = FakeTensorMode(shape_env=shape_env)
        x = torch.randn(2, 512, 40, 59)  # NB: must not require grad
        inputs = [x]
        fake_inputs = [fake_mode.from_tensor(x) for x in inputs]
        compiled_f = aot_module_simplified(mod, fake_inputs, nop)

    def test_aot_module_simplified_preserves_stack_trace(self):
        class MockModule(torch.nn.Module):
            def __init__(self):
                super().__init__()
                self.linear = torch.nn.Linear(20, 30)

            def forward(self, x, y):
                z = self.linear(x)
                z = z + y
                z = z.relu()
                return (z,)

        tracer = torch.fx.Tracer()
        tracer.record_stack_traces = True
        graph = tracer.trace(MockModule())
        mod = torch.fx.GraphModule(tracer.root, graph)

        for node in mod.graph.nodes:
            if node.op == "output":
                continue
            self.assertTrue(node.stack_trace is not None)
            assert "test_aotdispatch.py" in node.stack_trace

        def assert_compiler(gm: torch.fx.GraphModule, _):
            for node in gm.graph.nodes:
                if node.op == "output" or node.op == "placeholder":
                    continue
                self.assertTrue(node.stack_trace is not None)
                assert "test_aotdispatch.py" in node.stack_trace
            return gm.forward  # return a python callable

        x = torch.randn(128, 20, requires_grad=True)
        y = torch.randn(128, 30, requires_grad=True)
        inputs = [x, y]

        compiled_f = aot_module_simplified(
            mod, inputs, fw_compiler=assert_compiler, bw_compiler=assert_compiler
        )
        res = compiled_f(*inputs)
        res[0].sum().backward()

    def test_aot_module_simplified_preserves_stack_trace_from_mutation(self):
        class MockModule(torch.nn.Module):
            def __init__(self):
                super().__init__()

            def forward(self, x):
                x_view = x[0]
                x_view.mul_(2)
                return (x + x,)

        tracer = torch.fx.Tracer()
        tracer.record_stack_traces = True
        graph = tracer.trace(MockModule())
        mod = torch.fx.GraphModule(tracer.root, graph)

        for node in mod.graph.nodes:
            if node.op == "output":
                continue
            self.assertTrue(node.stack_trace is not None)
            assert "test_aotdispatch.py" in node.stack_trace

        def assert_compiler(gm: torch.fx.GraphModule, _):
            assert torch.ops.aten.copy_.default in [x.target for x in gm.graph.nodes]
            for node in gm.graph.nodes:
                if node.target == torch.ops.aten.copy_.default:
                    assert "stack_trace" in node.meta
                    assert "x_view.mul_(2)" in node.meta["stack_trace"]
            return gm.forward  # return a python callable

        x = torch.randn(128, 20)
        inputs = [x]

        aot_module_simplified(
            mod,
            inputs,
            fw_compiler=assert_compiler,
            bw_compiler=assert_compiler,
            keep_inference_input_mutations=True,
        )

    def test_aot_module_simplified_fake_tensor_gm_raises(self):
        fake_mode = torch._subclasses.fake_tensor.FakeTensorMode()
        real_x = torch.randn(4, requires_grad=True)
        fake_x = fake_mode.from_tensor(real_x)
        real_z = torch.randn(4)
        fake_z = fake_mode.from_tensor(real_z)

        class MockModule(torch.nn.Module):
            def forward(self, x):
                # Accessing a free variable fake tensor will look like a
                # constant to make_fx, and result in the tensor being traced
                # into the graph, which is an error condition.  Make sure we
                # report adequately in this case.
                return (x + fake_z,)

        with self.assertRaisesRegex(AssertionError, "Unexpected fake"):
            aot_module_simplified(MockModule(), (fake_x,), nop)


# entries in here don't work and need to be fixed.
# Each one of these is a bug (or needs to be investigated)
aot_autograd_failures = {
    # data-dependent control flow
    xfail("cov"),
    xfail("nn.functional.gaussian_nll_loss"),
    xfail("tensor_split"),
    xfail("corrcoef"),
    xfail("quantile"),
    xfail("nanquantile"),
    xfail("narrow"),
    xfail("istft"),
    xfail("linalg.eig"),
    skip("as_strided_scatter"),
    skip("as_strided", "partial_views"),  # flaky
    # Given input size: (s0xs1x2). Calculated output size: ...
    skip("max_pool2d_with_indices_backward"),
    skip("nn.functional.nll_loss", ""),  # UBSAN failure!
    # Misc
    xfail("to_sparse"),
    xfail("corrcoef"),
    xfail("cov"),
    xfail("chalf"),  # RuntimeError: "sum_cpu" not implemented for 'ComplexHalf'
    xfail("sparse.sampled_addmm"),
    xfail("sparse.mm", "reduce"),
    skip("nn.functional.binary_cross_entropy_with_logits"),  # seems to fail sometimes?
    skip("nn.functional.margin_ranking_loss"),  # seems flaky
    skip("linalg.lu_solve"),  # flaky
    decorate("matmul", decorator=unittest.skipIf(IS_ARM64, "flaky")),
    decorate("__rmatmul__", decorator=unittest.skipIf(IS_ARM64, "flaky")),
    # overrides atol=1e-4, rtol=1e-5 would do as well
    decorate(
        "svd_lowrank",
        decorator=toleranceOverride({torch.float32: tol(atol=1e-04, rtol=1e-05)}),
    ),
    decorate(
        "linalg.householder_product",
        decorator=unittest.skipIf(IS_MACOS and IS_X86, "flaky"),
    ),
    decorate(
        "linalg.pinv",
        "singular",
        decorator=toleranceOverride({torch.float32: tol(atol=1e-05, rtol=1e-05)}),
    ),
    decorate(
        "nn.functional.interpolate",
        "bicubic",
        decorator=toleranceOverride({torch.float32: tol(atol=1e-04, rtol=1e-05)}),
    ),
    # conv2d sometimes nondeterministic in this config?
    decorate("nn.functional.conv2d", decorator=unittest.skipIf(IS_ARM64, "flaky")),
}

symbolic_aot_autograd_failures = {
    xfail("combinations", ""),  # aten.masked_select.default
    xfail(
        "index_fill", ""
    ),  # Cannot call sizes() on tensor with symbolic sizes/strides
    xfail("kthvalue", ""),  # Cannot call sizes() on tensor with symbolic sizes/strides
    xfail(
        "linalg.lstsq", ""
    ),  # aten.linalg_lstsq.default - couldn't find symbolic meta function/decomposition
    xfail(
        "linalg.lstsq", "grad_oriented"
    ),  # aten.linalg_lstsq.default - couldn't find symbolic meta funct...
    xfail(
        "linalg.lu_solve", ""
    ),  # aten.linalg_lu_solve.default - couldn't find symbolic meta function/deco...
    skip(
        "nn.functional.batch_norm", ""
    ),  # '0 is not tracked with proxy for <torch.fx.experimental.proxy_te..
    xfail(
        "nn.functional.binary_cross_entropy", ""
    ),  # aten.fill_.Scalar - couldn't find symbolic meta funct...
    xfail(
        "nn.functional.cross_entropy", ""
    ),  # Cannot call sizes() on tensor with symbolic sizes/strides
    xfail(
        "nn.functional.ctc_loss", ""
    ),  # aten._ctc_loss.Tensor - couldn't find symbolic meta function/deco...
    xfail(
        "nn.functional.fractional_max_pool3d", ""
    ),  # rand() received an invalid combination of arguments - g...
    xfail(
        "nn.functional.group_norm", ""
    ),  # Cannot call sizes() on tensor with symbolic sizes/strides
    xfail(
        "nn.functional.nll_loss", ""
    ),  # Cannot call sizes() on tensor with symbolic sizes/strides
    xfail(
        "_segment_reduce", "lengths"
    ),  # aten.segment_reduce.default - couldn't find symbolic meta functio...
    xfail(
        "_segment_reduce", "offsets"
    ),  # aten.segment_reduce.default - couldn't find symbolic meta functio...
    xfail("trace", ""),  # Cannot call sizes() on tensor with symbolic sizes/strides
    xfail(
        "_upsample_bilinear2d_aa"
    ),  # RuntimeError: isIntList() INTERNAL ASSERT FAILED  Expected IntList but got GenericList
    decorate(
        "linalg.householder_product",
        decorator=unittest.skipIf(IS_MACOS and IS_X86, "flaky"),
    ),
    # many complex operators incorrect striding, metadata
    xfail("fft.fft", ""),
    xfail("fft.hfft2", ""),
    xfail("fft.hfft", ""),
    xfail("fft.hfftn", ""),
    xfail("fft.ifft", ""),
    xfail("fft.ihfft2", ""),
    xfail("fft.ihfft", ""),
    xfail("fft.ihfftn", ""),
    xfail("fft.irfft2", ""),
    xfail("fft.irfft", ""),
    xfail("fft.irfftn", ""),
    xfail("fft.rfft2", ""),
    xfail("fft.rfft", ""),
    xfail("fft.rfftn", ""),
    xfail("stft", ""),  # Cannot call sizes() on tensor with symbolic sizes/strides
}


def _test_aot_autograd_helper(self, device, dtype, op, dynamic=False):
    if not op.supports_autograd:
        self.skipTest("Op does not support autograd")

    # aot_autograd_check is able to check data specialization by
    # randomizing the inputs. Here's a list of ops that really do not
    # like random inputs for which we want to disable that.
    cant_check_data_specialization = set(
        {
            "nn.functional.max_unpool1d",
            "nn.functional.max_unpool2d",
            "nn.functional.max_unpool3d",
        }
    )
    try_check_data_specialization = op.name not in cant_check_data_specialization

    sample_inputs_itr = op.sample_inputs(device, dtype, requires_grad=True)
    for sample_input in sample_inputs_itr:
        t_args = [sample_input.input] + list(sample_input.args)
        t_kwargs = sample_input.kwargs
        try:
            aot_autograd_check(
                op.op,
                t_args,
                t_kwargs,
                dynamic,
                self.assertRaisesRegex,
                self.assertEqual,
                check_gradients=True,
                try_check_data_specialization=try_check_data_specialization,
            )
        except DynamicOutputShapeException:
            self.skipTest("Dynamic output shape operation in trace")
        except GuardOnDataDependentSymNode:
            # Carveout for getitem; I don't want to xfail the entire test
            # because that will reject known to be good tests see
            # https://github.com/pytorch/pytorch/issues/94705
            if op.name == "__getitem__":
                self.skipTest("Dynamic output shape operation in trace")
            else:
                raise


def _test_aot_autograd_module_helper(
    self, device, dtype, training, module_info, *, dynamic=False
):
    module_cls = module_info.module_cls
    module_inputs = module_info.module_inputs_func(
        module_info, device=device, dtype=dtype, requires_grad=True, training=training
    )
    for module_input in module_inputs:
        if module_input.forward_input is None:
            continue

        args, kwargs = (
            module_input.constructor_input.args,
            module_input.constructor_input.kwargs,
        )
        m = module_cls(*args, **kwargs)
        m.to(device).to(dtype)
        m.train(training)

        # Lazy modules need to see an input first to initialize params.
        args, kwargs = (
            module_input.forward_input.args,
            module_input.forward_input.kwargs,
        )
        flat_args, args_spec = pytree.tree_flatten((args, kwargs))

        # PackedSequence is only used for RNNs. It might be possible to fake-ify if they're pytrees but
        # torchdynamo already doesn't support RNNs
        if any(tuple(isinstance(flat_arg, PackedSequence) for flat_arg in flat_args)):
            continue

        if issubclass(module_info.module_cls, torch.nn.modules.lazy.LazyModuleMixin):
            with torch.no_grad():
                m(*args, **kwargs)

        sentinel_val = -42
        is_tensor_spec = [
            sentinel_val if isinstance(arg, torch.Tensor) else arg for arg in flat_args
        ]
        args = [arg for arg in flat_args if isinstance(arg, torch.Tensor)]

        def f(params_buffers_args):
            named_params, named_buffers, args = params_buffers_args
            cur_flat_args = list(is_tensor_spec)
            args = iter(args)
            for idx, v in enumerate(cur_flat_args):
                if v == sentinel_val:
                    cur_flat_args[idx] = next(args)
            c_args, c_kwargs = pytree.tree_unflatten(cur_flat_args, args_spec)
            params_and_buffers = {**named_params, **named_buffers}
            return torch.func.functional_call(m, params_and_buffers, c_args, c_kwargs)

        named_params = dict(m.named_parameters(remove_duplicate=False))
        named_buffers = dict(m.named_buffers(remove_duplicate=False))
        num_params_buffers = len(named_params) + len(named_buffers)
        compiled_f = aot_function(
            f, nop, num_params_buffers=num_params_buffers, dynamic=dynamic
        )
        params_buffers_args = [named_params, named_buffers, args]
        _test_aot_autograd_forwards_backwards_helper(
            f,
            compiled_f,
            params_buffers_args,
            self.assertRaisesRegex,
            self.assertEqual,
            True,
        )


class TestEagerFusionOpInfo(AOTTestCase):
    @ops(op_db + hop_db, allowed_dtypes=(torch.float,))
    @skipOps(
        "TestEagerFusionOpInfo", "test_aot_autograd_exhaustive", aot_autograd_failures
    )
    def test_aot_autograd_exhaustive(self, device, dtype, op):
        _test_aot_autograd_helper(self, device, dtype, op)

    @ops(op_db + hop_db, allowed_dtypes=(torch.float,))
    @patch("functorch.compile.config.debug_assert", True)
    @skipOps(
        "TestEagerFusionOpInfo",
        "test_aot_autograd_symbolic_exhaustive",
        aot_autograd_failures | symbolic_aot_autograd_failures,
    )
    def test_aot_autograd_symbolic_exhaustive(self, device, dtype, op):
        _test_aot_autograd_helper(self, device, dtype, op, dynamic=True)


aot_autograd_module_failures = set(
    {
        torch.nn.CTCLoss,  # torch._subclasses.fake_tensor.DynamicOutputShapeException: aten._ctc_loss.default
        torch.nn.GaussianNLLLoss,  # RuntimeError: It appears that you're trying to get value out
        # of a tracing tensor with aten._local_scalar_dense.default -
        # erroring out! It's likely that this is caused by data-dependent
        # control flow or similar.
        torch.nn.MultiLabelMarginLoss,  # AssertionError: The values for attribute 'shape' do not match:
        # torch.Size([1]) != torch.Size([]). Outputs of the operator are different in
        # eager-mode PyTorch vs AOTAutograd. This means the operator will have incorrect
        # output underneath torch.compile. This could be because the operator's
        # implementation not traceable or that there is a bug in AOTAutograd.
        torch.nn.TransformerEncoder,  # DataDependentOutputException: aten.eq compares a mask input
        # to a causal mask tensor, to see if Boolean is_causal should be set
        # for TrnasformerEncoder layers, MHA and sdp custom kernels
        torch.nn.Transformer,  # DataDependentOutputException: aten.equal compares a mask input
        # to a causal mask tensor, to see if Boolean is_causal should be set
        # for TransformerEncoder layers, MHA and sdp custom kernels
        # (this bubbles up to Transformer)
    }
)

symbolic_aot_autograd_module_failures = {
    torch.nn.Transformer,  # DataDependentOutputException: aten.equal compares a mask input to a mask producing a bool
    torch.nn.TransformerEncoder,  # DataDependentOutputException: aten.equal compares a mask input to a mask producing a bool
    torch.nn.GaussianNLLLoss,  # NotImplementedError: local_scalar_dense/item NYI for torch.bool
    torch.nn.GroupNorm,  # in native_group_norm_backward cpg, _rem = divmod(C, group)
    # TypeError: unsupported operand type(s) for divmod(): 'SymInt' and 'int'
    torch.nn.FractionalMaxPool3d,  # int() argument must be a string, a bytes-like object or a number, not 'SymFloat'
    torch.nn.BCELoss,  # new_size = _infer_size(target.size(), weight.size())
    # RuntimeError: expected int at position 0, but got: SymInt
}


class TestEagerFusionModuleInfo(AOTTestCase):
    @modules(module_db, allowed_dtypes=(torch.float,))
    @decorateForModules(unittest.expectedFailure, aot_autograd_module_failures)
    def test_aot_autograd_module_exhaustive(self, device, dtype, training, module_info):
        _test_aot_autograd_module_helper(self, device, dtype, training, module_info)

    @modules(module_db, allowed_dtypes=(torch.float,))
    @decorateForModules(
        unittest.expectedFailure,
        aot_autograd_module_failures | symbolic_aot_autograd_module_failures,
    )
    def test_aot_autograd_symbolic_module_exhaustive(
        self, device, dtype, training, module_info
    ):
        _test_aot_autograd_module_helper(
            self, device, dtype, training, module_info, dynamic=True
        )


instantiate_parametrized_tests(TestAOTAutograd)
only_for = "cpu"
instantiate_device_type_tests(
    TestPythonKey,
    globals(),
    only_for=only_for,
)
instantiate_device_type_tests(TestEagerFusionOpInfo, globals(), only_for=only_for)
instantiate_device_type_tests(TestEagerFusionModuleInfo, globals(), only_for=only_for)


<<<<<<< HEAD
=======
@xfail_inherited_tests(
    [
        "test_set__and_data_mutation_bad",
        "test_subclass_metadata_mutation_req_grad_True",
        "test_subclass_metadata_mutation_req_grad_False",
    ]
)
@skipIfTorchDynamo("This test suite already uses dynamo")
class TestAOTAutogradWithDynamo(TestAOTAutograd):
    """
    These are the same as TestAOTAutograd tests, but we run dynamo first to get a graph module.
    """

    def assertExpectedInline(self, *args, **kwargs):
        # These will have different outputs because dynamo returns a different graph module
        # But we don't really care about that assertion when testing with dynamo,
        # only that the outputs match, etc.
        pass

    # Compiler to passes to dynamo
    def run_autograd(
        self,
        f: Callable,
        fw_graph_cell: List[Optional[Callable]],
        decompositions: Optional[Dict],
        keep_input_mutations: bool,
        dynamic: bool,
    ):
        """
        Runs dynamo and aot_autograd with the specified settings
        """

        def dynamo_compiler(gm, inputs, **kwargs):
            result = aot_module_simplified(
                gm,
                inputs,
                fw_compiler=make_boxed_compiler(
                    partial(extract_graph, graph_cell=fw_graph_cell)
                ),
                bw_compiler=nop,
                decompositions=decompositions,
                keep_inference_input_mutations=keep_input_mutations,
                # Dynamic is calculated from whether the inputs have fake tensors
            )
            return result

        def torch_compile_wrapper(*args, **kwargs):
            torch._dynamo.reset()
            fn = torch.compile(f, backend=dynamo_compiler)
            try:
                result = fn(*args, **kwargs)
            except torch._dynamo.exc.BackendCompilerFailed as e:
                # So that assertRaises works properly
                raise e.inner_exception from e
            return result

        return torch_compile_wrapper


>>>>>>> d3b82306
if __name__ == "__main__":
    run_tests()<|MERGE_RESOLUTION|>--- conflicted
+++ resolved
@@ -11,7 +11,7 @@
 import unittest
 import warnings
 from contextlib import nullcontext
-from functools import partial
+from functools import partial, wraps
 from typing import Any, Callable, Dict, List, Optional, Union
 from unittest.mock import patch
 
@@ -26,6 +26,7 @@
 from functorch.compile import (
     aot_function,
     aot_module,
+    aot_module_simplified,
     compiled_function,
     compiled_module,
     default_decompositions,
@@ -39,11 +40,7 @@
 )
 from functorch.experimental import control_flow
 from torch._decomp import decomposition_table
-from torch._functorch.aot_autograd import (
-    aot_export_joint_simple,
-    aot_export_module,
-    aot_module_simplified,
-)
+from torch._functorch.aot_autograd import aot_export_joint_simple, aot_export_module
 from torch._higher_order_ops.out_dtype import out_dtype
 from torch._subclasses.fake_tensor import DynamicOutputShapeException, FakeTensorMode
 from torch.fx.experimental.proxy_tensor import is_sym_node
@@ -289,8 +286,6 @@
     return False
 
 
-<<<<<<< HEAD
-=======
 def skipIfDynamoInput(reason):
     """
     Skip TestAOTAutograd if running with dynamo input
@@ -311,8 +306,42 @@
     return decorator
 
 
->>>>>>> d3b82306
 class TestAOTAutograd(AOTTestCase):
+    def run_autograd(
+        self,
+        f: Callable,
+        fw_graph_cell: List[Optional[Callable]],
+        decompositions: Optional[Dict],
+        keep_input_mutations: bool,
+        dynamic: bool,
+    ):
+        """
+        Runs aot_autograd with the specified settings on f.
+        """
+        if isinstance(f, nn.Module):
+            compiled_f = aot_module(
+                f,
+                fw_compiler=make_boxed_compiler(
+                    partial(extract_graph, graph_cell=fw_graph_cell)
+                ),
+                bw_compiler=nop,
+                decompositions=decompositions,
+                keep_inference_input_mutations=keep_input_mutations,
+                dynamic=dynamic,
+            )
+        else:
+            compiled_f = aot_function(
+                f,
+                fw_compiler=make_boxed_compiler(
+                    partial(extract_graph, graph_cell=fw_graph_cell)
+                ),
+                bw_compiler=nop,
+                decompositions=decompositions,
+                keep_inference_input_mutations=keep_input_mutations,
+                dynamic=dynamic,
+            )
+        return compiled_f
+
     # test_mutation will:
     # - Ensure that inputs are non-leaves, so our graphs can mutate them
     # - try to mutate outputs of the graph (to ensure that autograd meta is set properly on outputs)
@@ -373,28 +402,9 @@
                     graph_inps = inp
                     graph_inps_copy = inp_copy
             fw_graph_cell = [None]
-            if isinstance(f, nn.Module):
-                compiled_f = aot_module(
-                    f,
-                    fw_compiler=make_boxed_compiler(
-                        partial(extract_graph, graph_cell=fw_graph_cell)
-                    ),
-                    bw_compiler=nop,
-                    decompositions=decompositions,
-                    keep_inference_input_mutations=keep_input_mutations,
-                    dynamic=dynamic,
-                )
-            else:
-                compiled_f = aot_function(
-                    f,
-                    fw_compiler=make_boxed_compiler(
-                        partial(extract_graph, graph_cell=fw_graph_cell)
-                    ),
-                    bw_compiler=nop,
-                    decompositions=decompositions,
-                    keep_inference_input_mutations=keep_input_mutations,
-                    dynamic=dynamic,
-                )
+            compiled_f = self.run_autograd(
+                f, fw_graph_cell, decompositions, keep_input_mutations, dynamic
+            )
             ref_out, ref_grad = outs_and_grads(f, graph_inps, inp)
             test_out, test_grad = outs_and_grads(compiled_f, graph_inps_copy, inp_copy)
             self.assertEqual(ref_grad, test_grad)
@@ -561,6 +571,9 @@
         ]
         self.verify_aot_autograd(f, inp, keep_inp_mutations=True)
 
+    @skipIfDynamoInput(
+        "Test doesn't make sense with dynamo, which changes order of mutations"
+    )
     def test_set__and_data_mutation_good(self):
         def f(a, b):
             # The data mutation happens *after* the set_(). This is ok (see the graph below)
@@ -625,6 +638,9 @@
                 f, inp, test_mutation=True, keep_inp_mutations=True
             )
 
+    @skipIfDynamoInput(
+        "Test doesn't make sense with dynamo, which changes order of mutations"
+    )
     def test_set__not_allowed(self):
         def f(a, b):
             with torch.no_grad():
@@ -702,8 +718,6 @@
 
         out_ref = f(ref_view)
         out_test = f_compiled(test_view)
-        print(ref)
-        print(test)
         self.assertEqual(ref, test)
 
     def test_input_mutation_modifies_autograd_meta_of_aliases(self):
@@ -1943,6 +1957,7 @@
     # One gets a data mutation, the other gets a metadata mutation.
     # We need to make sure that the metadata mutation gets propagated
     # back to the original input.
+    @skipIfDynamoInput("Dynamo removes runtime error")
     def test_input_data_and_metadata_mutation_aliases_other_input(self):
         # a and b are aliased
         def f(a, b):
@@ -2548,6 +2563,7 @@
     return [as_strided_scatter, add, add_1]""",
         )  # noqa: B950
 
+    @skipIfDynamoInput("Fails with dynamo")
     def test_input_mutation_aliases_bases_out_of_order(self):
         # This tests our calling convention: if b and d are aliased, then the outer calling convention
         # that we send to the compiled forward becomes:
@@ -5873,8 +5889,6 @@
 instantiate_device_type_tests(TestEagerFusionModuleInfo, globals(), only_for=only_for)
 
 
-<<<<<<< HEAD
-=======
 @xfail_inherited_tests(
     [
         "test_set__and_data_mutation_bad",
@@ -5934,6 +5948,5 @@
         return torch_compile_wrapper
 
 
->>>>>>> d3b82306
 if __name__ == "__main__":
     run_tests()