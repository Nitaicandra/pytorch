--- conflicted
+++ resolved
@@ -1,25 +1,27 @@
 # Copyright (c) Meta Platforms, Inc. and affiliates
 # Owner(s): ["oncall: distributed"]
 import copy
+import logging
 import os
 import sys
 import tempfile
+import unittest
+from typing import Dict, List, Optional, Tuple
+
+from model_registry import ModelWithKwargs, MultiMLP
 
 import torch
 import torch.distributed as dist
-
-from model_registry import ExampleCode, MultiMLP
 from torch.distributed.pipelining import (
     pipeline,
     PipelineStage,
     Schedule1F1B,
     ScheduleGPipe,
+    ScheduleInterleaved1F1B,
+    ScheduleLoopedBFS,
 )
-<<<<<<< HEAD
-=======
 from torch.distributed.pipelining.schedules import _Action, _ComputationType
 from torch.distributed.pipelining.stage import _PipelineStageBase
->>>>>>> f2d7f235
 from torch.testing._internal.common_cuda import TEST_MULTIGPU
 from torch.testing._internal.common_distributed import (
     MultiProcContinousTest,
@@ -31,16 +33,14 @@
     skip_but_pass_in_sandcastle_if,
 )
 
+logger = logging.getLogger(__name__)
 
 d_hid = 512
 batch_size = 256
-chunks = 4
 
 torch.manual_seed(0)
 
 
-<<<<<<< HEAD
-=======
 class MockPipelineStage(_PipelineStageBase):
     def __init__(self, *args, **kwargs):
         # Mock the necessary attributes
@@ -59,7 +59,6 @@
         pass
 
 
->>>>>>> f2d7f235
 class ScheduleTest(MultiProcContinousTest):
     @classmethod
     def backend_str(cls) -> str:
@@ -78,23 +77,15 @@
 
     @requires_nccl()
     @skip_but_pass_in_sandcastle_if(not TEST_MULTIGPU, "NCCL test requires 2+ GPUs")
-    def test_ec_forward(self):
-        # Setting this flag for numerical stability
-        torch.distributed.pipelining.microbatch._debug_mask_minibatches = True
-
-        mod = ExampleCode(d_hid)
+    @parametrize("ScheduleClass", [ScheduleGPipe, Schedule1F1B])
+    def test_multi_iter(self, ScheduleClass):
+        mod = MultiMLP(d_hid, n_layers=self.world_size)
         mod.to(self.device)
 
         x = torch.randn(batch_size, d_hid, device=self.device)
-        y = torch.randn(batch_size, d_hid, device=self.device)
-
-<<<<<<< HEAD
-        pipe = pipeline(
-            mod,
-            chunks,
-            example_args=(x,),
-            example_kwargs={"y": y},
-=======
+        target = torch.randn(batch_size, d_hid, device=self.device)
+        loss_fn = torch.nn.MSELoss(reduction="sum")
+
         chunks = 4
         x_mb = x.chunk(chunks)[0]
 
@@ -104,7 +95,6 @@
             mod,
             mb_args=(x_mb,),
             split_spec=split_spec,
->>>>>>> f2d7f235
         )
 
         stage = pipe.build_stage(
@@ -113,34 +103,23 @@
         )
 
         # Attach to a schedule
-        schedule = ScheduleGPipe(stage, chunks)
+        schedule = ScheduleClass(stage, chunks, loss_fn=loss_fn)
 
         # Run
-        if self.rank == 0:
-            schedule.step(x, y=y)
-        else:
-            out = schedule.step()
-
-        dist.barrier()
-
-        # Last rank checks result
-        if self.rank == self.world_size - 1:
-            ref_out = mod(x, y=y)
-            torch.testing.assert_close(out, ref_out)
-
-        # Test qualname mapping
-        submod_keys = stage.submod.state_dict().keys()
-        # Confirm keys are consistent with original model
-        old_keys = mod.state_dict().keys()
-        assert all(k in old_keys for k in submod_keys)
-        # Reset this flag
-        torch.distributed.pipelining.microbatch._debug_mask_minibatches = False
+        for _ in range(20):
+            if self.rank == 0:
+                schedule.step(x)
+            elif self.rank == self.world_size - 1:
+                losses = []
+                out = schedule.step(target=target, losses=losses)
+            else:
+                schedule.step()
 
     @requires_nccl()
     @skip_but_pass_in_sandcastle_if(not TEST_MULTIGPU, "NCCL test requires 2+ GPUs")
     @parametrize("ScheduleClass", [ScheduleGPipe, Schedule1F1B])
-    def test_ec_backward(self, ScheduleClass):
-        mod = ExampleCode(d_hid)
+    def test_kwargs_with_tracer(self, ScheduleClass):
+        mod = ModelWithKwargs(d_hid)
         mod.to(self.device)
 
         x = torch.randn(batch_size, d_hid, device=self.device)
@@ -148,13 +127,10 @@
         target = torch.randn(batch_size, d_hid, device=self.device)
         loss_fn = torch.nn.MSELoss(reduction="sum")
 
-<<<<<<< HEAD
-=======
         chunks = 4
         x_mb = x.chunk(chunks)[0]
         y_mb = y.chunk(chunks)[0]
 
->>>>>>> f2d7f235
         pipe = pipeline(
             mod,
             mb_args=(x_mb,),
@@ -191,8 +167,9 @@
     @requires_nccl()
     @skip_but_pass_in_sandcastle_if(not TEST_MULTIGPU, "NCCL test requires 2+ GPUs")
     @parametrize("ScheduleClass", [ScheduleGPipe, Schedule1F1B])
-    def test_grad(self, ScheduleClass):
-        mod = MultiMLP(d_hid)
+    @parametrize("ModelClass", [MultiMLP])
+    def test_grad_with_tracer(self, ScheduleClass, ModelClass):
+        mod = ModelClass(d_hid)
         mod.to(self.device)
 
         ref_mod = copy.deepcopy(mod)
@@ -212,12 +189,6 @@
             ref_loss.backward()
 
         # Create a pipeline
-<<<<<<< HEAD
-        pipe = pipeline(
-            mod,
-            chunks,
-            example_args=(x,),
-=======
         chunks = 4
         x_mb = x.chunk(chunks)[0]
         split_spec = mod.split_spec if hasattr(mod, "split_spec") else None
@@ -225,7 +196,6 @@
             mod,
             mb_args=(x_mb,),
             split_spec=split_spec,
->>>>>>> f2d7f235
         )
 
         stage = pipe.build_stage(
@@ -270,11 +240,6 @@
                 print(f"Gradient test failed for {name}: {p.grad} vs {ref_p.grad}")
                 raise
 
-<<<<<<< HEAD
-
-instantiate_parametrized_tests(ScheduleTest)
-
-=======
     @requires_nccl()
     @skip_but_pass_in_sandcastle_if(not TEST_MULTIGPU, "NCCL test requires 2+ GPUs")
     @parametrize("ScheduleClass", [ScheduleGPipe, Schedule1F1B])
@@ -640,8 +605,13 @@
 
 instantiate_parametrized_tests(TestSchedulePlan)
 
->>>>>>> f2d7f235
 if __name__ == "__main__":
+    # Run only the TestSchedulePlan tests (single process)
+    loader = unittest.TestLoader()
+    suite = loader.loadTestsFromTestCase(TestSchedulePlan)
+    runner = unittest.TextTestRunner()
+    runner.run(suite)
+
     # Check if GPU and NCCL are available
     if not (
         dist.is_available()
