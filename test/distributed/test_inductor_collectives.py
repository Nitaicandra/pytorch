# Owner(s): ["module: dynamo"]
import functools
import unittest
from unittest.mock import patch
import torch
from torch._C import FileCheck
# for some reason importing functional collectives after dynamo breaks collectives handling!
import torch.distributed._functional_collectives as _functional_collectives
import torch._dynamo
import torch._dynamo.test_case
from torch._dynamo.utils import same
from torch._dynamo.testing import CompileCounter
from torch.distributed.distributed_c10d import GroupMember
from torch.fx.experimental.proxy_tensor import make_fx
from torch.testing._internal.common_distributed import (
    DynamoDistributedSingleProcTestCase,
    DynamoDistributedMultiProcTestCase,
    _dynamo_dist_per_rank_init,
    requires_nccl,
    run_with_legacy_funcol,
    run_with_both_funcol_impls,
    run_with_both_funcol_impls_with_arg,
    skip_if_lt_x_gpu,
)
from torch.testing._internal.common_utils import (
    instantiate_parametrized_tests,
    parametrize,
    requires_cuda,
)
from torch._inductor.compile_fx import compile_fx as inductor_compile_fx
from torch.utils._triton import has_triton
from torch._inductor.utils import run_and_get_triton_code
import torch._dynamo.logging

def _tolist_with_constrain_as_size(tensor):
    lst = tensor.tolist()
    for elem in lst:
        torch._constrain_as_size(elem)
    return lst

@requires_nccl()
class TestCollectivesMultiProc(DynamoDistributedMultiProcTestCase):
    """
    Run correctness checks in multi-proc runner, mark with minimum # GPUs to run under
    """
    def get_world_trs(self):
        return {
            "tag": "",
            "ranks": list(range(self.world_size)),
            "group_size": self.world_size,
        }

    @property
    def world_size(self) -> int:
        # hack: no matter whether we have 2 or 3 or 4 gpus, just run on 2
        # works around issue with skipif<2 and workers with unpredictable #s gpu
        return 2

    @unittest.skipIf(not has_triton(), "Inductor+gpu needs triton and recent GPU arch")
    @skip_if_lt_x_gpu(2)
    # TODO: somehow inductor bg compile threads are causing hangs at exit with distributed work dtor
    @patch.object(torch._inductor.config, "compile_threads", 1)
    @run_with_legacy_funcol
    def test_broadcast_inductor(self):
        """
        Testing if broadcast works correctly when using inductor
        """

        def example(tensor, src, *, tag, ranks, group_size):
            res = torch.ops.c10d_functional.broadcast(tensor, src, tag, ranks, group_size)
            res = torch.ops.c10d_functional.wait_tensor(res)
            return res

        def compile(func, example_inputs):
            graph = make_fx(func)(*example_inputs)
            return inductor_compile_fx(graph, example_inputs)

        with _dynamo_dist_per_rank_init(self.rank, self.world_size):

            example = functools.partial(
                example,
                **self.get_world_trs(),
            )
            t = torch.randn(4, 4, device="cuda")
            inputs = (
                t if self.rank == 0 else torch.zeros(4, 4, device="cuda"),
                0
            )
            eager_out = example(*inputs)
            self.assertTrue(same(t, eager_out))

            compiled_func = compile(example, inputs)
            compiled_out = compiled_func(*inputs)
            self.assertTrue(same(eager_out, compiled_out))

    @unittest.skipIf(not has_triton(), "Inductor+gpu needs triton and recent GPU arch")
    @skip_if_lt_x_gpu(2)
    # TODO: somehow inductor bg compile threads are causing hangs at exit with distributed work dtor
    @patch.object(torch._inductor.config, "compile_threads", 1)
    @run_with_legacy_funcol
    def test_allreduce_inductor(self):
        """
        This is matmul/cat/allreduce is a pattern we aim to optimize.
        """

        def matmul_cat_col(a, b, c, d, e, f, *, tag, ranks, group_size):
            x = torch.matmul(a, b)
            y = torch.matmul(c, d)
            z = torch.cat((x, y))
            ar = torch.ops.c10d_functional.all_reduce(z, "sum", tag, ranks, group_size)
            g = torch.matmul(e, f)
            ar = torch.ops.c10d_functional.wait_tensor(ar)
            out = torch.add(ar, g.repeat(2, 1))
            return (out, )

        def compile(func, example_inputs):
            graph = make_fx(func)(*example_inputs)
            return inductor_compile_fx(graph, example_inputs)

        with _dynamo_dist_per_rank_init(self.rank, self.world_size):

            matmul_cat_col = functools.partial(
                matmul_cat_col,
                **self.get_world_trs(),
            )
            inputs = (torch.ones(4, 4, device="cuda") + self.rank,) * 6

            eager_out = matmul_cat_col(*inputs)
            compiled_matmul_cat_col = compile(matmul_cat_col, inputs)
            inductor_out = compiled_matmul_cat_col(*inputs)
            self.assertTrue(same(eager_out, inductor_out, tol=0.001))

    def test_c10d_functional_tagged_pt2_compliant(self):
        op = torch.ops._c10d_functional.all_reduce.default
        self.assertIn(torch.Tag.pt2_compliant_tag, op.tags)
        op = torch.ops.c10d_functional.all_reduce.default
        self.assertIn(torch.Tag.pt2_compliant_tag, op.tags)

    @unittest.skipIf(not has_triton(), "Inductor+gpu needs triton and recent GPU arch")
    @skip_if_lt_x_gpu(2)
    # TODO: somehow inductor bg compile threads are causing hangs at exit with distributed work dtor
    @patch.object(torch._inductor.config, "compile_threads", 1)
    @run_with_legacy_funcol
    def test_eager_allreduce_inductor_wait(self):

        def eager_func(a, b, c, d, *, tag, ranks, group_size):
            x = torch.matmul(a, b)
            y = torch.matmul(c, d)
            z = torch.cat((x, y))
            ar = torch.ops.c10d_functional.all_reduce(z, "sum", tag, ranks, group_size)
            return ar

        def inductor_func(ar, e, f):
            g = torch.matmul(e, f)
            ar = torch.ops.c10d_functional.wait_tensor(ar)
            out = torch.add(ar, g.repeat(2, 1))
            return (out, )

        def compile(func, example_inputs):
            graph = make_fx(func)(*example_inputs)
            return inductor_compile_fx(graph, example_inputs)

        with _dynamo_dist_per_rank_init(self.rank, self.world_size):

            eager_func = functools.partial(
                eager_func,
                **self.get_world_trs(),
            )
            eager_inputs = (torch.ones(4, 4, device="cuda") + self.rank,) * 4
            inductor_inputs = (torch.ones(4, 4, device="cuda") + self.rank,) * 2

            eager_out = inductor_func(eager_func(*eager_inputs), *inductor_inputs)
            compiled_inductor_func = compile(inductor_func, [eager_func(*eager_inputs)] + list(inductor_inputs))
            inductor_out = compiled_inductor_func(eager_func(*eager_inputs), *inductor_inputs)
            print(f"eager_out, {eager_out}")
            print(f"inductor_out, {inductor_out}")
            self.assertTrue(same(eager_out, inductor_out, tol=0.001))

    @unittest.skipIf(not has_triton(), "Inductor+gpu needs triton and recent GPU arch")
    @skip_if_lt_x_gpu(2)
    # TODO: somehow inductor bg compile threads are causing hangs at exit with distributed work dtor
    @patch.object(torch._inductor.config, "compile_threads", 1)
    @run_with_legacy_funcol
    def test_inductor_allreduce_eager_wait(self):

        def inductor_func(a, b, c, d, *, tag, ranks, group_size):
            x = torch.matmul(a, b)
            y = torch.matmul(c, d)
            z = torch.cat((x, y))
            ar = torch.ops.c10d_functional.all_reduce(z, "sum", tag, ranks, group_size)
            return ar

        def eager_func(ar, e, f):
            g = torch.matmul(e, f)
            ar = torch.ops.c10d_functional.wait_tensor(ar)
            out = torch.add(ar, g.repeat(2, 1))
            return (out, )

        def compile(func, example_inputs):
            graph = make_fx(func)(*example_inputs)
            return inductor_compile_fx(graph, example_inputs)

        with _dynamo_dist_per_rank_init(self.rank, self.world_size):

            inductor_func = functools.partial(
                inductor_func,
                **self.get_world_trs(),
            )
            inductor_inputs = (torch.ones(4, 4, device="cuda") + self.rank,) * 4
            eager_inputs = (torch.ones(4, 4, device="cuda") + self.rank,) * 2

            eager_out = eager_func(inductor_func(*inductor_inputs), *eager_inputs)
            compiled_inductor_func = compile(inductor_func, inductor_inputs)
            inductor_out = eager_func(compiled_inductor_func(*inductor_inputs), *eager_inputs)
            self.assertTrue(same(eager_out, inductor_out, tol=0.001))

    @unittest.skipIf(not has_triton(), "Inductor+gpu needs triton and recent GPU arch")
    @skip_if_lt_x_gpu(2)
    @patch.object(torch._inductor.config, "allow_buffer_reuse", True)
    # TODO: somehow inductor bg compile threads are causing hangs at exit with distributed work dtor
    @patch.object(torch._inductor.config, "compile_threads", 1)
    @run_with_legacy_funcol
    def test_allreduce_input_buffer_reuse(self):
        def func(a, *, tag, ranks, group_size):
            ar = _functional_collectives.all_reduce(a, "sum", ranks, tag)
            c = torch.relu(a)
            d = torch.matmul(c, c)
            e = d + ar
            return (e,)

        with _dynamo_dist_per_rank_init(self.rank, self.world_size):
            inputs = torch.ones(4, 4, device="cuda") + self.rank
            compiled = torch.compile(func)
            out = compiled(inputs, **self.get_world_trs())
            correct = func(inputs, **self.get_world_trs())
            self.assertTrue(same(out, correct))

    @unittest.skipIf(not has_triton(), "Inductor+gpu needs triton and recent GPU arch")
    @skip_if_lt_x_gpu(2)
    # TODO: somehow inductor bg compile threads are causing hangs at exit with distributed work dtor
    @patch.object(torch._inductor.config, "compile_threads", 1)
    @run_with_legacy_funcol
    def test_permute_tensor(self):
        def func(tensor, src_dst_pairs, *, tag, ranks, group_size):
            return _functional_collectives.permute_tensor(tensor, src_dst_pairs, ranks, tag)

        with _dynamo_dist_per_rank_init(self.rank, self.world_size):
            inputs = (
                # rank0: [0., 1.], rank1: [2., 3.]
                torch.arange(2, dtype=torch.float32, device="cuda") + 2 * self.rank,
                [1, 0],
            )
            compiled = torch.compile(func)
            out = compiled(*inputs, **self.get_world_trs())
            correct = func(*inputs, **self.get_world_trs())
            self.assertTrue(same(out, correct))

            # rank0: [2., 3.], rank1: [0., 1.]
            expected = torch.arange(
                2,
                dtype=torch.float32,
                device="cuda"
            ) + 2 * ((self.rank - 1 + self.world_size) % self.world_size)
            self.assertEqual(out, expected)
            self.assertEqual(correct, expected)

    @unittest.skipIf(not has_triton(), "Inductor+gpu needs triton and recent GPU arch")
    @skip_if_lt_x_gpu(2)
    @patch.object(torch._inductor.config, "allow_buffer_reuse", True)
    # TODO: somehow inductor bg compile threads are causing hangs at exit with distributed work dtor
    @patch.object(torch._inductor.config, "compile_threads", 1)
    @run_with_legacy_funcol
    def test_allgather_output_buffer_reuse(self):
        class Model(torch.nn.Module):
            def __init__(self, *args, **kwargs) -> None:
                super().__init__(*args, **kwargs)
                self.emb = torch.nn.Embedding(4, 4)

            def forward(self, x, world_size, tag, ranks, group_size):
                y = self.emb(x)
                last_dim = y.dim() - 1
                res = _functional_collectives.all_gather_tensor(y, 0, ranks, tag)
                out = torch.cat(torch.chunk(res, world_size, dim=0), dim=last_dim)
                return out

        with _dynamo_dist_per_rank_init(self.rank, self.world_size):
            model = Model().cuda()
            model_compiled = torch.compile(model)
            inp = torch.tensor([[2, 1, 3, 0]], dtype=torch.long, device="cuda")
            out = model_compiled(inp, self.world_size, **self.get_world_trs())
            correct = model(inp, self.world_size, **self.get_world_trs())
            self.assertTrue(same(out, correct))

    @unittest.skipIf(not has_triton(), "Inductor+gpu needs triton and recent GPU arch")
    @skip_if_lt_x_gpu(2)
    # TODO: somehow inductor bg compile threads are causing hangs at exit with distributed work dtor
    @patch.object(torch._inductor.config, "compile_threads", 1)
    @run_with_legacy_funcol
    def test_allgather_contiguous_input(self):
        class Model(torch.nn.Module):
            def __init__(self, *args, **kwargs) -> None:
                super().__init__(*args, **kwargs)
                self.emb = torch.nn.Embedding(4, 4)

            def forward(self, x, world_size, tag, ranks, group_size):
                y = self.emb(x)
                last_dim = y.dim() - 1
                y = y.transpose_(0, last_dim).contiguous()
                res = _functional_collectives.all_gather_tensor(y, 0, ranks, tag)
                out = y.transpose_(0, last_dim).contiguous()
                return out

        with _dynamo_dist_per_rank_init(self.rank, self.world_size):
            model = Model().cuda()
            model_compiled = torch.compile(model)
            inp = torch.tensor([[2, 1, 3, 0]], dtype=torch.long, device="cuda")
            out = model_compiled(inp, self.world_size, **self.get_world_trs())
            correct = model(inp, self.world_size, **self.get_world_trs())
            self.assertTrue(same(out, correct))

    @unittest.skipIf(not has_triton(), "Inductor+gpu needs triton and recent GPU arch")
    @skip_if_lt_x_gpu(2)
    # TODO: somehow inductor bg compile threads are causing hangs at exit with distributed work dtor
    @patch.object(torch._inductor.config, "compile_threads", 1)
    @run_with_legacy_funcol
    def test_allgather_into_tensor_inductor(self):
        """
        This is matmul/cat/allreduce is a pattern we aim to optimize.
        """

        def example(a, b, *, tag, ranks, group_size):
            c = torch.matmul(a, b)
            ag = torch.ops.c10d_functional.all_gather_into_tensor(c, tag, ranks, group_size)
            ag = torch.ops.c10d_functional.wait_tensor(ag)
            return (ag, )

        def compile(func, example_inputs):
            graph = make_fx(func)(*example_inputs)
            return inductor_compile_fx(graph, example_inputs)

        with _dynamo_dist_per_rank_init(self.rank, self.world_size):

            example = functools.partial(
                example,
                **self.get_world_trs(),
            )
            inputs = (torch.ones(4, 4, device="cuda") + self.rank,) * 2

            eager_out = example(*inputs)
            compiled_matmul_cat_col = compile(example, inputs)
            inductor_out = compiled_matmul_cat_col(*inputs)
            self.assertTrue(same(eager_out, inductor_out, tol=0.001))

    @unittest.skipIf(not has_triton(), "Inductor+gpu needs triton and recent GPU arch")
    @skip_if_lt_x_gpu(2)
    # TODO: somehow inductor bg compile threads are causing hangs at exit with distributed work dtor
    @patch.object(torch._inductor.config, "compile_threads", 1)
    @run_with_legacy_funcol
    def test_reduce_scatter_tensor_inductor(self):
        def example(a, b, *, tag, ranks, group_size):
            c = torch.matmul(a, b)
            ag = torch.ops.c10d_functional.reduce_scatter_tensor(
                c, "sum", tag, ranks, group_size
            )
            ag = torch.ops.c10d_functional.wait_tensor(ag)
            return (ag,)

        def compile(func, example_inputs):
            graph = make_fx(func)(*example_inputs)
            return inductor_compile_fx(graph, example_inputs)

        with _dynamo_dist_per_rank_init(self.rank, self.world_size):
            example = functools.partial(
                example,
                **self.get_world_trs(),
            )
            inputs = (torch.ones(4, 4, device="cuda") + self.rank,) * 2

            eager_out = example(*inputs)
            compiled_fn = compile(example, inputs)
            inductor_out = compiled_fn(*inputs)
            self.assertTrue(same(eager_out, inductor_out, tol=0.001))

    @unittest.skipIf(not has_triton(), "Inductor+gpu needs triton and recent GPU arch")
    @skip_if_lt_x_gpu(2)
    @patch.object(torch._dynamo.config, "capture_scalar_outputs", True)
    # TODO: somehow inductor bg compile threads are causing hangs at exit with distributed work dtor
    @patch.object(torch._inductor.config, "compile_threads", 1)
    @run_with_legacy_funcol
    def test_all_to_all_single_inductor(self):
        def example(inp, input_split_sizes_tensor, output_split_sizes_tensor, *, tag, ranks, group_size):
            input_split_sizes = _tolist_with_constrain_as_size(input_split_sizes_tensor)
            output_split_sizes = _tolist_with_constrain_as_size(output_split_sizes_tensor)
            a2a = torch.ops.c10d_functional.all_to_all_single(
                inp,
                output_split_sizes,
                input_split_sizes,
                tag,
                ranks,
                group_size,
            )
            a2a = torch.ops.c10d_functional.wait_tensor(a2a)
            out = a2a / a2a.sum(dim=0)
            return out

        with _dynamo_dist_per_rank_init(self.rank, self.world_size), torch._dynamo.config.patch(
            dynamic_shapes=True,
            capture_dynamic_output_shape_ops=True,
            capture_scalar_outputs=True,
        ):
            row = self.world_size * (self.rank + 1) * (self.world_size + 1) / 2
            input_split_sizes_tensor = torch.tensor([(i + 1) * (self.rank + 1) for i in range(self.world_size)], dtype=torch.int64)
            output_split_sizes_tensor = torch.tensor([(i + 1) * (self.rank + 1) for i in range(self.world_size)], dtype=torch.int64)
            inputs = (
                torch.ones(int(row), 5, device="cuda") * (self.rank + 1),
                input_split_sizes_tensor,
                output_split_sizes_tensor,
            )
            trs = self.get_world_trs()

            compiled_fn = torch.compile(example, fullgraph=True, dynamic=True)
            code = run_and_get_triton_code(compiled_fn, *inputs, **trs)

            FileCheck() \
                .check_regex("all_to_all_single\\(buf\\d+\\[0\\], buf\\d+_inputs\\[0\\], output_split_sizes=\\[u\\d+, u\\d+\\], input_split_sizes=\\[u\\d+, u\\d+\\]") \
                .run(code)  # noqa: B950

            eager_out = example(*inputs, **trs)
            inductor_out = compiled_fn(*inputs, **trs)
            self.assertTrue(same(eager_out, inductor_out, tol=0.001))

    @unittest.skipIf(not has_triton(), "Inductor+gpu needs triton and recent GPU arch")
    @skip_if_lt_x_gpu(2)
    @patch.object(torch._dynamo.config, "capture_scalar_outputs", True)
    # TODO: somehow inductor bg compile threads are causing hangs at exit with distributed work dtor
    @patch.object(torch._inductor.config, "compile_threads", 1)
    def test_all_to_all_single_inductor_output_split_sizes_none(self):
        def example(inp, input_split_sizes_tensor, *, tag, ranks, group_size):
            input_split_sizes = _tolist_with_constrain_as_size(input_split_sizes_tensor)
            a2a = torch.ops.c10d_functional.all_to_all_single(
                inp,
                None,
                input_split_sizes,
                tag,
                ranks,
                group_size,
            )
            a2a = torch.ops.c10d_functional.wait_tensor(a2a)
            out = a2a / a2a.sum(dim=0)
            return out

        with _dynamo_dist_per_rank_init(self.rank, self.world_size):
            input_split_sizes_tensor = torch.tensor([1] * self.world_size, dtype=torch.int64)
            inputs = (
                torch.ones(self.world_size, self.world_size, device="cuda") * (self.rank + 1),
                input_split_sizes_tensor,
            )
            trs = self.get_world_trs()

            compiled_fn = torch.compile(example, fullgraph=True, dynamic=True)
            code = run_and_get_triton_code(compiled_fn, *inputs, **trs)
            FileCheck() \
                .check_regex("all_to_all_single\\(buf\\d+\\[0\\], buf\\d+_inputs\\[0\\], output_split_sizes=None, input_split_sizes=\\[u\\d+, u\\d+\\]") \
                .run(code)  # noqa: B950

            eager_out = example(*inputs, **trs)
            inductor_out = compiled_fn(*inputs, **trs)
            self.assertTrue(same(eager_out, inductor_out, tol=0.001))

    @unittest.skipIf(not has_triton(), "Inductor+gpu needs triton and recent GPU arch")
    @skip_if_lt_x_gpu(2)
    @patch.object(torch._dynamo.config, "capture_scalar_outputs", True)
    # TODO: somehow inductor bg compile threads are causing hangs at exit with distributed work dtor
    @patch.object(torch._inductor.config, "compile_threads", 1)
    @run_with_legacy_funcol
    def test_all_to_all_single_inductor_input_split_sizes_none(self):
        def example(inp, output_split_sizes_tensor, *, tag, ranks, group_size):
            output_split_sizes = _tolist_with_constrain_as_size(output_split_sizes_tensor)
            a2a = torch.ops.c10d_functional.all_to_all_single(
                inp,
                output_split_sizes,
                None,
                tag,
                ranks,
                group_size,
            )
            a2a = torch.ops.c10d_functional.wait_tensor(a2a)
            out = a2a / a2a.sum(dim=0)
            return out

        with _dynamo_dist_per_rank_init(self.rank, self.world_size), torch._dynamo.config.patch(
            dynamic_shapes=True,
            capture_dynamic_output_shape_ops=True,
            capture_scalar_outputs=True,
        ):
            output_split_sizes_tensor = torch.tensor([1] * self.world_size, dtype=torch.int64)
            inputs = (
                torch.ones(self.world_size, self.world_size, device="cuda") * (self.rank + 1),
                output_split_sizes_tensor,
            )
            trs = self.get_world_trs()

            compiled_fn = torch.compile(example, fullgraph=True, dynamic=True)
            code = run_and_get_triton_code(compiled_fn, *inputs, **trs)
            FileCheck() \
                .check_regex("all_to_all_single\\(buf\\d+\\[0\\], buf\\d+_inputs\\[0\\], output_split_sizes=\\[u\\d+, u\\d+\\], input_split_sizes=None") \
                .run(code)  # noqa: B950

            eager_out = example(*inputs, **trs)
            inductor_out = compiled_fn(*inputs, **trs)
            self.assertTrue(same(eager_out, inductor_out, tol=0.001))

    @unittest.skipIf(not has_triton(), "Inductor+gpu needs triton and recent GPU arch")
    @skip_if_lt_x_gpu(2)
    # TODO: somehow inductor bg compile threads are causing hangs at exit with distributed work dtor
    @patch.object(torch._inductor.config, "compile_threads", 1)
    @run_with_legacy_funcol
    def test_all_to_all_single_inductor_split_sizes_none(self):
        def example(inp, *, tag, ranks, group_size):
            a2a = torch.ops.c10d_functional.all_to_all_single(
                inp,
                None,
                None,
                tag,
                ranks,
                group_size,
            )
            a2a = torch.ops.c10d_functional.wait_tensor(a2a)
            out = a2a / a2a.sum(dim=0)
            return out

        with _dynamo_dist_per_rank_init(self.rank, self.world_size):
            inputs = (torch.ones(self.world_size, self.world_size, device="cuda") * (self.rank + 1),)
            trs = self.get_world_trs()

            compiled_fn = torch.compile(example, fullgraph=True, dynamic=True)
            code = run_and_get_triton_code(compiled_fn, *inputs, **trs)
            FileCheck() \
                .check_regex("all_to_all_single\\(buf\\d+\\[0\\], buf\\d+_inputs\\[0\\], output_split_sizes=None, input_split_sizes=None") \
                .run(code)  # noqa: B950

            eager_out = example(*inputs, **trs)
            inductor_out = compiled_fn(*inputs, **trs)
            self.assertTrue(same(eager_out, inductor_out, tol=0.001))


@instantiate_parametrized_tests
@requires_nccl()
@requires_cuda
class TestCollectivesInductor(DynamoDistributedSingleProcTestCase):
    """
    Prefer single-proc test runner for basic tests as it is easier to work with.
    """
    def get_world_trs(self, world_size=1):
        return {
            "tag": "",
            "ranks": list(range(world_size)),
            "group_size": world_size,
        }

    @unittest.skipIf(not has_triton(), "Inductor+gpu needs triton and recent GPU arch")
    @torch._inductor.config.patch(debug=True)
    @run_with_legacy_funcol  # impl specific
    def test_inductor_single_op(self):

        def func(inp, *, tag, ranks, group_size):
            ar = torch.ops.c10d_functional.all_reduce(inp, "sum", tag, ranks, group_size)
            ar = torch.ops.c10d_functional.wait_tensor(ar)
            return ar

        inputs = torch.ones(4, 4, device="cuda")

        compiled = torch.compile(func)
        out = compiled(inputs, **self.get_world_trs())
        code = run_and_get_triton_code(compiled, inputs, **self.get_world_trs())
        # NOTE: Make sure we are not unneccessarily copying the outputs of
        # wait_tensors before they are returned from the graph.
        FileCheck() \
            .check("buf0 = empty") \
            .check("buf0.copy_(arg0_1)") \
            .check("buf1 = buf0") \
            .check("buf1_work = dist.all_reduce(buf1") \
            .check("fun_col_impl._register_tensor_work(buf1, buf1_work)") \
            .check("buf0 = _wait_tensor(buf0)") \
            .check("return (buf0, )") \
            .run(code)
        correct = func(inputs, **self.get_world_trs())
        self.assertTrue(same(out, correct))

    @unittest.skipIf(not has_triton(), "Inductor+gpu needs triton and recent GPU arch")
    @torch._inductor.config.patch(debug=True)
    @run_with_legacy_funcol  # impl specific
    def test_inductor_steal_buffer(self):
        """
        it's ok and optimal if inductor allreduce mutates the buffer of an intermediate
        that isn't going to be used again
        """

        def func(inp, *, tag, ranks, group_size):
            x = inp + 1
            ar = torch.ops.c10d_functional.all_reduce(x, "sum", tag, ranks, group_size)
            ar = torch.ops.c10d_functional.wait_tensor(ar)
            # ensure other is not incorrectly aliasing ar's buffer
            other = torch.ones_like(inp) + 22
            return ar, other

        inputs = torch.ones(4, 4, device="cuda")

        compiled = torch.compile(func)
        code = run_and_get_triton_code(compiled, inputs, **self.get_world_trs())
        # NOTE: Make sure we are not unneccessarily copying the outputs of
        # wait_tensors before they are returned from the graph.
        FileCheck() \
            .check("buf1 = buf0; del buf0  # reuse") \
            .check_not("buf1.copy_(") \
            .check("buf2 = buf1") \
            .check("buf2_work = dist.all_reduce(buf2") \
            .check("fun_col_impl._register_tensor_work(buf2, buf2_work)") \
            .check("buf1 = _wait_tensor(buf1)") \
            .check("buf4 = buf1") \
            .check("buf5 = empty") \
            .check("return (buf1, buf5") \
            .run(code)
        out = compiled(inputs, **self.get_world_trs())
        correct = func(inputs, **self.get_world_trs())
        self.assertTrue(same(out, correct))

    @unittest.skipIf(not has_triton(), "Inductor+gpu needs triton and recent GPU arch")
    @torch._inductor.config.patch({"debug": True, "triton.descriptive_names": False})
    @run_with_legacy_funcol  # impl specific
    def test_inductor_doesnt_mutate_shared(self):
        """
        make sure that an intermediate that's going to be reuse isn't mutated unless copied
        """

        def func(inp, *, tag, ranks, group_size):
            x = inp + 1
            ar = torch.ops.c10d_functional.all_reduce(x, "sum", tag, ranks, group_size)
            y = x + 2
            ar = torch.ops.c10d_functional.wait_tensor(ar)
            # ensure other is not incorrectly aliasing ar's buffer
            other = torch.ones_like(inp) + 22
            return ar, y, other

        inputs = torch.ones(4, 4, device="cuda")

        compiled = torch.compile(func)
        code = run_and_get_triton_code(compiled, inputs, **self.get_world_trs())
        # NOTE: Make sure we are not unneccessarily copying the outputs of
        # wait_tensors before they are returned from the graph.
        FileCheck() \
            .check("buf0 = empty") \
            .check("buf5 = empty") \
            .check("triton_poi__0.run(arg0_1, buf0, buf5") \
            .check_not("copy_(") \
            .check("buf1 = buf0; del buf0  # reuse") \
            .check("buf2 = buf1") \
            .check("buf2_work = dist.all_reduce(buf2") \
            .check("fun_col_impl._register_tensor_work(buf2, buf2_work)") \
            .check("buf1 = _wait_tensor(buf1)") \
            .check("buf4 = buf1") \
            .check("return (buf1, buf5, buf6") \
            .run(code)
        out = compiled(inputs, **self.get_world_trs())
        correct = func(inputs, **self.get_world_trs())
        self.assertTrue(same(out, correct))

    @run_with_both_funcol_impls_with_arg
    def test_dynamo_trace_allreduce(self, use_native_funcol):

        def func(inp):
            if use_native_funcol:
                ar = _functional_collectives.all_reduce(inp, "sum", "0")
            else:
                ar = _functional_collectives.all_reduce(inp, "sum", [0], "")
            return ar

        inputs = torch.ones(4, 4, device="cuda")
        counter = CompileCounter()
        compiled = torch.compile(func, backend=counter)
        out = compiled(inputs)
        correct = func(inputs)
        self.assertEqual(counter.frame_count, 1)

        # should test more precisely, but the 2 is supposed to be (all_reduce, wait)
        self.assertEqual(counter.op_count, 2)
        self.assertTrue(same(out, correct))

    @run_with_both_funcol_impls_with_arg
    def test_dynamo_trace_all_gather_tensor(self, use_native_funcol):

        def func(inp):
            if use_native_funcol:
                ar = _functional_collectives.all_gather_tensor(inp, 0, "0")
            else:
                ar = _functional_collectives.all_gather_tensor(inp, 0, [0], "")
            return ar

        inputs = torch.ones(4, 4, device="cuda")
        counter = CompileCounter()
        compiled = torch.compile(func, backend=counter)
        out = compiled(inputs)
        correct = func(inputs)
        self.assertEqual(counter.frame_count, 1)

        # should test more precisely, but the 2 is supposed to be (all_gather, wait)
        self.assertEqual(counter.op_count, 2)
        self.assertTrue(same(out, correct))

    @run_with_both_funcol_impls
    def test_dynamo_trace_all_gather_tensor_pg(self):

        def func(inp, *, pg):
            ar = _functional_collectives.all_gather_tensor(inp, 0, pg)
            return ar

        inputs = torch.ones(4, 4, device=self.device)
        counter = CompileCounter()
        compiled = torch.compile(func, backend=counter, fullgraph=True)
        out = compiled(inputs, pg=GroupMember.WORLD)
        correct = func(inputs, pg=GroupMember.WORLD)
        self.assertEqual(counter.frame_count, 1)

        # should test more precisely, but the 2 is supposed to be (all_gather, wait)
        self.assertEqual(counter.op_count, 2)
        self.assertTrue(same(out, correct))

    @run_with_both_funcol_impls
    def test_dynamo_rewrite_dist_all_gather(self):

        def func(inp, out, *, pg):
            torch.distributed.all_gather_into_tensor(
                out,
                inp,
                pg,
            )
        local_size = [4, 4]
        # single-proc test
        global_size = local_size

        inputs = torch.ones(local_size, device=self.device)
        outputs = torch.empty(global_size, device=self.device)
        correct_outputs = torch.empty(global_size, device=self.device)
        counter = CompileCounter()
        compiled = torch.compile(func, backend=counter, fullgraph=True)
        compiled(inputs, outputs, pg=GroupMember.WORLD)
        func(inputs, correct_outputs, pg=GroupMember.WORLD)
        assert counter.frame_count == 1

        # should test more precisely, but the 3 is supposed to be (all_gather, wait, copy_)
        assert counter.op_count == 3
        assert same(outputs, correct_outputs)

    @run_with_both_funcol_impls
    def test_dynamo_rewrite_dist_all_gather_list(self):

        def func(inp, out, *, pg):
            torch.distributed.all_gather(
                out,
                inp,
                pg,
            )
        local_size = [4, 4]
        # single-proc test
        global_size = local_size

        inputs = torch.ones(local_size, device=self.device)
        outputs = [torch.empty(global_size, device=self.device)]
        correct_outputs = [torch.empty(global_size, device=self.device)]
        counter = CompileCounter()
        compiled = torch.compile(func, backend=counter, fullgraph=True)
        compiled(inputs, outputs, pg=GroupMember.WORLD)
        func(inputs, correct_outputs, pg=GroupMember.WORLD)
        assert counter.frame_count == 1
        assert same(outputs, correct_outputs)

    @run_with_both_funcol_impls
    def test_dynamo_rewrite_dist_all_gather_args_match(self):
        # Duplicated most of the structure from test_dynamo_rewrite_dist_all_gather
        # except uses kwargs to ensure rewrite has matching arg names
        def func(inp, out, *, pg):
            torch.distributed.all_gather_into_tensor(
                output_tensor=out,
                input_tensor=inp,
                group=pg,
                async_op=False,
            )
        local_size = [4, 4]
        # single-proc test
        global_size = local_size

        inputs = torch.ones(local_size, device=self.device)
        outputs = torch.empty(global_size, device=self.device)
        correct_outputs = torch.empty(global_size, device=self.device)
        counter = CompileCounter()
        compiled = torch.compile(func, backend=counter, fullgraph=True)
        compiled(inputs, outputs, pg=GroupMember.WORLD)
        func(inputs, correct_outputs, pg=GroupMember.WORLD)
        assert counter.frame_count == 1

        # should test more precisely, but the 3 is supposed to be (all_gather, wait, copy_)
        assert counter.op_count == 3
        assert same(outputs, correct_outputs)

    @run_with_both_funcol_impls
    def test_dynamo_rewrite_dist_reduce_scatter(self):

        def func(inp, out, *, pg):
            torch.distributed.reduce_scatter_tensor(
                out,
                inp,
                group=pg,
            )
        local_size = [4, 4]
        # single-proc test
        global_size = local_size

        inputs = torch.ones(local_size, device=self.device)
        outputs = torch.empty(global_size, device=self.device)
        correct_outputs = torch.empty(global_size, device=self.device)
        counter = CompileCounter()
        compiled = torch.compile(func, backend=counter, fullgraph=True)
        compiled(inputs, outputs, pg=GroupMember.WORLD)
        func(inputs, correct_outputs, pg=GroupMember.WORLD)
        assert counter.frame_count == 1

        # should test more precisely, but the 3 is supposed to be (reduce_scatter, wait, copy_)
        assert counter.op_count == 3
        assert same(outputs, correct_outputs)

    @run_with_both_funcol_impls
    @parametrize(
        "pg_mode",
        [
<<<<<<< HEAD
=======
            "positional",
            "positional_none",
>>>>>>> 5b900745
            "kwargs",
            "kwargs_none",
            "unspecified",
        ]
    )
    def test_dynamo_rewrite_dist_allreduce(self, pg_mode):

        def func(tensor, *args, **kwargs):
            torch.distributed.all_reduce(
                tensor,
                *args,
                **kwargs,
            )

        counter = CompileCounter()
        compiled = torch.compile(func, backend=counter, fullgraph=True)

        args = []
        kwargs = {}

<<<<<<< HEAD
        # TODO(yifu): test positional and positional_none
        # once explicit reduce op is supported
        if pg_mode == "kwargs":
=======
        if pg_mode == "positional":
            args.append(torch.distributed.ReduceOp.MAX)
            args.append(GroupMember.WORLD)
        elif pg_mode == "positional_none":
            args.append(torch.distributed.ReduceOp.MAX)
            args.append(None)
        elif pg_mode == "kwargs":
>>>>>>> 5b900745
            kwargs["group"] = GroupMember.WORLD
        elif pg_mode == "kwargs_none":
            kwargs["group"] = None
        else:
            assert pg_mode == "unspecified"

        inputs_compiled = torch.ones(2, device=self.device)
        inputs_eager = torch.ones(2, device=self.device)

        compiled(inputs_compiled, *args, **kwargs)
        func(inputs_eager, *args, **kwargs)

        assert counter.frame_count == 1
        # should test more precisely, but the 3 is supposed to be (all_reduce, wait, copy_)
        assert counter.op_count == 3
        assert same(inputs_compiled, inputs_eager)

    @run_with_both_funcol_impls
    def test_dynamo_rewrite_dist_all_to_all_single(self):

        def func(output, input, pg):
            torch.distributed.all_to_all_single(
                output,
                input,
                group=pg
            )

        counter = CompileCounter()
        compiled = torch.compile(func, backend=counter, fullgraph=True)

        input_compiled = torch.ones(2, device=self.device)
        input_eager = torch.ones(2, device=self.device)
        output_compiled = torch.empty(2, device=self.device)
        output_eager = torch.empty(2, device=self.device)

        compiled(output_compiled, input_compiled, GroupMember.WORLD)
        func(output_eager, input_eager, GroupMember.WORLD)

        assert counter.frame_count == 1
        assert same(output_compiled, output_eager)

    @run_with_both_funcol_impls
<<<<<<< HEAD
=======
    @parametrize(
        "reduce_op",
        [
            torch.distributed.ReduceOp.SUM,
            torch.distributed.ReduceOp.AVG,
            torch.distributed.ReduceOp.PRODUCT,
            torch.distributed.ReduceOp.MIN,
            torch.distributed.ReduceOp.MAX,
        ]
    )
    def test_dynamo_rewrite_dist_allreduce_reduce_op(self, reduce_op):
        from torch.distributed._functional_collectives import REDUCE_OP_TO_STR

        def verify_rewrite(gm, _):
            ar_nodes = []
            for node in gm.graph.nodes:
                if node.target in [
                        torch.ops.c10d_functional.all_reduce,
                        torch.ops._c10d_functional.all_reduce]:
                    ar_nodes.append(node)
            self.assertEqual(len(ar_nodes), 1)
            reduce_op_str = ar_nodes[0].args[1]
            self.assertEqual(REDUCE_OP_TO_STR[reduce_op], reduce_op_str)
            return gm

        compiled = torch.compile(
            torch.distributed.all_reduce,
            backend=verify_rewrite,
            fullgraph=True,
        )
        inputs = (
            torch.ones(2, device=self.device),
            reduce_op,
            GroupMember.WORLD,
        )
        compiled(*inputs)

    @run_with_both_funcol_impls
>>>>>>> 5b900745
    def test_dynamo_support_collective_op_with_async_op_False(self):

        def func(inp, out, *, pg):
            # user explicitly set the attribute `async_op` to False,
            # there should be no graph break
            torch.distributed.reduce_scatter_tensor(
                out,
                inp,
                group=pg,
                async_op=False
            )
        local_size = [4, 4]
        # single-proc test
        global_size = local_size

        inputs = torch.ones(local_size, device=self.device)
        outputs = torch.empty(global_size, device=self.device)
        correct_outputs = torch.empty(global_size, device=self.device)
        counter = CompileCounter()
        compiled = torch.compile(func, backend=counter)
        compiled(inputs, outputs, pg=GroupMember.WORLD)
        func(inputs, correct_outputs, pg=GroupMember.WORLD)
        assert counter.frame_count == 1
        assert counter.op_count == 3
        assert same(outputs, correct_outputs)

    @run_with_both_funcol_impls
    def test_dynamo_graphbreaks_unsupported_async_op(self):

        def func(inp, out, *, pg):
            work = torch.distributed.reduce_scatter_tensor(
                out,
                inp,
                group=pg,
                async_op=True
            )
            work.wait()
        local_size = [4, 4]
        # single-proc test
        global_size = local_size

        inputs = torch.ones(local_size, device=self.device)
        outputs = torch.empty(global_size, device=self.device)
        correct_outputs = torch.empty(global_size, device=self.device)
        counter = CompileCounter()
        compiled = torch.compile(func, backend=counter)
        compiled(inputs, outputs, pg=GroupMember.WORLD)
        func(inputs, correct_outputs, pg=GroupMember.WORLD)
        assert counter.frame_count == 0
        assert counter.op_count == 0
        assert same(outputs, correct_outputs)

    @run_with_both_funcol_impls
    def test_dynamo_pg_var(self):
        def func(inp, *, pg):
            x = pg.rank() + 1 % pg.size()
            return inp + x

        local_size = [4, 4]
        inputs = torch.ones(local_size, device=self.device)
        correct_outputs = torch.empty(local_size, device=self.device)
        counter = CompileCounter()
        compiled = torch.compile(func, backend=counter, fullgraph=True)
        outputs = compiled(inputs, pg=GroupMember.WORLD)
        correct_outputs = func(inputs, pg=GroupMember.WORLD)
        assert counter.frame_count == 1
        assert counter.op_count == 1
        assert same(outputs, correct_outputs)

    @run_with_both_funcol_impls_with_arg
    def test_dynamo_trace_reduce_scatter_tensor(self, use_native_funcol):

        def func(inp):
            if use_native_funcol:
                ar = _functional_collectives.reduce_scatter_tensor(inp, "sum", 0, "0")
            else:
                ar = _functional_collectives.reduce_scatter_tensor(inp, "sum", 0, [0], "")
            return ar

        inputs = torch.ones(4, 4, device="cuda")
        counter = CompileCounter()
        compiled = torch.compile(func, backend=counter)
        out = compiled(inputs)
        correct = func(inputs)
        self.assertEqual(counter.frame_count, 1)

        # should test more precisely, but the 2 is supposed to be (reduce_scatter, wait)
        self.assertEqual(counter.op_count, 2)
        self.assertTrue(same(out, correct))

    @run_with_both_funcol_impls
    def test_dynamo_trace_allgather_coalesced(self):
        def func(inp, *, tag, ranks, group_size):
            ar = torch.ops.c10d_functional.all_gather_into_tensor_coalesced(inp, tag, ranks, group_size)
            return ar

        inputs = [torch.ones(4, 4, device="cuda"), torch.ones(6, 6, device="cuda")]
        counter = CompileCounter()
        compiled = torch.compile(func, backend=counter)
        out = compiled(inputs, **self.get_world_trs())
        correct = func(inputs, **self.get_world_trs())
        assert counter.frame_count == 1
        assert counter.op_count == 3  # It generates 2 getattr to unpack the array
        assert same(out, correct)


    @run_with_both_funcol_impls_with_arg
    def test_backwards(self, use_native_funcol):
        """
        It's probably not that common to need backwards support for collectives.

        However, I wanted to at least see if it was possible to support it as a design goal.
        """
        def func(inp):
            if use_native_funcol:
                ar = _functional_collectives.all_reduce(inp, "sum", "0")
            else:
                ar = _functional_collectives.all_reduce(inp, "sum", [0], "")
            return ar

        input = torch.ones(4, 4, device="cuda", requires_grad=True)
        # TODO implement backwards
        with self.assertRaisesRegex(RuntimeError, "element 0 of tensors does not require grad and does not have a grad_fn"):
            compiled = torch.compile(func, backend="aot_eager")  # inductor bug with single-op allreduce graph
            out = compiled(input)
            out.sum().backward()

            correct_input = input.clone().detach().requires_grad_()
            correct = func(correct_input)
            correct.sum().backward()
            self.assertTrue(same(out, correct))
            self.assertTrue(same(input.grad, correct_input.grad))

    def test_meta(self):
        x = torch.rand((2, 3, 4), device="meta")
        out = torch.ops.c10d_functional.all_reduce(x, "sum", **self.get_world_trs())
        self.assertEqual(x.size(), out.size())

    @unittest.skipIf(not has_triton(), "Inductor+gpu needs triton and recent GPU arch")
    @torch._inductor.config.patch({"debug": True, "triton.descriptive_names": False})
    @run_with_legacy_funcol  # impl specific
    def test_inductor_all_gather_coalesced(self):
        """
        make sure that an intermediate that's going to be reuse isn't mutated unless copied
        """

        def func(inp, *, tag, ranks, group_size):
            x = inp + 1
            tensor_list = torch.ops.c10d_functional.all_gather_into_tensor_coalesced([x, inp], tag, ranks, group_size)
            y = x + 2
            ar0 = torch.ops.c10d_functional.wait_tensor(tensor_list[0])
            ar1 = torch.ops.c10d_functional.wait_tensor(tensor_list[1])
            # ensure other is not incorrectly aliasing ar's buffer
            other = torch.ones_like(inp) + 22
            return ar0, y, other, ar1

        inputs = torch.ones(4, 4, device="cuda")

        compiled = torch.compile(func)
        code = run_and_get_triton_code(compiled, inputs, **self.get_world_trs())
        # NOTE: Make sure we are not unneccessarily copying the outputs of
        # wait_tensors before they are returned from the graph.
        FileCheck() \
            .check("buf0 = empty") \
            .check("buf5 = empty") \
            .check("triton_poi__0.run(arg0_1, buf0, buf5") \
            .check("buf1 = empty") \
            .check("buf2 = empty") \
            .check_not("copy_(") \
            .check("buf3_inputs = [buf0,arg0_1]") \
            .check("buf3 = [buf1,buf2]") \
            .check("buf3_work = fun_col_impl._all_gather_into_tensor_coalesced_fallback("
                   "output_tensors=buf3, input_tensors=buf3_inputs") \
            .check("fun_col_impl._register_tensor_work(buf3, buf3_work)") \
            .check("buf1 = _wait_tensor(buf1)") \
            .check("buf4 = buf1") \
            .check("buf6 = buf0; del buf0  # reuse") \
            .check("buf2 = _wait_tensor(buf2)") \
            .check("buf7 = buf2") \
            .check("return (buf1, buf5, buf6, buf2") \
            .run(code)
        out = compiled(inputs, **self.get_world_trs())
        correct = func(inputs, **self.get_world_trs())
        assert same(out, correct), f"{out} va {correct}"

    @unittest.skipIf(not has_triton(), "Inductor+gpu needs triton and recent GPU arch")
    @torch._inductor.config.patch({"debug": True, "triton.descriptive_names": False})
    @run_with_legacy_funcol  # impl specific
    def test_inductor_reduce_scatter_coalesced(self):
        """
        make sure that an intermediate that's going to be reuse isn't mutated unless copied
        """

        def func(inp, *, tag, ranks, group_size):
            x = inp + 1
            tensor_list = torch.ops.c10d_functional.reduce_scatter_tensor_coalesced([x, inp], "sum", tag, ranks, group_size)
            y = x + 2
            ar0 = torch.ops.c10d_functional.wait_tensor(tensor_list[0])
            ar1 = torch.ops.c10d_functional.wait_tensor(tensor_list[1])
            # ensure other is not incorrectly aliasing ar's buffer
            other = torch.ones_like(inp) + 22
            return ar0, y, other, ar1

        inputs = torch.ones(4, 4, device="cuda")

        compiled = torch.compile(func)
        code = run_and_get_triton_code(compiled, inputs, **self.get_world_trs())
        # NOTE: The first return value should be the output of the first wait_tensor.
        # We want to make sure no unneccessary copy is made.
        FileCheck() \
            .check("buf0 = empty") \
            .check("buf5 = empty") \
            .check("triton_poi__0.run(arg0_1, buf0, buf5") \
            .check("buf1 = empty") \
            .check("buf2 = empty") \
            .check_not("copy_(") \
            .check("buf3 = [buf1,buf2]") \
            .check("buf3_work = fun_col_impl._reduce_scatter_tensor_coalesced_fallback("
                   "output_tensors=buf3, input_tensors=buf3_inputs") \
            .check("fun_col_impl._register_tensor_work(buf3, buf3_work)") \
            .check("buf1 = _wait_tensor(buf1)") \
            .check("buf4 = buf1") \
            .check("buf6 = buf0; del buf0  # reuse") \
            .check("buf2 = _wait_tensor(buf2)") \
            .check("buf7 = buf2") \
            .check("return (buf1, buf5, buf6, buf2") \
            .run(code)
        out = compiled(inputs, **self.get_world_trs())
        correct = func(inputs, **self.get_world_trs())
        assert same(out, correct), f"{out} va {correct}"


if __name__ == "__main__":
    from torch._dynamo.test_case import run_tests
    run_tests()<|MERGE_RESOLUTION|>--- conflicted
+++ resolved
@@ -832,11 +832,8 @@
     @parametrize(
         "pg_mode",
         [
-<<<<<<< HEAD
-=======
             "positional",
             "positional_none",
->>>>>>> 5b900745
             "kwargs",
             "kwargs_none",
             "unspecified",
@@ -857,11 +854,6 @@
         args = []
         kwargs = {}
 
-<<<<<<< HEAD
-        # TODO(yifu): test positional and positional_none
-        # once explicit reduce op is supported
-        if pg_mode == "kwargs":
-=======
         if pg_mode == "positional":
             args.append(torch.distributed.ReduceOp.MAX)
             args.append(GroupMember.WORLD)
@@ -869,7 +861,6 @@
             args.append(torch.distributed.ReduceOp.MAX)
             args.append(None)
         elif pg_mode == "kwargs":
->>>>>>> 5b900745
             kwargs["group"] = GroupMember.WORLD
         elif pg_mode == "kwargs_none":
             kwargs["group"] = None
@@ -912,8 +903,6 @@
         assert same(output_compiled, output_eager)
 
     @run_with_both_funcol_impls
-<<<<<<< HEAD
-=======
     @parametrize(
         "reduce_op",
         [
@@ -952,7 +941,6 @@
         compiled(*inputs)
 
     @run_with_both_funcol_impls
->>>>>>> 5b900745
     def test_dynamo_support_collective_op_with_async_op_False(self):
 
         def func(inp, out, *, pg):
