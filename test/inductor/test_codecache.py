# Owner(s): ["module: inductor"]
import functools
import pickle
import unittest

import torch
from torch._dynamo.utils import counters
from torch._inductor import config, metrics
from torch._inductor.codecache import (
    AsyncCompile,
    FxGraphCachePickler,
    FxGraphHashDetails,
    TensorMetadata,
    TensorMetadataAndValues,
)
from torch._inductor.test_case import run_tests, TestCase
from torch.testing._internal.common_cuda import SM80OrLater
from torch.testing._internal.common_device_type import largeTensorTest
from torch.testing._internal.common_utils import (
    instantiate_parametrized_tests,
    parametrize,
)
from torch.testing._internal.inductor_utils import GPU_TYPE, HAS_GPU, HAS_MULTIGPU
from torch.utils._triton import has_triton

HAS_TRITON = has_triton()

requires_gpu = functools.partial(unittest.skipIf, not HAS_GPU, "requires gpu")
requires_triton = functools.partial(unittest.skipIf, not HAS_TRITON, "requires triton")

torch._dynamo.config.fake_tensor_cache_enabled = True
torch._dynamo.config.fake_tensor_cache_crosscheck_enabled = True


class MyModel(torch.nn.Module):
    def __init__(self):
        super().__init__()
        self.fc1 = torch.nn.Linear(10, 10)

    def forward(self, inp):
        return self.fc1(inp)


def _run_codecache_test(start_method):
    with torch._inductor.config.patch(
        worker_start_method=start_method, compile_threads=16
    ):
        AsyncCompile.warm_pool()

        model = MyModel().to(device=GPU_TYPE)
        model = torch.compile(model)
        inp = torch.rand(10, 10).to(device=GPU_TYPE)
        model(inp).sum().backward()


@requires_gpu()
def test_codecache_spawn():
    _run_codecache_test("spawn")


@requires_gpu()
def test_codecache_fork():
    _run_codecache_test("fork")


class MyModelConv2d(torch.nn.Module):
    def __init__(self, dim=512):
        super().__init__()
        self.conv1 = torch.nn.Conv2d(3, dim, kernel_size=3, stride=2, bias=False)
        self.conv2 = torch.nn.Conv2d(dim, dim, kernel_size=3, stride=2, bias=False)

    def forward(self, x):
        x = self.conv1(x)
        torch._dynamo.graph_break()
        x = self.conv2(x)
        return x


@instantiate_parametrized_tests
class TestFxGraphCache(TestCase):
    def setUp(self):
        super().setUp()
        counters.clear()

    @requires_triton()
    @config.patch({"fx_graph_cache": True})
    @parametrize("device", (GPU_TYPE, "cpu"))
    @parametrize("dtype", (torch.float32, torch.bfloat16))
    @parametrize("dynamic", (False, True))
    def test_cache_load_function(self, device, dtype, dynamic):
        """
        Verify that we can populate and load functions from the cache.
        """
        if device == GPU_TYPE and not HAS_GPU:
            raise unittest.SkipTest(f"requires {GPU_TYPE}")
        if device == "cuda" and dtype == torch.bfloat16 and not SM80OrLater:
            raise unittest.SkipTest("requires SM80 or later")

        def fn(x, y):
            return (x * 2, y @ y)

        a = torch.rand(25, dtype=dtype, device=device)
        b = torch.rand(5, 5, dtype=dtype, device=device)

        compiled_fn = torch.compile(fn, dynamic=dynamic)

        # A first call should miss in the cache.
        self.assertEqual(fn(a, b), compiled_fn(a, b))
        self.assertEqual(counters["inductor"]["fxgraph_cache_miss"], 1)
        self.assertEqual(counters["inductor"]["fxgraph_cache_hit"], 0)

        # A second call should hit. (First reset so in-memory guards
        # don't prevent compilation).
        torch._dynamo.reset()
        self.assertEqual(fn(a, b), compiled_fn(a, b))
        self.assertEqual(counters["inductor"]["fxgraph_cache_miss"], 1)
        self.assertEqual(counters["inductor"]["fxgraph_cache_hit"], 1)

    @requires_triton()
    @config.patch({"fx_graph_cache": True})
    @parametrize("device", (GPU_TYPE, "cpu"))
    @parametrize("dtype", (torch.float32, torch.float64))
    @parametrize("dynamic", (False, True))
    def test_cache_load_model(self, device, dtype, dynamic):
        """
        Verify that we can populate and load models from the cache.
        """
        if device == GPU_TYPE and not HAS_GPU:
            raise unittest.SkipTest(f"requires {GPU_TYPE}")

        def fn(mod, x):
            mod.zero_grad()
            mod(x).sum().backward()
            return [p.grad for p in mod.parameters()]

        compiled_fn = torch.compile(fn, dynamic=dynamic)

        mod = MyModelConv2d().to(device=device, dtype=dtype)
        inp = torch.randn(2, 3, 16, 16, device=device, dtype=dtype)

        # The first call should see all cache misses.
        counters.clear()
        grads1 = compiled_fn(mod, inp)
        self.assertGreater(counters["inductor"]["fxgraph_cache_miss"], 0)
        self.assertEqual(counters["inductor"]["fxgraph_cache_hit"], 0)

        # The second should see all hits. (First reset so in-memory guards
        # don't prevent compilation).
        counters.clear()
        torch._dynamo.reset()
        grads2 = compiled_fn(mod, inp)
        self.assertEqual(counters["inductor"]["fxgraph_cache_miss"], 0)
        self.assertGreater(counters["inductor"]["fxgraph_cache_hit"], 0)

        # And the results should be the same.
        self.assertEqual(grads1, grads2)

    @largeTensorTest("64GB", device=GPU_TYPE)
    @config.patch({"fx_graph_cache": True})
    @parametrize("device", (GPU_TYPE,))
    @parametrize("dtype", (torch.float16, torch.bfloat16))
    def test_cache_load_with_guards_int32_bounds(self, device, dtype):
        """
        Test caching the same graph, but under conditions that introduce guards
        for tensor sizes < int32.
        """
        if device == GPU_TYPE and not HAS_GPU:
            raise unittest.SkipTest(f"requires {GPU_TYPE}")
        if device == "cuda" and dtype == torch.bfloat16 and not SM80OrLater:
            raise unittest.SkipTest("requires CUDA SM80 or later")

        def fn(x, y):
            return (x + x, y + y)

        compiled_fn = torch.compile(fn, dynamic=True)

        # Iterate over different shapes, varying whether the total
        # size is below or above int32. For each combination, we expect
        # different guards around whether the symbolic sizes do or do
        # not exceed int32.
        shapes = (
            ((5, 6), (7, 8)),
            ((5, 6), (47000, 47001)),
            ((47000, 47001), (5, 6)),
        )
        for a_shape, b_shape in shapes:
            a = torch.rand(a_shape, device=device, dtype=dtype)
            b = torch.rand(b_shape, device=device, dtype=dtype)

            # AVOID a dynamo reset here. We expect guards to have been
            # added that will be violated with the new shape. We should
            # see a recompilation (along with a cache miss).
            counters.clear()
            res1 = compiled_fn(a, b)
            self.assertGreater(counters["inductor"]["fxgraph_cache_miss"], 0)
            self.assertEqual(counters["inductor"]["fxgraph_cache_hit"], 0)

            # A second call should hit. (Reset here to force compilation).
            counters.clear()
            torch._dynamo.reset()
            res2 = compiled_fn(a, b)
            self.assertEqual(counters["inductor"]["fxgraph_cache_miss"], 0)
            self.assertGreater(counters["inductor"]["fxgraph_cache_hit"], 0)

            self.assertEqual(res1, res2)

    @config.patch({"fx_graph_cache": True})
    @parametrize("device", (GPU_TYPE, "cpu"))
    @parametrize("dtype", (torch.float32, torch.bfloat16))
    def test_cache_load_with_guards_static_bounds(self, device, dtype):
        """
        Test caching the same graph, but under conditions that introduce guards
        for static bounds.
        """
        if device == GPU_TYPE and not HAS_GPU:
            raise unittest.SkipTest(f"requires {GPU_TYPE}")
        if device == "cuda" and dtype == torch.bfloat16 and not SM80OrLater:
            raise unittest.SkipTest("requires SM80 or later")

        # See lowering; for all of the pooling operators, we always guard and
        # make the height/width static.
        def fn(x):
            return torch.nn.functional.adaptive_avg_pool2d(x, [5, 7])

        compiled_fn = torch.compile(fn, dynamic=True)

        # Iterate over different input shapes. Each new shape should cause
        # a cache miss.
        shapes = ((1, 64, 8, 9), (1, 64, 9, 10), (1, 64, 10, 11))
        for shape in shapes:
            x = torch.rand(shape, device=device, dtype=dtype)

            # AVOID a dynamo reset here. For each cache hit, we expect guards
            # to have been added that will be violated with each new shape.
            # We should see a recompilation (along with a cache miss).
            counters.clear()
            res1 = compiled_fn(x)
            self.assertGreater(counters["inductor"]["fxgraph_cache_miss"], 0)
            self.assertEqual(counters["inductor"]["fxgraph_cache_hit"], 0)

            # A second call should hit.
            counters.clear()
            torch._dynamo.reset()
            res2 = compiled_fn(x)
            self.assertEqual(counters["inductor"]["fxgraph_cache_miss"], 0)
            self.assertGreater(counters["inductor"]["fxgraph_cache_hit"], 0)

            self.assertEqual(res1, res2)

    @config.patch({"fx_graph_cache": True})
<<<<<<< HEAD
=======
    @parametrize("device", (GPU_TYPE, "cpu"))
    def test_constant_handling(self, device):
        """
        Test that different constants are recognized correctly.
        """
        if device == GPU_TYPE and not HAS_GPU:
            raise unittest.SkipTest(f"requires {GPU_TYPE}")

        def fn1(x):
            return x + torch.tensor(list(range(0, 12)), device=device)

        def fn2(x):
            return x + torch.tensor(list(range(1, 13)), device=device)

        a = torch.rand(12, device=device)

        compiled_fn1 = torch.compile(fn1)
        compiled_fn2 = torch.compile(fn2)

        # A call to fn1 should miss in the cache.
        self.assertEqual(fn1(a), compiled_fn1(a))
        self.assertEqual(counters["inductor"]["fxgraph_cache_miss"], 1)
        self.assertEqual(counters["inductor"]["fxgraph_cache_hit"], 0)

        # A call to fn2 should also miss (the constant is different)
        self.assertEqual(fn2(a), compiled_fn2(a))
        self.assertEqual(counters["inductor"]["fxgraph_cache_miss"], 2)
        self.assertEqual(counters["inductor"]["fxgraph_cache_hit"], 0)

    @config.patch({"fx_graph_cache": True})
>>>>>>> eb5381da
    def test_generated_kernel_count(self):
        """
        Test that we bump the generated_kernel_count metric on a cache hit.
        """

        def fn(x, y):
            return (x * y + y,)

        a = torch.rand(5, 5)
        b = torch.rand(5, 5)

        compiled_fn = torch.compile(fn)

        metrics.reset()
        self.assertEqual(metrics.generated_kernel_count, 0)

        # Verify the "miss" case.
        self.assertEqual(fn(a, b), compiled_fn(a, b))
        self.assertEqual(counters["inductor"]["fxgraph_cache_hit"], 0)
        self.assertEqual(metrics.generated_kernel_count, 1)

        # Verify the "hit" case
        torch._dynamo.reset()
        self.assertEqual(fn(a, b), compiled_fn(a, b))
        self.assertEqual(counters["inductor"]["fxgraph_cache_hit"], 1)
        self.assertEqual(metrics.generated_kernel_count, 2)

    @config.patch({"fx_graph_cache": True})
    def test_cache_clear(self):
        """
        Test clearing the cache.
        """

        def fn(x, y):
            return (x * y,)

        a = torch.rand(5, 5)
        b = torch.rand(5, 5)

        compiled_fn = torch.compile(fn)

        # A first call should miss in the cache.
        self.assertEqual(fn(a, b), compiled_fn(a, b))
        self.assertEqual(counters["inductor"]["fxgraph_cache_miss"], 1)
        self.assertEqual(counters["inductor"]["fxgraph_cache_hit"], 0)

        # A second call should hit.
        counters.clear()
        torch._dynamo.reset()
        self.assertEqual(fn(a, b), compiled_fn(a, b))
        self.assertEqual(counters["inductor"]["fxgraph_cache_miss"], 0)
        self.assertEqual(counters["inductor"]["fxgraph_cache_hit"], 1)

        # Clear the cache; now we should miss.
        counters.clear()
        torch._dynamo.reset()
        torch._inductor.codecache.FxGraphCache.clear()
        self.assertEqual(fn(a, b), compiled_fn(a, b))
        self.assertEqual(counters["inductor"]["fxgraph_cache_miss"], 1)
        self.assertEqual(counters["inductor"]["fxgraph_cache_hit"], 0)


class TestFxGraphCacheHashing(TestCase):
    def test_tensor_constants(self):
        """
        Test the hashing of tensor constants.
        """
        data = FxGraphCachePickler.dumps(torch.tensor(list(range(9))))
        self.assertIsInstance(pickle.loads(data), TensorMetadataAndValues)

    def test_hash_fake_tensors(self):
        """
        Test hashing (pickling) FakeTensors with various characteristics.
        """
        with torch._subclasses.FakeTensorMode():
            # Verify that FakeTensors get pickled into a TensorMetadata:
            data = FxGraphCachePickler.dumps(torch.randn(1))
            self.assertIsInstance(pickle.loads(data), TensorMetadata)

            # Different shapes:
            self.assertEqual(
                FxGraphCachePickler.dumps(torch.randn(3)),
                FxGraphCachePickler.dumps(torch.randn(3)),
            )
            self.assertNotEqual(
                FxGraphCachePickler.dumps(torch.randn(3)),
                FxGraphCachePickler.dumps(torch.randn(4)),
            )
            self.assertNotEqual(
                FxGraphCachePickler.dumps(torch.randn(3)),
                FxGraphCachePickler.dumps(torch.randn(3, 3)),
            )

            self.assertEqual(
                FxGraphCachePickler.dumps(torch.randn(3, 3)),
                FxGraphCachePickler.dumps(torch.randn(3, 3)),
            )
            self.assertNotEqual(
                FxGraphCachePickler.dumps(torch.randn(3, 3)),
                FxGraphCachePickler.dumps(torch.randn(3, 4)),
            )
            self.assertNotEqual(
                FxGraphCachePickler.dumps(torch.randn(3, 3)),
                FxGraphCachePickler.dumps(torch.randn(4, 3)),
            )

            # Different strides:
            self.assertEqual(
                FxGraphCachePickler.dumps(torch.randn(3, 3)),
                FxGraphCachePickler.dumps(
                    torch.randn(3, 3).transpose(0, 1).transpose(0, 1)
                ),
            )
            self.assertNotEqual(
                FxGraphCachePickler.dumps(torch.randn(3, 3)),
                FxGraphCachePickler.dumps(torch.randn(3, 3).transpose(0, 1)),
            )

            # Different storage offsets:
            self.assertEqual(
                FxGraphCachePickler.dumps(torch.randn(3)[1:]),
                FxGraphCachePickler.dumps(torch.randn(3)[1:]),
            )
            self.assertNotEqual(
                FxGraphCachePickler.dumps(torch.randn(3)[1:]),
                FxGraphCachePickler.dumps(torch.randn(2)),
            )

            # Different dtypes:
            self.assertEqual(
                FxGraphCachePickler.dumps(torch.randn(3, dtype=torch.float32)),
                FxGraphCachePickler.dumps(torch.randn(3, dtype=torch.float32)),
            )
            self.assertNotEqual(
                FxGraphCachePickler.dumps(torch.randn(3, dtype=torch.float32)),
                FxGraphCachePickler.dumps(torch.randn(3, dtype=torch.float64)),
            )

            # Different 'requires_grad':
            self.assertEqual(
                FxGraphCachePickler.dumps(torch.randn(3, requires_grad=True)),
                FxGraphCachePickler.dumps(torch.randn(3, requires_grad=True)),
            )
            self.assertNotEqual(
                FxGraphCachePickler.dumps(torch.randn(3, requires_grad=True)),
                FxGraphCachePickler.dumps(torch.randn(3, requires_grad=False)),
            )

            # Different memory formats:
            self.assertNotEqual(
                FxGraphCachePickler.dumps(torch.randn(1, 2, 3, 4)),
                FxGraphCachePickler.dumps(
                    torch.randn(1, 2, 3, 4).to(memory_format=torch.channels_last)
                ),
            )

            # Different devices:
            self.assertEqual(
                FxGraphCachePickler.dumps(torch.randn(3, device="meta")),
                FxGraphCachePickler.dumps(torch.randn(3, device="meta")),
            )
            self.assertNotEqual(
                FxGraphCachePickler.dumps(torch.randn(3, device="meta")),
                FxGraphCachePickler.dumps(torch.randn(3, device="cpu")),
            )

            if HAS_MULTIGPU:
                self.assertEqual(
                    FxGraphCachePickler.dumps(torch.randn(3, device=f"{GPU_TYPE}:1")),
                    FxGraphCachePickler.dumps(torch.randn(3, device=f"{GPU_TYPE}:1")),
                )
                self.assertNotEqual(
                    FxGraphCachePickler.dumps(torch.randn(3, device=f"{GPU_TYPE}:0")),
                    FxGraphCachePickler.dumps(torch.randn(3, device=f"{GPU_TYPE}:1")),
                )

    def test_hash_kwargs(self):
        """
        Test the special handling of the kwargs when hashing, i.e.,
        ordering of the kwargs dict and any set arguments.
        """
        # Dict order of the kwargs should not affect hashes.
        details1 = FxGraphHashDetails(None, [], {"a": 0, "z": 1})
        details2 = FxGraphHashDetails(None, [], {"z": 1, "a": 0})
        self.assertEqual(
            FxGraphCachePickler.dumps(details1),
            FxGraphCachePickler.dumps(details2),
        )

        # Different kwarg values should affect hashes.
        details1 = FxGraphHashDetails(None, [], {"a": 0})
        details2 = FxGraphHashDetails(None, [], {"a": 1})
        self.assertNotEqual(
            FxGraphCachePickler.dumps(details1),
            FxGraphCachePickler.dumps(details2),
        )

        # Set order should not affect hashes. Sets are unordered, but
        # sorting and creating a new set seems to change the order.
        set1 = {"a", "b", "c", "d", "e", "f", "g"}
        set2 = set(sorted(set1))  # noqa: C414
        details1 = FxGraphHashDetails(None, [], {"a": set1})
        details2 = FxGraphHashDetails(None, [], {"a": set2})
        self.assertEqual(
            FxGraphCachePickler.dumps(details1),
            FxGraphCachePickler.dumps(details2),
        )

        # But different set contents should affect hashes.
        details1 = FxGraphHashDetails(None, [], {"a": {1, 2, 3}})
        details2 = FxGraphHashDetails(None, [], {"a": {1, 2}})
        self.assertNotEqual(
            FxGraphCachePickler.dumps(details1),
            FxGraphCachePickler.dumps(details2),
        )

    def test_hash_config_changes(self):
        """
        Test that different config settings affect hashes.
        """
        with config.patch({"max_autotune": False}):
            details1 = FxGraphHashDetails(None, [], {})
            details2 = FxGraphHashDetails(None, [], {})

        with config.patch({"max_autotune": True}):
            details3 = FxGraphHashDetails(None, [], {})

        self.assertEqual(
            FxGraphCachePickler.dumps(details1),
            FxGraphCachePickler.dumps(details2),
        )
        self.assertNotEqual(
            FxGraphCachePickler.dumps(details1),
            FxGraphCachePickler.dumps(details3),
        )


if __name__ == "__main__":
    run_tests()<|MERGE_RESOLUTION|>--- conflicted
+++ resolved
@@ -248,8 +248,6 @@
             self.assertEqual(res1, res2)
 
     @config.patch({"fx_graph_cache": True})
-<<<<<<< HEAD
-=======
     @parametrize("device", (GPU_TYPE, "cpu"))
     def test_constant_handling(self, device):
         """
@@ -280,7 +278,6 @@
         self.assertEqual(counters["inductor"]["fxgraph_cache_hit"], 0)
 
     @config.patch({"fx_graph_cache": True})
->>>>>>> eb5381da
     def test_generated_kernel_count(self):
         """
         Test that we bump the generated_kernel_count metric on a cache hit.
