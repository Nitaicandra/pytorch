--- conflicted
+++ resolved
@@ -133,13 +133,8 @@
     # TODO: Enable dynamic test cases when dynamic support is added.
     @unittest.skipIf(not SM75OrLater, "need sm_75")
     @unittest.skipIf(config.is_fbcode(), "fbcode requires different CUTLASS path setup")
-<<<<<<< HEAD
-    @parametrize("dynamic", (False,))
+    @parametrize("dynamic", (False, True))
     @parametrize("max_autotune_gemm_backends", ("CUTLASS", "CK", "ATen,Triton,CUTLASS"))
-=======
-    @parametrize("dynamic", (False, True))
-    @parametrize("max_autotune_gemm_backends", ("CUTLASS", "ATen,Triton,CUTLASS"))
->>>>>>> 0ee514e6
     @unittest.mock.patch.dict(os.environ, {"PATH": _get_path_without_sccache()})
     def test_max_autotune_cutlass_backend_regular_mm(
         self, dynamic: bool, max_autotune_gemm_backends: str
@@ -149,6 +144,10 @@
         """
 
         if max_autotune_gemm_backends == "CUTLASS" and torch.version.hip:
+            return
+
+        if dynamic and max_autotune_gemm_backends == "CK":
+            # TBD support this
             return
 
         torch.backends.cuda.matmul.allow_fp16_reduced_precision_reduction = False
