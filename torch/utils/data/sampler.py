<<<<<<< HEAD
from typing import (
    Generic,
    Iterable,
    Iterator,
    List,
    Optional,
    Sequence,
    Sized,
    TypeVar,
    Union,
)

=======
# mypy: allow-untyped-defs
>>>>>>> 75b0720a
import torch


__all__ = [
    "BatchSampler",
    "RandomSampler",
    "Sampler",
    "SequentialSampler",
    "SubsetRandomSampler",
    "WeightedRandomSampler",
]

T_co = TypeVar('T_co', covariant=True)


class Sampler(Generic[T_co]):
    r"""Base class for all Samplers.

    Every Sampler subclass has to provide an :meth:`__iter__` method, providing a
    way to iterate over indices or lists of indices (batches) of dataset elements,
    and may provide a :meth:`__len__` method that returns the length of the returned iterators.

    Args:
        data_source (Dataset): This argument is not used and will be removed in 2.2.0.
            You may still have custom implementation that utilizes it.

    Example:
        >>> # xdoctest: +SKIP
        >>> class AccedingSequenceLengthSampler(Sampler[int]):
        >>>     def __init__(self, data: List[str]) -> None:
        >>>         self.data = data
        >>>
        >>>     def __len__(self) -> int:
        >>>         return len(self.data)
        >>>
        >>>     def __iter__(self) -> Iterator[int]:
        >>>         sizes = torch.tensor([len(x) for x in self.data])
        >>>         yield from torch.argsort(sizes).tolist()
        >>>
        >>> class AccedingSequenceLengthBatchSampler(Sampler[List[int]]):
        >>>     def __init__(self, data: List[str], batch_size: int) -> None:
        >>>         self.data = data
        >>>         self.batch_size = batch_size
        >>>
        >>>     def __len__(self) -> int:
        >>>         return (len(self.data) + self.batch_size - 1) // self.batch_size
        >>>
        >>>     def __iter__(self) -> Iterator[List[int]]:
        >>>         sizes = torch.tensor([len(x) for x in self.data])
        >>>         for batch in torch.chunk(torch.argsort(sizes), len(self)):
        >>>             yield batch.tolist()

    .. note:: The :meth:`__len__` method isn't strictly required by
              :class:`~torch.utils.data.DataLoader`, but is expected in any
              calculation involving the length of a :class:`~torch.utils.data.DataLoader`.
    """

    def __init__(self, data_source: Optional[Sized] = None) -> None:
        if data_source is not None:
            import warnings

            warnings.warn("`data_source` argument is not used and will be removed in 2.2.0."
                          "You may still have custom implementation that utilizes it.")

    def __iter__(self) -> Iterator[T_co]:
        raise NotImplementedError

    # NOTE [ Lack of Default `__len__` in Python Abstract Base Classes ]
    #
    # Many times we have an abstract class representing a collection/iterable of
    # data, e.g., `torch.utils.data.Sampler`, with its subclasses optionally
    # implementing a `__len__` method. In such cases, we must make sure to not
    # provide a default implementation, because both straightforward default
    # implementations have their issues:
    #
    #   + `return NotImplemented`:
    #     Calling `len(subclass_instance)` raises:
    #       TypeError: 'NotImplementedType' object cannot be interpreted as an integer
    #
    #   + `raise NotImplementedError`:
    #     This prevents triggering some fallback behavior. E.g., the built-in
    #     `list(X)` tries to call `len(X)` first, and executes a different code
    #     path if the method is not found or `NotImplemented` is returned, while
    #     raising a `NotImplementedError` will propagate and make the call fail
    #     where it could have used `__iter__` to complete the call.
    #
    # Thus, the only two sensible things to do are
    #
    #   + **not** provide a default `__len__`.
    #
    #   + raise a `TypeError` instead, which is what Python uses when users call
    #     a method that is not defined on an object.
    #     (@ssnl verifies that this works on at least Python 3.7.)


class SequentialSampler(Sampler[int]):
    r"""Samples elements sequentially, always in the same order.

    Args:
        data_source (Dataset): dataset to sample from
    """

    data_source: Sized

    def __init__(self, data_source: Sized) -> None:
        self.data_source = data_source

    def __iter__(self) -> Iterator[int]:
        return iter(range(len(self.data_source)))

    def __len__(self) -> int:
        return len(self.data_source)


class RandomSampler(Sampler[int]):
    r"""Samples elements randomly. If without replacement, then sample from a shuffled dataset.

    If with replacement, then user can specify :attr:`num_samples` to draw.

    Args:
        data_source (Dataset): dataset to sample from
        replacement (bool): samples are drawn on-demand with replacement if ``True``, default=``False``
        num_samples (int): number of samples to draw, default=`len(dataset)`.
        generator (Generator): Generator used in sampling.
    """

    data_source: Sized
    replacement: bool

    def __init__(self, data_source: Sized, replacement: bool = False,
                 num_samples: Optional[int] = None, generator=None) -> None:
        self.data_source = data_source
        self.replacement = replacement
        self._num_samples = num_samples
        self.generator = generator

        if not isinstance(self.replacement, bool):
            raise TypeError(f"replacement should be a boolean value, but got replacement={self.replacement}")

        if not isinstance(self.num_samples, int) or self.num_samples <= 0:
            raise ValueError(f"num_samples should be a positive integer value, but got num_samples={self.num_samples}")

    @property
    def num_samples(self) -> int:
        # dataset size might change at runtime
        if self._num_samples is None:
            return len(self.data_source)
        return self._num_samples

    def __iter__(self) -> Iterator[int]:
        n = len(self.data_source)
        if self.generator is None:
            seed = int(torch.empty((), dtype=torch.int64).random_().item())
            generator = torch.Generator()
            generator.manual_seed(seed)
        else:
            generator = self.generator

        if self.replacement:
            for _ in range(self.num_samples // 32):
                yield from torch.randint(high=n, size=(32,), dtype=torch.int64, generator=generator).tolist()
            yield from torch.randint(high=n, size=(self.num_samples % 32,), dtype=torch.int64, generator=generator).tolist()
        else:
            for _ in range(self.num_samples // n):
                yield from torch.randperm(n, generator=generator).tolist()
            yield from torch.randperm(n, generator=generator).tolist()[:self.num_samples % n]

    def __len__(self) -> int:
        return self.num_samples


class SubsetRandomSampler(Sampler[int]):
    r"""Samples elements randomly from a given list of indices, without replacement.

    Args:
        indices (sequence): a sequence of indices
        generator (Generator): Generator used in sampling.
    """

    indices: Sequence[int]

    def __init__(self, indices: Sequence[int], generator=None) -> None:
        self.indices = indices
        self.generator = generator

    def __iter__(self) -> Iterator[int]:
        for i in torch.randperm(len(self.indices), generator=self.generator):
            yield self.indices[i]

    def __len__(self) -> int:
        return len(self.indices)


class WeightedRandomSampler(Sampler[int]):
    r"""Samples elements from ``[0,..,len(weights)-1]`` with given probabilities (weights).

    Args:
        weights (sequence)   : a sequence of weights, not necessary summing up to one
        num_samples (int): number of samples to draw
        replacement (bool): if ``True``, samples are drawn with replacement.
            If not, they are drawn without replacement, which means that when a
            sample index is drawn for a row, it cannot be drawn again for that row.
        generator (Generator): Generator used in sampling.

    Example:
        >>> # xdoctest: +IGNORE_WANT("non-deterministic")
        >>> list(WeightedRandomSampler([0.1, 0.9, 0.4, 0.7, 3.0, 0.6], 5, replacement=True))
        [4, 4, 1, 4, 5]
        >>> list(WeightedRandomSampler([0.9, 0.4, 0.05, 0.2, 0.3, 0.1], 5, replacement=False))
        [0, 1, 4, 3, 2]
    """

    weights: torch.Tensor
    num_samples: int
    replacement: bool

    def __init__(self, weights: Sequence[float], num_samples: int,
                 replacement: bool = True, generator=None) -> None:
        if not isinstance(num_samples, int) or isinstance(num_samples, bool) or \
                num_samples <= 0:
            raise ValueError(f"num_samples should be a positive integer value, but got num_samples={num_samples}")
        if not isinstance(replacement, bool):
            raise ValueError(f"replacement should be a boolean value, but got replacement={replacement}")

        weights_tensor = torch.as_tensor(weights, dtype=torch.double)
        if len(weights_tensor.shape) != 1:
            raise ValueError("weights should be a 1d sequence but given "
                             f"weights have shape {tuple(weights_tensor.shape)}")

        self.weights = weights_tensor
        self.num_samples = num_samples
        self.replacement = replacement
        self.generator = generator

    def __iter__(self) -> Iterator[int]:
        rand_tensor = torch.multinomial(self.weights, self.num_samples, self.replacement, generator=self.generator)
        yield from iter(rand_tensor.tolist())

    def __len__(self) -> int:
        return self.num_samples


class BatchSampler(Sampler[List[int]]):
    r"""Wraps another sampler to yield a mini-batch of indices.

    Args:
        sampler (Sampler or Iterable): Base sampler. Can be any iterable object
        batch_size (int): Size of mini-batch.
        drop_last (bool): If ``True``, the sampler will drop the last batch if
            its size would be less than ``batch_size``

    Example:
        >>> list(BatchSampler(SequentialSampler(range(10)), batch_size=3, drop_last=False))
        [[0, 1, 2], [3, 4, 5], [6, 7, 8], [9]]
        >>> list(BatchSampler(SequentialSampler(range(10)), batch_size=3, drop_last=True))
        [[0, 1, 2], [3, 4, 5], [6, 7, 8]]
    """

    def __init__(self, sampler: Union[Sampler[int], Iterable[int]], batch_size: int, drop_last: bool) -> None:
        # Since collections.abc.Iterable does not check for `__getitem__`, which
        # is one way for an object to be an iterable, we don't do an `isinstance`
        # check here.
        if not isinstance(batch_size, int) or isinstance(batch_size, bool) or \
                batch_size <= 0:
            raise ValueError(f"batch_size should be a positive integer value, but got batch_size={batch_size}")
        if not isinstance(drop_last, bool):
            raise ValueError(f"drop_last should be a boolean value, but got drop_last={drop_last}")
        self.sampler = sampler
        self.batch_size = batch_size
        self.drop_last = drop_last

    def __iter__(self) -> Iterator[List[int]]:
        # Implemented based on the benchmarking in https://github.com/pytorch/pytorch/pull/76951
        if self.drop_last:
            sampler_iter = iter(self.sampler)
            while True:
                try:
                    batch = [next(sampler_iter) for _ in range(self.batch_size)]
                    yield batch
                except StopIteration:
                    break
        else:
            batch = [0] * self.batch_size
            idx_in_batch = 0
            for idx in self.sampler:
                batch[idx_in_batch] = idx
                idx_in_batch += 1
                if idx_in_batch == self.batch_size:
                    yield batch
                    idx_in_batch = 0
                    batch = [0] * self.batch_size
            if idx_in_batch > 0:
                yield batch[:idx_in_batch]

    def __len__(self) -> int:
        # Can only be called if self.sampler has __len__ implemented
        # We cannot enforce this condition, so we turn off typechecking for the
        # implementation below.
        # Somewhat related: see NOTE [ Lack of Default `__len__` in Python Abstract Base Classes ]
        if self.drop_last:
            return len(self.sampler) // self.batch_size  # type: ignore[arg-type]
        else:
            return (len(self.sampler) + self.batch_size - 1) // self.batch_size  # type: ignore[arg-type]<|MERGE_RESOLUTION|>--- conflicted
+++ resolved
@@ -1,4 +1,4 @@
-<<<<<<< HEAD
+# mypy: allow-untyped-defs
 from typing import (
     Generic,
     Iterable,
@@ -11,9 +11,6 @@
     Union,
 )
 
-=======
-# mypy: allow-untyped-defs
->>>>>>> 75b0720a
 import torch
 
 
