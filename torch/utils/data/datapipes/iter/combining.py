<<<<<<< HEAD
import copy as copymodule
=======
# mypy: allow-untyped-defs
>>>>>>> 75b0720a
import warnings
from abc import ABC, abstractmethod
from collections import deque
from typing import (
    Any,
    Callable,
    Deque,
    Iterator,
    List,
    Literal,
    Optional,
    Sized,
    Tuple,
    TypeVar,
)

from torch.utils.data.datapipes._decorator import functional_datapipe
from torch.utils.data.datapipes._hook_iterator import _SnapshotState
from torch.utils.data.datapipes.datapipe import IterDataPipe
from torch.utils.data.datapipes.utils.common import _check_unpickable_fn, StreamWrapper


__all__ = [
    "ConcaterIterDataPipe",
    "DemultiplexerIterDataPipe",
    "ForkerIterDataPipe",
    "MultiplexerIterDataPipe",
    "ZipperIterDataPipe",
]

T_co = TypeVar('T_co', covariant=True)


@functional_datapipe('concat')
class ConcaterIterDataPipe(IterDataPipe):
    r"""
    Concatenates multiple Iterable DataPipes (functional name: ``concat``).

    The resulting DataPipe will yield all the elements from the first input DataPipe, before yielding from the subsequent ones.

    Args:
        datapipes: Iterable DataPipes being concatenated

    Example:
        >>> # xdoctest: +REQUIRES(module:torchdata)
        >>> import random
        >>> from torchdata.datapipes.iter import IterableWrapper
        >>> dp1 = IterableWrapper(range(3))
        >>> dp2 = IterableWrapper(range(5))
        >>> list(dp1.concat(dp2))
        [0, 1, 2, 0, 1, 2, 3, 4]
    """

    datapipes: Tuple[IterDataPipe]

    def __init__(self, *datapipes: IterDataPipe):
        if len(datapipes) == 0:
            raise ValueError("Expected at least one DataPipe, but got nothing")
        if not all(isinstance(dp, IterDataPipe) for dp in datapipes):
            raise TypeError("Expected all inputs to be `IterDataPipe`")
        self.datapipes = datapipes  # type: ignore[assignment]

    def __iter__(self) -> Iterator:
        for dp in self.datapipes:
            yield from dp

    def __len__(self) -> int:
        if all(isinstance(dp, Sized) for dp in self.datapipes):
            return sum(len(dp) for dp in self.datapipes)
        else:
            raise TypeError(f"{type(self).__name__} instance doesn't have valid length")


@functional_datapipe('fork')
class ForkerIterDataPipe(IterDataPipe):
    r"""
    Creates multiple instances of the same Iterable DataPipe (functional name: ``fork``).

    Args:
        datapipe: Iterable DataPipe being copied
        num_instances: number of instances of the datapipe to create
        buffer_size: this restricts how far ahead the leading child DataPipe
           can read relative to the slowest child DataPipe.
           Defaults to ``1000``. Use ``-1`` for the unlimited buffer.
        copy: copy strategy to use for items yielded by each branch. Supported
            options are ``None`` for no copying, ``"shallow"`` for shallow object
            copies, and ``"deep"`` for deep object copies. Defaults to ``None``.

    Note:
        All branches of the forked pipeline return the identical object unless
        the copy parameter is supplied. If the object is mutable or contains
        mutable objects, changing them in one branch will affect all others.

    Example:
        >>> # xdoctest: +REQUIRES(module:torchdata)
        >>> from torchdata.datapipes.iter import IterableWrapper
        >>> source_dp = IterableWrapper(range(5))
        >>> dp1, dp2 = source_dp.fork(num_instances=2)
        >>> list(dp1)
        [0, 1, 2, 3, 4]
        >>> list(dp2)
        [0, 1, 2, 3, 4]
    """

    def __new__(
        cls,
        datapipe: IterDataPipe,
        num_instances: int,
        buffer_size: int = 1000,
        copy: Optional[Literal["shallow", "deep"]] = None
    ):
        if num_instances < 1:
            raise ValueError(f"Expected `num_instances` larger than 0, but {num_instances} is found")
        if num_instances == 1:
            return datapipe
        container = _ForkerIterDataPipe(datapipe, num_instances, buffer_size, copy)  # type: ignore[abstract]
        return [_ChildDataPipe(container, i) for i in range(num_instances)]


class _ContainerTemplate(ABC):
    r"""Abstract class for container ``DataPipes``. The followings are three required methods."""

    @abstractmethod
    def get_next_element_by_instance(self, instance_id: int):
        ...

    @abstractmethod
    def is_every_instance_exhausted(self) -> bool:
        ...

    @abstractmethod
    def reset(self) -> None:
        ...

    @abstractmethod
    def get_length_by_instance(self, instance_id: int):
        r"""Raise TypeError if it's not supposed to be implemented to support `list(datapipe)`."""


def _no_op(x):
    return x


class _ForkerIterDataPipe(IterDataPipe, _ContainerTemplate):
    r"""
    Container to hold instance-specific information on behalf of ForkerIterDataPipe.

    It tracks the state of its child DataPipes, maintains the buffer, and yields the next value
    as requested by the child DataPipes.
    """

    def __init__(
        self,
        datapipe: IterDataPipe,
        num_instances: int,
        buffer_size: int = 1000,
        copy: Optional[Literal["shallow", "deep"]] = None
    ):
        self.main_datapipe = datapipe
        self._datapipe_iterator: Optional[Iterator[Any]] = None
        self.num_instances = num_instances
        self.buffer: Deque = deque()
        self.buffer_size = buffer_size
        if self.buffer_size < 0:
            warnings.warn(
                "Unlimited buffer size is set for `fork`, "
                "please be aware of OOM at random places",
                UserWarning
            )
        if copy is None:
            self.copy_fn = _no_op
        elif copy == "shallow":
            self.copy_fn = copymodule.copy
        elif copy == "deep":
            self.copy_fn = copymodule.deepcopy
        else:
            raise ValueError(f"Unknown copy method `{copy}` requested, choose one of None, `shallow` or `deep`.")

        self.child_pointers: List[int] = [0] * num_instances  # Indicate the indices of the next element to get
        self.slowest_ptr = 0  # The index to read by the slowest child
        self.leading_ptr = 0  # The index to read by the fastest child
        self.end_ptr: Optional[int] = None  # The index to stop child
        self._child_stop: List[bool] = [True for _ in range(num_instances)]

    def __len__(self):
        return len(self.main_datapipe)

    def get_next_element_by_instance(self, instance_id: int):
        if self._datapipe_iterator is None and self._child_stop[instance_id]:
            self._datapipe_iterator = iter(self.main_datapipe)
            self._snapshot_state = _SnapshotState.Iterating
            for i in range(self.num_instances):
                self._child_stop[i] = False
        try:
            while not self._child_stop[instance_id]:
                self.child_pointers[instance_id] += 1
                if self.end_ptr is not None and self.child_pointers[instance_id] == self.end_ptr:
                    self._child_stop[instance_id] = True
                    break
                # Use buffer
                if self.buffer and self.child_pointers[instance_id] <= self.leading_ptr:
                    idx = self.child_pointers[instance_id] - self.slowest_ptr - 1
                    return_val = self.buffer[idx]
                else:  # Retrieve one element from main datapipe
                    self.leading_ptr = self.child_pointers[instance_id]
                    try:
                        return_val = next(self._datapipe_iterator)  # type: ignore[arg-type]
                        self.buffer.append(return_val)
                    except StopIteration:
                        self._child_stop[instance_id] = True
                        self._datapipe_iterator = None
                        self.end_ptr = self.leading_ptr
                        continue
                if self.child_pointers[instance_id] == self.slowest_ptr + 1:
                    new_min = min(self.child_pointers)  # Can optimize by avoiding the call to min()
                    if self.slowest_ptr < new_min:
                        self.slowest_ptr = new_min
                        self.buffer.popleft()
                if self.buffer_size >= 0 and self.leading_ptr > self.buffer_size + self.slowest_ptr:
                    raise BufferError("ForkerIterDataPipe buffer overflow," +
                                      f"buffer size {self.buffer_size} is insufficient.")

                yield self.copy_fn(return_val)  # type: ignore[possibly-undefined]
        finally:
            self._child_stop[instance_id] = True
            # Cleanup _datapipe_iterator for the case that fork exits earlier
            if all(self._child_stop):
                self._datapipe_iterator = None
                self._cleanup()

    def is_every_instance_exhausted(self) -> bool:
        return self.end_ptr is not None and all(self._child_stop)

    def get_length_by_instance(self, instance_id: int) -> int:
        return len(self.main_datapipe)

    def reset(self) -> None:
        self._datapipe_iterator = None
        self.buffer = deque()
        self.child_pointers = [0] * self.num_instances
        self.slowest_ptr = 0
        self.leading_ptr = 0
        self.end_ptr = None
        self._child_stop = [True for _ in range(self.num_instances)]

    def __getstate__(self):
        state = (
            self.main_datapipe,
            self.num_instances,
            self.buffer_size,
            self.copy_fn,
            self._valid_iterator_id,
            self._number_of_samples_yielded,
        )
        if IterDataPipe.getstate_hook is not None:
            return IterDataPipe.getstate_hook(state)
        return state

    def __setstate__(self, state):
        (
            self.main_datapipe,
            self.num_instances,
            self.buffer_size,
            self.copy_fn,
            self._valid_iterator_id,
            self._number_of_samples_yielded,
        ) = state
        self._datapipe_iterator = None
        self.buffer = deque()
        self.child_pointers = [0] * self.num_instances
        self.slowest_ptr = 0
        self.leading_ptr = 0
        self.end_ptr = None
        self._child_stop = [True for _ in range(self.num_instances)]

    def _cleanup(self):
        while self.buffer:
            d = self.buffer.popleft()
            StreamWrapper.close_streams(d)

    def __del__(self):
        self._cleanup()


class _ChildDataPipe(IterDataPipe):
    r"""
    Iterable Datapipe that is a child of a main DataPipe.

    The instance of this class will pass its instance_id to get the next value from its main DataPipe.

    Note:
        ChildDataPipe, like all other IterDataPipe, follows the single iterator per IterDataPipe constraint.
        Since ChildDataPipes share a common buffer, when an iterator is created for one of the ChildDataPipes,
        the previous iterators  for all ChildDataPipes must be invalidated, with the exception when a ChildDataPipe
        hasn't had an iterator created from it since the last invalidation. See the example below.

    Example:
        >>> # xdoctest: +REQUIRES(module:torchdata)
        >>> # Singler Iterator per IteraDataPipe Invalidation
        >>> from torchdata.datapipes.iter import IterableWrapper
        >>> source_dp = IterableWrapper(range(10))
        >>> cdp1, cdp2 = source_dp.fork(num_instances=2)
        >>> it1, it2 = iter(cdp1), iter(cdp2)
        >>> it3 = iter(cdp1)
        >>> # The line above invalidates `it1` and `it2`, and resets `ForkerIterDataPipe`.
        >>> it4 = iter(cdp2)
        >>> # The line above doesn't invalidate `it3`, because an iterator for `cdp2` hasn't been created since
        >>> # the last invalidation.

    Args:
        main_datapipe: Main DataPipe with a method 'get_next_element_by_instance(instance_id)'
        instance_id: integer identifier of this instance
    """

    _is_child_datapipe: bool = True

    def __init__(self, main_datapipe: IterDataPipe, instance_id: int):
        assert isinstance(main_datapipe, _ContainerTemplate)

        self.main_datapipe: IterDataPipe = main_datapipe
        self.instance_id = instance_id

    def __iter__(self):
        # Note that the logic behind setting iterator ID and `reset` are handled within `hook_iterator`
        # We want to separate the code for reset and yield, so that 'reset' executes before __next__ is called
        return self.main_datapipe.get_next_element_by_instance(self.instance_id)

    def __len__(self):
        return self.main_datapipe.get_length_by_instance(self.instance_id)

    # This method is called by `hook_iterator` in `_typing.py`.
    def _set_main_datapipe_valid_iterator_id(self) -> int:
        r"""
        Update the valid iterator ID for both this DataPipe object and `main_datapipe`.

        `main_datapipe.reset()` is called when the ID is incremented to a new generation.
        """
        # 1. First time any child iterator is created
        if self.main_datapipe._valid_iterator_id is None:
            self.main_datapipe._valid_iterator_id = 0  # type: ignore[attr-defined]
        # 2. This instance was already in the same generation as `main_datapipe`,
        #    we need to increment the ID further by 1
        elif self.main_datapipe._valid_iterator_id == self._valid_iterator_id:  # type: ignore[has-type]
            self.main_datapipe._valid_iterator_id += 1  # type: ignore[attr-defined]
            # Whenever a new generation of iterator is created, the `main_datapipe` must reset
            if not self.main_datapipe.is_every_instance_exhausted():
                warnings.warn("Some child DataPipes are not exhausted when __iter__ is called. We are resetting "
                              "the buffer and each child DataPipe will read from the start again.", UserWarning)
            self.main_datapipe.reset()
        # 3. Otherwise, the iterator is behind the others, so it will just need to catch up by setting
        #    the instance's iterator to match that of `main_datapipe`
        self._valid_iterator_id = self.main_datapipe._valid_iterator_id
        return self._valid_iterator_id

    # This method is called by `hook_iterator` in `_typing.py`.
    def _check_valid_iterator_id(self, iterator_id) -> bool:
        r"""Check the valid iterator ID against that of DataPipe object and that of `main_datapipe`."""
        return iterator_id == self._valid_iterator_id and iterator_id == self.main_datapipe._valid_iterator_id


@functional_datapipe('demux')
class DemultiplexerIterDataPipe(IterDataPipe):
    r"""
    Splits the input DataPipe into multiple child DataPipes, using the given classification function (functional name: ``demux``).

    A list of the child DataPipes is returned from this operation.

    Args:
        datapipe: Iterable DataPipe being filtered
        num_instances: number of instances of the DataPipe to create
        classifier_fn: a function that maps values to an integer within the range ``[0, num_instances - 1]`` or ``None``
        drop_none: defaults to ``False``, if ``True``, the function will skip over elements classified as ``None``
        buffer_size: this defines the maximum number of inputs that the buffer can hold across all child
            DataPipes while waiting for their values to be yielded.
            Defaults to ``1000``. Use ``-1`` for the unlimited buffer.

    Examples:
        >>> # xdoctest: +REQUIRES(module:torchdata)
        >>> from torchdata.datapipes.iter import IterableWrapper
        >>> def odd_or_even(n):
        ...     return n % 2
        >>> source_dp = IterableWrapper(range(5))
        >>> dp1, dp2 = source_dp.demux(num_instances=2, classifier_fn=odd_or_even)
        >>> list(dp1)
        [0, 2, 4]
        >>> list(dp2)
        [1, 3]
        >>> # It can also filter out any element that gets `None` from the `classifier_fn`
        >>> def odd_or_even_no_zero(n):
        ...     return n % 2 if n != 0 else None
        >>> dp1, dp2 = source_dp.demux(num_instances=2, classifier_fn=odd_or_even_no_zero, drop_none=True)
        >>> list(dp1)
        [2, 4]
        >>> list(dp2)
        [1, 3]
    """

    def __new__(cls, datapipe: IterDataPipe, num_instances: int,
                classifier_fn: Callable[[T_co], Optional[int]], drop_none: bool = False, buffer_size: int = 1000):
        if num_instances < 1:
            raise ValueError(f"Expected `num_instances` larger than 0, but {num_instances} is found")

        _check_unpickable_fn(classifier_fn)

        # When num_instances == 1, demux can be replaced by filter,
        # but keep it as Demultiplexer for the sake of consistency
        # like throwing Error when classification result is out of o range
        container = _DemultiplexerIterDataPipe(datapipe, num_instances, classifier_fn, drop_none, buffer_size)  # type: ignore[abstract]
        return [_ChildDataPipe(container, i) for i in range(num_instances)]


class _DemultiplexerIterDataPipe(IterDataPipe, _ContainerTemplate):
    r"""
    Container to hold instance-specific information on behalf of DemultiplexerIterDataPipe.

    It tracks the state of its child DataPipes, maintains the buffer, classifies and yields the next correct value
    as requested by the child DataPipes.
    """

    def __init__(self, datapipe: IterDataPipe[T_co], num_instances: int,
                 classifier_fn: Callable[[T_co], Optional[int]], drop_none: bool, buffer_size: int):
        self.main_datapipe = datapipe
        self._datapipe_iterator: Optional[Iterator[Any]] = None
        self.num_instances = num_instances
        self.buffer_size = buffer_size
        if self.buffer_size < 0:
            warnings.warn(
                "Unlimited buffer size is set for `demux`, "
                "please be aware of OOM at random places",
                UserWarning
            )
        self.current_buffer_usage = 0
        self.child_buffers: List[Deque[T_co]] = [deque() for _ in range(num_instances)]
        self.classifier_fn = classifier_fn
        self.drop_none = drop_none
        self.main_datapipe_exhausted = False
        self._child_stop: List[bool] = [True for _ in range(num_instances)]

    def _find_next(self, instance_id: int) -> T_co:  # type: ignore[type-var]
        while True:
            if self.main_datapipe_exhausted or self._child_stop[instance_id]:
                raise StopIteration
            if self._datapipe_iterator is None:
                raise ValueError(
                    "_datapipe_iterator has not been set, likely because this private method is called directly "
                    "without invoking get_next_element_by_instance() first.")
            value = next(self._datapipe_iterator)
            classification = self.classifier_fn(value)
            if classification is None and self.drop_none:
                StreamWrapper.close_streams(value)
                continue
            if classification is None or classification >= self.num_instances or classification < 0:
                raise ValueError(f"Output of the classification fn should be between 0 and {self.num_instances - 1}. " +
                                 f"{classification} is returned.")
            if classification == instance_id:
                return value
            self.child_buffers[classification].append(value)
            self.current_buffer_usage += 1
            if self.buffer_size >= 0 and self.current_buffer_usage > self.buffer_size:
                raise BufferError(
                    f"DemultiplexerIterDataPipe buffer overflow, buffer size {self.buffer_size} is insufficient.")

    def get_next_element_by_instance(self, instance_id: int):
        if self._datapipe_iterator is None and self._child_stop[instance_id]:
            self._datapipe_iterator = iter(self.main_datapipe)
            self._snapshot_state = _SnapshotState.Iterating  # This is necessary for the DataPipe to reset properly.
            self.main_datapipe_exhausted = False
            for i in range(self.num_instances):
                self._child_stop[i] = False

        try:
            while not self._child_stop[instance_id]:
                if self.child_buffers[instance_id]:
                    self.current_buffer_usage -= 1
                    yield self.child_buffers[instance_id].popleft()
                else:
                    try:
                        yield self._find_next(instance_id)
                    except StopIteration:
                        self._child_stop[instance_id] = True
                        self.main_datapipe_exhausted = True
                        self._datapipe_iterator = None
        finally:
            self._child_stop[instance_id] = True
            # Cleanup _datapipe_iterator for the case that demux exits earlier
            if all(self._child_stop):
                self._datapipe_iterator = None
            if self.child_buffers[instance_id]:
                self._cleanup(instance_id)

    def is_every_instance_exhausted(self) -> bool:
        return self.main_datapipe_exhausted and all(self._child_stop)

    def get_length_by_instance(self, instance_id: int) -> int:
        raise TypeError

    def reset(self) -> None:
        self._datapipe_iterator = None
        self.current_buffer_usage = 0
        self.child_buffers = [deque() for _ in range(self.num_instances)]
        self._child_stop = [True for _ in range(self.num_instances)]
        self.main_datapipe_exhausted = False

    def __getstate__(self):
        state = (
            self.main_datapipe,
            self.num_instances,
            self.buffer_size,
            self.classifier_fn,
            self.drop_none,
            self._valid_iterator_id,
            self._number_of_samples_yielded,
        )
        if IterDataPipe.getstate_hook is not None:
            return IterDataPipe.getstate_hook(state)
        return state

    def __setstate__(self, state):
        (
            self.main_datapipe,
            self.num_instances,
            self.buffer_size,
            self.classifier_fn,
            self.drop_none,
            self._valid_iterator_id,
            self._number_of_samples_yielded,
        ) = state
        self._datapipe_iterator = None
        self.current_buffer_usage = 0
        self.child_buffers = [deque() for _ in range(self.num_instances)]
        self._child_stop = [True for _ in range(self.num_instances)]
        self.main_datapipe_exhausted = False

    def _cleanup(self, instance_id: Optional[int] = None):
        ids = range(self.num_instances) if instance_id is None else [instance_id, ]
        for i in ids:
            q = self.child_buffers[i]
            while q:
                d = q.popleft()
                StreamWrapper.close_streams(d)


    def __del__(self):
        self._cleanup()


@functional_datapipe('mux')
class MultiplexerIterDataPipe(IterDataPipe):
    r"""
    Yields one element at a time from each of the input Iterable DataPipes (functional name: ``mux``).

    As in, one element from the 1st input DataPipe, then one element from the 2nd DataPipe in the next iteration,
    and so on. It ends when the shortest input DataPipe is exhausted.

    Args:
        datapipes: Iterable DataPipes that will take turn to yield their elements, until the shortest DataPipe is exhausted

    Example:
        >>> # xdoctest: +REQUIRES(module:torchdata)
        >>> from torchdata.datapipes.iter import IterableWrapper
        >>> dp1, dp2, dp3 = IterableWrapper(range(3)), IterableWrapper(range(10, 15)), IterableWrapper(range(20, 25))
        >>> list(dp1.mux(dp2, dp3))
        [0, 10, 20, 1, 11, 21, 2, 12, 22]
    """

    def __init__(self, *datapipes):
        self.datapipes = datapipes
        self.buffer: List = []  # Store values to be yielded only when every iterator provides one

    def __iter__(self):
        iterators = [iter(x) for x in self.datapipes]
        while len(iterators):
            for it in iterators:
                try:
                    value = next(it)
                    self.buffer.append(value)
                except StopIteration:
                    self.buffer.clear()
                    return
            yield from self.buffer
            self.buffer.clear()

    def __len__(self):
        if all(isinstance(dp, Sized) for dp in self.datapipes):
            return min(len(dp) for dp in self.datapipes) * len(self.datapipes)
        else:
            raise TypeError(f"{type(self).__name__} instance doesn't have valid length")

    def reset(self) -> None:
        self.buffer = []

    def __getstate__(self):
        state = (
            self.datapipes,
            self._valid_iterator_id,
            self._number_of_samples_yielded,
        )
        if IterDataPipe.getstate_hook is not None:
            return IterDataPipe.getstate_hook(state)
        return state

    def __setstate__(self, state):
        (
            self.datapipes,
            self._valid_iterator_id,
            self._number_of_samples_yielded,
        ) = state
        self.buffer = []

    def __del__(self):
        self.buffer.clear()


@functional_datapipe('zip')
class ZipperIterDataPipe(IterDataPipe[Tuple[T_co]]):
    r"""
    Aggregates elements into a tuple from each of the input DataPipes (functional name: ``zip``).

    The output is stopped as soon as the shortest input DataPipe is exhausted.

    Args:
        *datapipes: Iterable DataPipes being aggregated

    Example:
        >>> # xdoctest: +REQUIRES(module:torchdata)
        >>> from torchdata.datapipes.iter import IterableWrapper
        >>> dp1, dp2, dp3 = IterableWrapper(range(5)), IterableWrapper(range(10, 15)), IterableWrapper(range(20, 25))
        >>> list(dp1.zip(dp2, dp3))
        [(0, 10, 20), (1, 11, 21), (2, 12, 22), (3, 13, 23), (4, 14, 24)]
    """

    datapipes: Tuple[IterDataPipe]

    def __init__(self, *datapipes: IterDataPipe):
        if not all(isinstance(dp, IterDataPipe) for dp in datapipes):
            raise TypeError("All inputs are required to be `IterDataPipe` "
                            "for `ZipIterDataPipe`.")
        super().__init__()
        self.datapipes = datapipes  # type: ignore[assignment]

    def __iter__(self) -> Iterator[Tuple[T_co]]:
        iterators = [iter(datapipe) for datapipe in self.datapipes]
        yield from zip(*iterators)

    def __len__(self) -> int:
        if all(isinstance(dp, Sized) for dp in self.datapipes):
            return min(len(dp) for dp in self.datapipes)
        else:
            raise TypeError(f"{type(self).__name__} instance doesn't have valid length")<|MERGE_RESOLUTION|>--- conflicted
+++ resolved
@@ -1,8 +1,5 @@
-<<<<<<< HEAD
+# mypy: allow-untyped-defs
 import copy as copymodule
-=======
-# mypy: allow-untyped-defs
->>>>>>> 75b0720a
 import warnings
 from abc import ABC, abstractmethod
 from collections import deque
