<<<<<<< HEAD
import warnings
=======
# mypy: allow-untyped-defs
from typing_extensions import deprecated as _deprecated
>>>>>>> f2d7f235

def worker_init_fn(worker_id):
    warnings.warn("Usage of backward_compatibility.worker_init_fn is deprecated"
                  " as DataLoader automatically applies sharding in every worker")<|MERGE_RESOLUTION|>--- conflicted
+++ resolved
@@ -1,10 +1,11 @@
-<<<<<<< HEAD
-import warnings
-=======
 # mypy: allow-untyped-defs
 from typing_extensions import deprecated as _deprecated
->>>>>>> f2d7f235
 
+
+@_deprecated(
+    "Usage of `backward_compatibility.worker_init_fn` is deprecated "
+    "as `DataLoader` automatically applies sharding in every worker",
+    category=FutureWarning,
+)
 def worker_init_fn(worker_id):
-    warnings.warn("Usage of backward_compatibility.worker_init_fn is deprecated"
-                  " as DataLoader automatically applies sharding in every worker")+    pass