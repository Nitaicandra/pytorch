import contextlib
import platform
import uuid
import warnings
import weakref
from collections import defaultdict
from itertools import count
from typing import (
    Any,
    Callable,
    ContextManager,
    DefaultDict,
    Dict,
    Iterable,
    List,
    Optional,
    Tuple,
)
import enum
from weakref import ReferenceType

import torch
import torch.fx.traceback as fx_traceback
from torch._functorch._aot_autograd.functional_utils import is_fun
from torch.utils._pytree import tree_map, tree_map_only
from torch.testing._internal.logging_tensor import capture_logs, LoggingTensorMode
from torch.utils._python_dispatch import TorchDispatchMode

__all__ = [
    "checkpoint",
    "checkpoint_sequential",
    "CheckpointError",
    "CheckpointFunction",
    "check_backward_validity",
    "detach_variable",
    "get_device_states",
    "set_device_states",
    "noop_context_fn",
    "set_checkpoint_early_stop",
    "DefaultDeviceType",
    "set_checkpoint_debug_enabled",
]

_DEFAULT_DETERMINISM_MODE = "default"

_checkpoint_debug_enabled: Optional[bool] = None


@contextlib.contextmanager
def set_checkpoint_debug_enabled(enabled: Optional[bool]):
    """
    Context manager that sets whether checkpoint should print additional debug
    information when running. See the ``debug`` flag for
    :func:`~torch.utils.checkpoint.checkpoint` for more information. Note that
    when set, this context manager overrides the value of ``debug`` passed to
    checkpoint. To defer to the local setting, pass ``None`` to this context.

    Args:
        enabled (bool): Whether checkpoint should print debug information.
            Default is 'None'.
    """
    global _checkpoint_debug_enabled
    try:
        prev = _checkpoint_debug_enabled
        _checkpoint_debug_enabled = enabled
        yield
    finally:
        _checkpoint_debug_enabled = prev


def detach_variable(inputs: Tuple[Any, ...]) -> Tuple[torch.Tensor, ...]:
    if isinstance(inputs, tuple):
        out = []
        for inp in inputs:
            if not isinstance(inp, torch.Tensor):
                out.append(inp)
                continue

            x = inp.detach()
            x.requires_grad = inp.requires_grad
            out.append(x)
        return tuple(out)
    else:
        raise RuntimeError(
            "Only tuple of tensors is supported. Got Unsupported input type: ",
            type(inputs).__name__,
        )


def check_backward_validity(inputs: Iterable[Any]) -> None:
    if not any(inp.requires_grad for inp in inputs if isinstance(inp, torch.Tensor)):
        warnings.warn(
            "None of the inputs have requires_grad=True. Gradients will be None"
        )


def _get_device_module(device="cuda"):
    device_module = getattr(torch, device)
    return device_module


class DefaultDeviceType:
    r"""
    A class that manages the default device type for checkpointing.

    If no non-CPU tensors are present, the default device type will
    be used. The default value is 'cuda'. The device type is used in
    the checkpointing process when determining which device states
    to save and restore for recomputation.
    """

    _default_device_type = "cuda"

    @staticmethod
    def set_device_type(device: str = "cuda"):
        """
        Set the default device type for checkpointing.

        Args:
            device (str): The device type to be set as default. Default is 'cuda'.
        """
        DefaultDeviceType._default_device_type = device

    @staticmethod
    def get_device_type() -> str:
        """
        Get the current default device type for checkpointing.

        Returns:
            str: The current default device type.
        """
        return DefaultDeviceType._default_device_type


def _infer_device_type(*args):
    device_types = []

    def add_device_types(arg):
        nonlocal device_types
        if isinstance(arg, torch.Tensor) and not arg.device.type == "cpu":
            device_types.append(arg.device.type)
    tree_map(add_device_types, args)

    device_types_set = set(device_types)
    if len(device_types_set) > 1:
        warnings.warn(
            "Tensor arguments, excluding CPU tensors, are detected on at least two types of devices. "
            "Device state will only be saved for devices of a single device type, and the remaining "
            "devices will be ignored. Consequently, if any checkpointed functions involve randomness, "
            "this may result in incorrect gradients. (Note that if CUDA devices are among the devices "
            "detected, it will be prioritized; otherwise, the first device encountered will be selected.)"
            f"\nDevice types: {sorted(device_types_set)} first device type: {device_types[0]}"
        )
    if len(device_types) == 0:
        return DefaultDeviceType.get_device_type()
    elif "cuda" in device_types_set:
        return "cuda"
    else:
        return device_types[0]


# We can't know if the run_fn will internally move some args to different devices,
# which would require logic to preserve rng states for those devices as well.
# We could paranoically stash and restore ALL the rng states for all visible devices,
# but that seems very wasteful for most cases.  Compromise:  Stash the RNG state for
# the device of all Tensor args.
#
# To consider:  maybe get_device_states and set_device_states should reside in torch/random.py?
def get_device_states(*args) -> Tuple[List[int], List[torch.Tensor]]:
    # This will not error out if "arg" is a CPU tensor or a non-tensor type because
    # the conditionals short-circuit.
    fwd_device_ids = []

    def add_device_ids(arg):
        nonlocal fwd_device_ids
        if isinstance(arg, torch.Tensor) and not arg.device.type == "cpu":
            fwd_device_ids.append(arg.get_device())
    tree_map(add_device_ids, args)

    fwd_device_states = []
    device_module = _get_device_module(_infer_device_type(*args))

    for device_id in fwd_device_ids:
        with device_module.device(device_id):
            fwd_device_states.append(device_module.get_rng_state())

    return fwd_device_ids, fwd_device_states


def set_device_states(devices, states) -> None:
    device_module = _get_device_module(_infer_device_type(*states))
    for device, state in zip(devices, states):
        with device_module.device(device):
            device_module.set_rng_state(state)


def _get_autocast_kwargs(device="cuda"):
    if torch.amp.is_autocast_available(device):
        device_autocast_kwargs = {
            "enabled": torch.is_autocast_enabled(device),
            "dtype": torch.get_autocast_dtype(device),
            "cache_enabled": torch.is_autocast_cache_enabled(),
        }
    else:
        device_autocast_kwargs = None

    cpu_autocast_kwargs = {
        "enabled": torch.is_autocast_enabled('cpu'),
        "dtype": torch.get_autocast_dtype('cpu'),
        "cache_enabled": torch.is_autocast_cache_enabled(),
    }

    return device_autocast_kwargs, cpu_autocast_kwargs


class CheckpointFunction(torch.autograd.Function):
    @staticmethod
    def forward(ctx, run_function, preserve_rng_state, *args):
        check_backward_validity(args)
        ctx.run_function = run_function
        ctx.preserve_rng_state = preserve_rng_state
        # Accommodates the (remote) possibility that autocast is enabled for cpu AND gpu.
        ctx.device = _infer_device_type(*args)
        ctx.device_autocast_kwargs, ctx.cpu_autocast_kwargs = _get_autocast_kwargs(
            ctx.device
        )
        if preserve_rng_state:
            ctx.fwd_cpu_state = torch.get_rng_state()
            # Don't eagerly initialize the cuda context by accident.
            # (If the user intends that the context is initialized later, within their
            # run_function, we SHOULD actually stash the cuda state here.  Unfortunately,
            # we have no way to anticipate this will happen before we run the function.)
            ctx.had_device_in_fwd = False
            device_module = _get_device_module(ctx.device)
            if getattr(device_module, "_initialized", False):
                ctx.had_device_in_fwd = True
                ctx.fwd_devices, ctx.fwd_device_states = get_device_states(*args)

        # Save non-tensor inputs in ctx, keep a placeholder None for tensors
        # to be filled out during the backward.
        ctx.inputs = []
        ctx.tensor_indices = []
        tensor_inputs = []
        for i, arg in enumerate(args):
            if torch.is_tensor(arg):
                tensor_inputs.append(arg)
                ctx.tensor_indices.append(i)
                ctx.inputs.append(None)
            else:
                ctx.inputs.append(arg)

        ctx.save_for_backward(*tensor_inputs)

        with torch.no_grad():
            outputs = run_function(*args)
        return outputs

    @staticmethod
    def backward(ctx, *args):
        if not torch.autograd._is_checkpoint_valid():
            raise RuntimeError(
                "When use_reentrant=True, torch.utils.checkpoint is incompatible"
                " with .grad() or passing an `inputs` parameter to .backward()."
                " To resolve this error, you can either set use_reentrant=False,"
                " or call .backward() without passing the `inputs` argument."
            )
        # Copy the list to avoid modifying original list.
        inputs = list(ctx.inputs)
        tensor_indices = ctx.tensor_indices
        tensors = ctx.saved_tensors
        device_module = _get_device_module(ctx.device)

        # Fill in inputs with appropriate saved tensors.
        for i, idx in enumerate(tensor_indices):
            inputs[idx] = tensors[i]

        # Stash the surrounding rng state, and mimic the state that was
        # present at this time during forward.  Restore the surrounding state
        # when we're done.
        rng_devices = []
        if ctx.preserve_rng_state and ctx.had_device_in_fwd:
            rng_devices = ctx.fwd_devices
        with torch.random.fork_rng(
            devices=rng_devices, enabled=ctx.preserve_rng_state, device_type=ctx.device
        ):
            if ctx.preserve_rng_state:
                torch.set_rng_state(ctx.fwd_cpu_state)
                if ctx.had_device_in_fwd:
                    set_device_states(ctx.fwd_devices, ctx.fwd_device_states)
            detached_inputs = detach_variable(tuple(inputs))

            device_autocast_ctx = torch.amp.autocast(
                device_type=ctx.device, **ctx.device_autocast_kwargs
            ) if torch.amp.is_autocast_available(ctx.device) else contextlib.nullcontext()
            with torch.enable_grad(), device_autocast_ctx, torch.cpu.amp.autocast(**ctx.cpu_autocast_kwargs):  # type: ignore[attr-defined]
                outputs = ctx.run_function(*detached_inputs)

        if isinstance(outputs, torch.Tensor):
            outputs = (outputs,)

        # run backward() with only tensor that requires grad
        outputs_with_grad = []
        args_with_grad = []
        for i in range(len(outputs)):
            if torch.is_tensor(outputs[i]) and outputs[i].requires_grad:
                outputs_with_grad.append(outputs[i])
                args_with_grad.append(args[i])
        if len(outputs_with_grad) == 0:
            raise RuntimeError(
                "none of output has requires_grad=True,"
                " this checkpoint() is not necessary"
            )
        torch.autograd.backward(outputs_with_grad, args_with_grad)
        grads = tuple(
            inp.grad if isinstance(inp, torch.Tensor) else None
            for inp in detached_inputs
        )

        return (None, None) + grads


def noop_context_fn():
    return contextlib.nullcontext(), contextlib.nullcontext()

# TorchDynamo does not step inside utils.checkpoint function.  The flow
# looks likes this
#  1) TorchDynamo tries to wrap utils.checkpoint in a HigherOrderOp by
#     speculatively checking if the forward function is safe to trace.
#  2) If yes, then Dynamo-generated Fx graph has the wrapped higher
#     order op. As a result, TorchDynamo does not look inside utils.checkpoint.
#  3) If not, then TorchDynamo falls back to eager by performing a graph
#     break. And here, the following disable wrapper ensures that
#     TorchDynamo does not trigger again on the frames created by
#     utils.checkpoint innards.
@torch._disable_dynamo
def checkpoint(
    function,
    *args,
    use_reentrant: Optional[bool] = None,
    context_fn: Callable[[], Tuple[ContextManager, ContextManager]] = noop_context_fn,
    determinism_check: str = _DEFAULT_DETERMINISM_MODE,
    debug: bool = False,
    **kwargs
):
    r"""Checkpoint a model or part of the model.

    Activation checkpointing is a technique that trades compute for memory.
    Instead of keeping tensors needed for backward alive until they are used in
    gradient computation during backward, forward computation in checkpointed
    regions omits saving tensors for backward and recomputes them during the
    backward pass. Activation checkpointing can be applied to any part of a
    model.

    There are currently two checkpointing implementations available, determined
    by the :attr:`use_reentrant` parameter. It is recommended that you use
    ``use_reentrant=False``. Please refer the note below for a discussion of
    their differences.

    .. warning::

        If the :attr:`function` invocation during the backward pass differs
        from the forward pass, e.g., due to a global variable, the checkpointed
        version may not be equivalent, potentially causing an
        error being raised or leading to silently incorrect gradients.

    .. warning::

        The ``use_reentrant`` parameter should be passed explicitly. In version
        2.4 we will raise an exception if ``use_reentrant`` is not passed.
        If you are using the ``use_reentrant=True`` variant, please refer to the
        note below for important considerations and potential limitations.

    .. note::

        The reentrant variant of checkpoint (``use_reentrant=True``) and
        the non-reentrant variant of checkpoint (``use_reentrant=False``)
        differ in the following ways:

        * Non-reentrant checkpoint stops recomputation as soon as all needed
          intermediate activations have been recomputed. This feature is enabled
          by default, but can be disabled with :func:`set_checkpoint_early_stop`.
          Reentrant checkpoint always recomputes :attr:`function` in its
          entirety during the backward pass.

        * The reentrant variant does not record the autograd graph during the
          forward pass, as it runs with the forward pass under
          :func:`torch.no_grad`. The non-reentrant version does record the
          autograd graph, allowing one to perform backward on the graph within
          checkpointed regions.

        * The reentrant checkpoint only supports the
          :func:`torch.autograd.backward` API for the backward pass without its
          `inputs` argument, while the non-reentrant version supports all ways
          of performing the backward pass.

        * At least one input and output must have ``requires_grad=True`` for the
          reentrant variant. If this condition is unmet, the checkpointed part
          of the model will not have gradients. The non-reentrant version does
          not have this requirement.

        * The reentrant version does not consider tensors in nested structures
          (e.g., custom objects, lists, dicts, etc) as participating in
          autograd, while the non-reentrant version does.

        * The reentrant checkpoint does not support checkpointed regions with
          detached tensors from the computational graph, whereas the
          non-reentrant version does. For the reentrant variant, if the
          checkpointed segment contains tensors detached using ``detach()`` or
          with :func:`torch.no_grad`, the backward pass will raise an error.
          This is because ``checkpoint`` makes all the outputs require gradients
          and this causes issues when a tensor is defined to have no gradient in
          the model. To avoid this, detach the tensors outside of the
          ``checkpoint`` function.

    Args:
        function: describes what to run in the forward pass of the model or
            part of the model. It should also know how to handle the inputs
            passed as the tuple. For example, in LSTM, if user passes
            ``(activation, hidden)``, :attr:`function` should correctly use the
            first input as ``activation`` and the second input as ``hidden``
        preserve_rng_state(bool, optional):  Omit stashing and restoring
            the RNG state during each checkpoint. Note that under torch.compile,
            this flag doesn't take effect and we always preserve RNG state.
            Default: ``True``
        use_reentrant(bool):
            specify whether to use the activation checkpoint variant that
            requires reentrant autograd. This parameter should be passed
            explicitly. In version 2.4 we will raise an exception if
            ``use_reentrant`` is not passed. If ``use_reentrant=False``,
            ``checkpoint`` will use an implementation that does not require
            reentrant autograd. This allows ``checkpoint`` to support additional
            functionality, such as working as expected with
            ``torch.autograd.grad`` and support for keyword arguments input into
            the checkpointed function.
        context_fn(Callable, optional): A callable returning a tuple of two
            context managers. The function and its recomputation will be run
            under the first and second context managers respectively.
            This argument is only supported if ``use_reentrant=False``.
        determinism_check(str, optional): A string specifying the determinism
            check to perform. By default it is set to ``"default"`` which
            compares the shapes, dtypes, and devices of the recomputed tensors
            against those the saved tensors. To turn off this check, specify
            ``"none"``. Currently these are the only two supported values.
            Please open an issue if you would like to see more determinism
            checks. This argument is only supported if ``use_reentrant=False``,
            if ``use_reentrant=True``, the determinism check is always disabled.
        debug(bool, optional): If ``True``, error messages will also include
            a trace of the operators ran during the original forward computation
            as well as the recomputation. This argument is only supported if
            ``use_reentrant=False``.
        args: tuple containing inputs to the :attr:`function`

    Returns:
        Output of running :attr:`function` on :attr:`*args`
    """
    if use_reentrant is None:
        warnings.warn(
            "torch.utils.checkpoint: the use_reentrant parameter should be "
            "passed explicitly. In version 2.4 we will raise an exception "
            "if use_reentrant is not passed. use_reentrant=False is "
            "recommended, but if you need to preserve the current default "
            "behavior, you can pass use_reentrant=True. Refer to docs for more "
            "details on the differences between the two variants.",
            stacklevel=2
        )
        use_reentrant = True

    # Hack to mix *args with **kwargs in a python 2.7-compliant way
    preserve = kwargs.pop("preserve_rng_state", True)
    if kwargs and use_reentrant:
        raise ValueError(
            "Unexpected keyword arguments: " + ",".join(arg for arg in kwargs)
        )

    if use_reentrant:
        if context_fn is not noop_context_fn or debug is not False:
            raise ValueError(
                "Passing `context_fn` or `debug` is only supported when "
                "use_reentrant=False."
            )
        return CheckpointFunction.apply(function, preserve, *args)
    else:
        gen = _checkpoint_without_reentrant_generator(
            function, preserve, context_fn, determinism_check, debug, *args, **kwargs
        )
        # Runs pre-forward logic
        next(gen)
        ret = function(*args, **kwargs)
        # Runs post-forward logic
        try:
            next(gen)
        except StopIteration:
            return ret


def checkpoint_sequential(functions, segments, input, use_reentrant=None, **kwargs):
    r"""Checkpoint a sequential model to save memory.

    Sequential models execute a list of modules/functions in order
    (sequentially). Therefore, we can divide such a model in various segments
    and checkpoint each segment. All segments except the last will not store
    the intermediate activations. The inputs of each checkpointed segment will
    be saved for re-running the segment in the backward pass.

    .. warning::
        The ``use_reentrant`` parameter should be passed explicitly. In version
        2.4 we will raise an exception if ``use_reentrant`` is not passed.
        If you are using the ``use_reentrant=True` variant, please see
        :func:`~torch.utils.checkpoint.checkpoint` for
        the important considerations and limitations of this variant. It is
        recommended that you use ``use_reentrant=False``.

    .. warning:
        Since PyTorch 1.4, it allows only one Tensor as the input and
        intermediate outputs, just like :class:`torch.nn.Sequential`.

    Args:
        functions: A :class:`torch.nn.Sequential` or the list of modules or
            functions (comprising the model) to run sequentially.
        segments: Number of chunks to create in the model
        input: A Tensor that is input to :attr:`functions`
        preserve_rng_state(bool, optional):  Omit stashing and restoring
            the RNG state during each checkpoint.
            Default: ``True``
        use_reentrant(bool):
            specify whether to use the activation checkpoint variant that
            requires reentrant autograd. This parameter should be passed
            explicitly. In version 2.4 we will raise an exception if
            ``use_reentrant`` is not passed. If ``use_reentrant=False``,
            ``checkpoint`` will use an implementation that does not require
            reentrant autograd. This allows ``checkpoint`` to support additional
            functionality, such as working as expected with
            ``torch.autograd.grad`` and support for keyword arguments input into
            the checkpointed function.

    Returns:
        Output of running :attr:`functions` sequentially on :attr:`*inputs`

    Example:
        >>> # xdoctest: +SKIP("stub")
        >>> model = nn.Sequential(...)
        >>> input_var = checkpoint_sequential(model, chunks, input_var)
    """
    if use_reentrant is None:
        warnings.warn(
            "torch.utils.checkpoint.checkpoint_sequential: the use_reentrant "
            "parameter should be passed explicitly. "
            "In version 2.4 we will raise an exception if use_reentrant "
            "is not passed. use_reentrant=False is "
            "recommended, but if you need to preserve the current default "
            "behavior, you can pass use_reentrant=True. Refer to docs for more "
            "details on the differences between the two variants."
        )
        use_reentrant = True

    # Hack for keyword-only parameter in a python 2.7-compliant way
    preserve = kwargs.pop("preserve_rng_state", True)
    if kwargs:
        raise ValueError(
            "Unexpected keyword arguments: " + ",".join(arg for arg in kwargs)
        )

    def run_function(start, end, functions):
        def forward(input):
            for j in range(start, end + 1):
                input = functions[j](input)
            return input

        return forward

    if isinstance(functions, torch.nn.Sequential):
        functions = list(functions.children())

    segment_size = len(functions) // segments
    # the last chunk has to be non-volatile
    end = -1
    for start in range(0, segment_size * (segments - 1), segment_size):
        end = start + segment_size - 1
        input = checkpoint(
            run_function(start, end, functions),
            input,
            use_reentrant=use_reentrant,
            preserve_rng_state=preserve,
        )
    return run_function(end + 1, len(functions) - 1, functions)(input)


def _internal_assert(cond):
    if not cond:
        raise AssertionError(
            "Something went unexpectedly wrong in activation checkpoint. "
            "Please report this bug by filing an issue to PyTorch."
        )


# NOTE [ Nestable Checkpoint ]
#
# The semantics of nested checkpoint can be defined by two basic rules.
# Following the two rules leads to an important implication that is central
# to motivating the design.
#
# Rule 1. Saved tensors are managed by inner-most checkpoint only and hidden
#         from any outer layers of checkpoint.
#
# Rule 2. The inputs of inner checkpoints are treated as tensors saved to its
#         parent checkpoint.
#
# Implication: To recompute any given saved tensor, we need to recompute all of
#              the checkpoints wrapping it.
#
# Why is this implied? To unpack a saved tensor X during backward we need to
# recompute the inner-most checkpoint (#1), and in order to recompute that
# checkpoint I need to have its inputs, which are managed by that checkpoint's
# parent (#2), which thus also needs to be recomputed first. Continue this line
# of reasoning and we realize that in order to unpack X, all checkpoints that
# were active at the time X was saved need to be recomputed. (unless we have
# already done so in that backward for some other saved tensor).
#
# In practice, we use a noop autograd Function to save inputs as saved tensors.
# During unpack calling ctx.saved_tensor triggers the parent checkpoint to
# recompute.
#
# Rule 3. We should start recomputation as if there are no checkpoints currently
#         active. Checkpoints encountered during recomputation are still
#         respected.
#
# When we start recomputation, we push the saved variable hook meant for
# recomputation on the stack. See examples in Rule 6 for more context.
#
#                                  * * * *
#
# Beyond the basic semantics specific to nested checkpoint, we impose several
# more constraints that may apply to checkpointing in general.
#
# Rule 4. Lifetime of recomputed tensors
#
#         Recomputed tensors are considered specific to particular invocations
#         of backward and are always cleared immediately as they are unpacked
#         Particularly, we require this to happen even if retain_graph=True.
#
# [ Implementation details of Rule 4 ]
#
# If we were okay with recomputed tensors staying alive after backward is run
# with retain_graph=True, we would store recomputed variables as the values of a
# WeakKeyDictionary and pack strong references to the keys, so that as we
# backward, those packed keys would be cleared as long as retain_graph=False.
# Clearing the packed key clears the corresponding entry in the WKD.
#
# If we wish recomputed variables to be immediately cleared as we unpack them in
# the retain_graph=True case, we cannot rely on the packed keys to be cleared by
# backward automatically. Instead of packing the strong reference to the key
# directly, we pack a container object, which we manually clear as we unpack.
#
# An important detail is that if a second backward happens, the second
# recomputation needs to reset the container with a newly created key.
#
# Rule 5. Stop recomputation as soon as we've recomputed the saved tensors we
#         know we need.
#
# [ Implementation details of Rule 5 ]
#
# During recomputation, raise an exception if the number of recomputed tensors
# matches the number of tensors that we expected to recompute. We wrap the
# recomputation call with a try-catch to catch this specific exception. See
# Rule #6 below for some examples.
#
# Rule 6. We support doing backward inside checkpoint context
#
# [ retain_graph is True]
#
# def fn(x):
#   y = x.sin()
#   z = y.cos()
#   gx, = torch.autograd.grad(z, x, retains_grad=True)
#   return gx, z
#
# out = checkpoint(fn)(inp)
# out.backward()
#
# Because z is saved by cos while checkpoint is enabled, it would not be
# actually saved, and so the .grad() call inside must trigger a recomputation.
#
# During recomputation the "inner pack hook" has two responsibilities:
#
# 1) As usual, populating the WeakKeyDictionary storing recomputed tensors
# 2) Pack the actual tensor (detached) so that one may perform backward on the
#    recomputed graph. The tensors saved to this graph will live until the end
#    of recomputation, or die earlier if someone performs backward with
#    retain_graph=False.
#
# More generally performing backward on the recomputed graph occurs in the
# following cases:
# - If backward is performed inside forward,
#   - During the original forward IF early-stop is disabled
#   - During the original backward
# - If there are multiple .grad()/.backward() calls, we would perform backward
#   on the recomputed graph even if early-stop is enabled (see the example below)
#
# [ retain_graph is False ]
#
# The example below shows what happens if during recomputation we find that some
# of the tensors we are trying to recompute have already been cleared.
#
# Spoiler: we don't do anything special, we just skip over them!
#
# def fn(x):
#   y = x.sin()                           # (1)
#   z = y.cos()                           # (2)
#   gx, = torch.autograd.grad(z, x)       # (3)
#   return x.cos() * gx                   # (4)
#
# out = checkpoint(fn)(inp)
# out.backward()                          # (5)
#
# 1, 2. Don't save x and y since we are inside a checkpoint.
# 3. Trigger a recompute of fn since x and y weren't saved.
#    And depending on whether early stop is enabled, either stop at (2) or
#    continue running the function.
#    Because we are running backward with retain_graph=False, we clear x and y's
#    holders.
# 4. Don't save x since we are inside a checkpoint.
# 5. Calling backward triggers another recompute of fn. During recompute, we see
#    that x and y have already been cleared in the original graph as indicated
#    by holder=None. We skip over them. We still save x at (4) (since its holder
#    is still alive.)

_enable_checkpoint_early_stop = True


@contextlib.contextmanager
def set_checkpoint_early_stop(enable: bool):
    """Context manager that sets whether checkpoint should stop recomputation early.

    By default, non-reentrant checkpoint stops recomputation as soon as it
    has computed all needed Tensors. This context manager can be used to disable
    that feature if it is problematic for your specific application.

    This context manager only needs to be active when forward is run. It does
    not need to be active during backward.

    Example::

    >>> # xdoctest: +SKIP(failing)
    >>> message = "saved tensors default hooks are disabled"
    >>> with set_checkpoint_early_stop(False):
    ...     # Any checkpoint under this context manager will respect this
    ...     # context manager, even if its backward is performed outside.
    ...     out = checkpoint(fn, inputs)
    ...
    >>> out.backward()
    """
    global _enable_checkpoint_early_stop
    try:
        prev = _enable_checkpoint_early_stop
        _enable_checkpoint_early_stop = enable
        yield
    finally:
        _enable_checkpoint_early_stop = prev


class _Handle:
    pass


class _Holder:
    def __init__(self):
        self.handles: Dict[int, Optional[_Handle]] = dict()


class _NoopSaveInputs(torch.autograd.Function):
    @staticmethod
    def forward(*args):
        return torch.empty((0,))

    @staticmethod
    def setup_context(ctx: Any, inputs: Tuple[Any, ...], output: Any) -> None:
        # Only tensors can be saved with ctx.save_for_backward, everything else
        # is captured by get_args, which is saved directly on ctx
        tensor_indices, tensors = zip(
            *[(i, o) for i, o in enumerate(inputs) if isinstance(o, torch.Tensor)]
        )
        idx2saved_idx = {b: a for a, b in enumerate(tensor_indices)}
        # args but with tensors replaced with None as placeholders
        args = [None if isinstance(o, torch.Tensor) else o for o in inputs]

        def get_args(saved_tensors):
            # restore the placeholders with the original tensors grabbed from
            # ctx.saved_tensors (which may be saved on a parent checkpoint if
            # this checkpoint is nested, and that would trigger a recursive
            # unpack!)
            ret = [
                saved_tensors[idx2saved_idx[i]] if i in tensor_indices else o
                for i, o in enumerate(args)
            ]
            # grab the tail since we also saved the dummy to avoid having to explicitly
            # handle the case where there are no tensor inputs
            return ret[1:]

        ctx.get_args = get_args
        ctx.save_for_backward(*tensors)

    @staticmethod
    def backward(ctx, *grad_outputs):
        raise AssertionError("Did not expect to backward on this graph")


class _CheckpointFrame:
    def __init__(self, recompute_fn, early_stop, unpack_error_cb, metadata_fn):
        self.recompute_fn = recompute_fn
        self.input_saver = None
        self.weak_holders: List[ReferenceType] = []
        # We store this as a weakkeydictionary so that in the case of a partial
        # backward, the entries in the dict are cleared alongside the Holder
        # which will be removed when the SavedVariable is cleared.
        self.recomputed: DefaultDict[
            int, weakref.WeakKeyDictionary[_Handle, torch.Tensor]
        ] = defaultdict(weakref.WeakKeyDictionary)
        # We need both recomp_counter and recomputed since they can diverge
        # https://github.com/pytorch/pytorch/pull/90105#discussion_r1135889885
        self.recomp_counter: DefaultDict[int, int] = defaultdict(int)
        self.is_recomputed: DefaultDict[int, bool] = defaultdict(bool)

        # See Rule 5
        self.early_stop = early_stop

        # Debugging
        self.metadata_fn = metadata_fn
        self.unpack_error_cb = unpack_error_cb
        self.x_metadatas = []
        self.forward_completed = False
        self.ignore_saved_mismatch = False

    def check_recomputed_tensors_match(self, gid):
        if self.ignore_saved_mismatch:
            # TODO: we can probably make this check stricter by checking that
            #       the metadata of the first tensors still match.
            return
        # NOTE [ Error handling for checkpoint ]
        #
        # At a high level, we need to check that the tensors saved
        # during original forward matches tensors saved during recompute
        # This means handling 3 cases:
        #
        # 1. During recompute, more tensors were saved.
        #
        #    Usually this is hidden due to the StopRecomputationError
        #    but if early stop is not enabled, or we would have errored
        #    anyway because there aren't enough weak_holders. But we
        #    do want to have a nice error. See the _recomputation_hook
        #    for details.
        if not len(self.weak_holders) == self.recomp_counter[gid]:
            # 2. During recompute, fewer tensors were saved
            #
            # We know that everytime we save something do original forward
            # we append to weak_holder, and every time we save a tensor
            # during recompute we increment recompute_counter.
            raise CheckpointError(
                "torch.utils.checkpoint: A different number of tensors was saved "
                "during the original forward and recomputation.\n"
                f"Number of tensors saved during forward: {len(self.weak_holders)}\n"
                f"Number of tensors saved during recomputation: {self.recomp_counter[gid]}"
            )

        # 3. During recompute, the same tensors were saved, but they
        #    have different metadata
        nb_meta_different = []
        for idx, weak_holder in enumerate(self.weak_holders):
            holder = weak_holder()
            if holder is None:
                continue
            # We've seen all holders since we iterate over them in order
            # For every holder that is still alive now, it must've been
            # alive when we saw it during recompute, therefore, the
            # gid must be set.
            _internal_assert(gid in holder.handles)
            # We know this is the first unpack, so it couldn't have been set
            # to None yet.
            _internal_assert(holder.handles[gid] is not None)
            # We always set these together in the recomputation hook
            _internal_assert(holder.handles[gid] in self.recomputed[gid])
            # see pack hook, x_metadata is 1:1 with weak_holders.
            x_meta = self.x_metadatas[idx]
            recomputed_x = self.recomputed[gid][holder.handles[gid]]
            if x_meta != self.metadata_fn(recomputed_x):
                nb_meta_different.append((idx, x_meta, self.metadata_fn(recomputed_x)))

        if len(nb_meta_different) > 0:
            mismatched_tensors = ""
            for idx, x_meta, recomputed_meta in nb_meta_different:
                mismatched_tensors += (
                    f"tensor at position {idx}:\n"
                    f"saved metadata: {x_meta}\n"
                    f"recomputed metadata: {recomputed_meta}\n"
                )
            raise CheckpointError(
                "torch.utils.checkpoint: Recomputed values for the following tensors "
                "have different metadata than during the forward pass.\n"
                f"{mismatched_tensors}"
            )


_checkpoint_error_template = """ \
An error happened while unpacking tensors; dumping logs of latest computation
because you passed `debug=True` to `torch.utils.checkpoint.checkpoint()`.
Scroll all the way down for guidance on how to navigate these logs.

+~~~~~~~~~~~~~~~~~~~~~~~~~~~~~~~~~~~~~~~~~~~~~~~~~~~~~~~~~~~~~~~~~~~~~~~~~~~~~~+
|        1. Stack traces of the operators that ran in the original forward     |
+------------------------------------------------------------------------------+

{forward_traces}
+~~~~~~~~~~~~~~~~~~~~~~~~~~~~~~~~~~~~~~~~~~~~~~~~~~~~~~~~~~~~~~~~~~~~~~~~~~~~~~+
|        2. Stack traces of the operators that ran during recomputation        |
+------------------------------------------------------------------------------+

{recompute_traces}
+~~~~~~~~~~~~~~~~~~~~~~~~~~~~~~~~~~~~~~~~~~~~~~~~~~~~~~~~~~~~~~~~~~~~~~~~~~~~~~+
|       3. Log of operators in the original forward and recomputation          |
+------------------------------------------------------------------------------+
(Scroll up to correlate stack traces with each operation listed below. This
 helps identify their source in the code.)

IMPORTANT: Differences in "detach" calls between the original forward and the
           recomputation are expected. They are introduced by the checkpointing
           mechanism and can be ignored.

Operations executed during the original forward:

{forward_ops}

Operations executed during recomputation:

{recompute_ops}

+------------------------------------------------------------------------------+
 ERROR: Detected non-determinism while running activation checkpointing

 You are seeing this error because you passed `debug=True` to checkpoint and
 tensors to be saved during the original forward and differ between those saved
 during recomputation. This can happen if different operators were ran in the
 original forward and in the recomputation.

 To identify where the mismatch may be coming from, you can do the following:

 1) Compare the operators ran during original forward and recomputation to
    see where they differ. These operators are printed above in the order they
    were executed.

 2) Review the stack trace for each operator to locate its invocation source.
    Each operator's stack trace is printed in their execution order.

 Note that the logs can be quite long. Here's how they are structured:
 (Tip: you can Ctrl-f for these headers)

 1. Stack traces of the operators that ran in the original forward
 2. Stack traces of the operators that ran during recomputation
 3. Log of operators in the original forward and recomputation
 4. Error message                                             <--- You are here
--------------------------------------------------------------------------------
"""

class CheckpointError(RuntimeError):
    pass


def _get_debug_context_and_cb() -> Tuple[Callable[[], Any], Callable[[CheckpointError], None]]:
    # This function returns the context_fn and error_cb to be used by the
    # checkpointing mechanism. error_cb is invoked when an error is detected
    # during unpack.

    # record_context_cpp is not support on non-linux non-x86_64 platforms
    cpp_tb = platform.machine() == 'x86_64' and platform.system() == 'Linux'

    class CaptureLogs:
        def __init__(self):
            self.logs = None
            self.tbs = None

        def get_context_manager(self):
            @contextlib.contextmanager
            def logging_mode():
                with LoggingTensorMode(), \
                     capture_logs(True, python_tb=True, script_tb=True, cpp_tb=cpp_tb) as logs_and_tb:
                    self.logs, self.tbs = logs_and_tb
                    yield logs_and_tb
            return logging_mode()

    capture_logs_fwd = CaptureLogs()
    capture_logs_recompute = CaptureLogs()

    def unpack_error_cb(e: CheckpointError):
        def get_str_tb(label, capture_logs):
            out = ""
            total_len = len(capture_logs.logs)
            for i, (log, tb) in enumerate(zip(capture_logs.logs, capture_logs.tbs)):
                out += f"{log}   ({i + 1} of {total_len} in {label})\n\n"
                found_torch_dispatch = False
                for line in tb:
                    # Start printing stack trace only after __torch_dispatch__ is found
                    is_torch_dispatch = line['name'] == '__torch_dispatch__'
                    if not found_torch_dispatch and not is_torch_dispatch:
                        continue
                    elif is_torch_dispatch:
                        found_torch_dispatch = True
                        continue
                    out += f"{line['filename']}:{line['line']}:{line['name']}\n"
                out += "\n\n"
            return out
        assert capture_logs_fwd.logs is not None
        assert capture_logs_recompute.logs is not None
        raise CheckpointError(
            _checkpoint_error_template.format(
                forward_traces=get_str_tb("original", capture_logs_fwd),
                recompute_traces=get_str_tb("recompute", capture_logs_recompute),
                forward_ops="\n".join(capture_logs_fwd.logs),
                recompute_ops="\n".join(capture_logs_recompute.logs)
            )
        ) from e

    def context_fn():
        return capture_logs_fwd.get_context_manager(), capture_logs_recompute.get_context_manager()

    return context_fn, unpack_error_cb

def _default_meta_extractor(x: torch.Tensor) -> Dict[str, Any]:
    # These properties are fast to check, easy to understand
    return {
        "shape": x.shape,
        "dtype": x.dtype,
        "device": x.device
    }

_allowed_determinism_checks_to_fns: Dict[str, Callable[[torch.Tensor], Any]] = {
    _DEFAULT_DETERMINISM_MODE: _default_meta_extractor,
    "none": lambda _: None,
}

# See Rule 5
class _StopRecomputationError(Exception):
    pass


class _recomputation_hook(torch.autograd.graph.saved_tensors_hooks):
    def __init__(self, target_frame_ref: ReferenceType, gid: int):
        def pack_hook(x):
            target_frame = target_frame_ref()
            assert target_frame is not None  # appease mypy
            recomp_idx = target_frame.recomp_counter[gid]
            target_frame.recomp_counter[gid] += 1

            if recomp_idx >= len(target_frame.weak_holders):
                assert not target_frame.early_stop
                if not target_frame.forward_completed:
                    # We run into this case when early stop is not enabled and do
                    # grad within checkpoint.
                    # We need to set this flag, so we don't error out later when
                    # we check if the number of tensors saved during forward and
                    # recomputation match.
                    target_frame.ignore_saved_mismatch = True
                    return x.detach()
                raise CheckpointError(
                    "torch.utils.checkpoint: trying to save more tensors during "
                    "recomputation than during the original forward pass."
                )

            holder = target_frame.weak_holders[recomp_idx]()

            # This holder may have been cleared because someone may have called
            # backward within forward. If so, we don't need to save.
            if holder is not None:
                _internal_assert(holder.handles.get(gid, None) is None)
                holder.handles[gid] = _Handle()
                target_frame.recomputed[gid][holder.handles[gid]] = x.detach()

            if target_frame.early_stop and target_frame.recomp_counter[gid] == len(
                target_frame.weak_holders
            ):
                raise _StopRecomputationError
            # See Rule 6: [ retain_graph is True ] above
            return x.detach()

        def unpack_hook(x):
            # See Rule 6: [ retain_graph is True ] above for an example of when
            # the graph created during recomputation could be backwarded.
            return x

        super().__init__(pack_hook, unpack_hook)


class _checkpoint_hook(torch.autograd.graph.saved_tensors_hooks):
    def __init__(self, frame):
        def pack_hook(x):
            # See Rule 4 above
            holder = _Holder()
            frame.weak_holders.append(weakref.ref(holder))
            # Save metadata to detect non-determinism
            if frame.metadata_fn is not None:
                with torch.no_grad():
                    frame.x_metadatas.append(frame.metadata_fn(x))
            return holder

        def unpack_hook(holder):
            gid = torch._C._current_graph_task_id()
            if gid == -1:
                # generate a temporary id if we trigger unpack outside of a backward call
                gid = int(uuid.uuid4())

            if not frame.is_recomputed[gid]:
                ctx = frame.input_saver.grad_fn
                args = ctx.get_args(ctx.saved_tensors)

                try:
                    with _recomputation_hook(
                        weakref.ref(frame), gid
                    ), torch.autograd.enable_grad():
                        frame.recompute_fn(*args)
                except _StopRecomputationError:
                    pass
                frame.is_recomputed[gid] = True
                frame.check_recomputed_tensors_match(gid)

            _internal_assert(gid in holder.handles)

            if holder.handles[gid] is None:
                raise CheckpointError(
                    "torch.utils.checkpoint: Unpack is being triggered for a tensor that was already "
                    "unpacked once. If you are calling ctx.saved_tensors in backward, make sure to do "
                    "so only once. Otherwise please open an issue with details on your use case."
                )
            _internal_assert(holder.handles[gid] in frame.recomputed[gid])
            ret = frame.recomputed[gid][holder.handles[gid]]
            holder.handles[gid] = None
            return ret

        if frame.unpack_error_cb is not None:
            def unpack_hook_with_error_cb(holder):
                try:
                    return unpack_hook(holder)
                except CheckpointError as e:
                    frame.unpack_error_cb(e)
            super().__init__(pack_hook, unpack_hook_with_error_cb)
        else:
            super().__init__(pack_hook, unpack_hook)


def _is_compiling(func, args, kwargs):
    # Check if we are under AOTAutograd tracing
    # There should probably be a better way to do this...
    # TODO: unify _is_compiling across all compile stacks
    for arg in args:
        if isinstance(arg, torch.Tensor) and is_fun(arg):
            return True
    return False


class _VersionWrapper:
    # Check that cached tensors are not mutated.
    def __init__(self, val):
        self.val: Union[Tensor, Any] = val
        self.version: Optional[int] = val._version if isinstance(val, torch.Tensor) else None

    def get_val(self, allow_cache_entry_mutation):
        if self.version is not None and not allow_cache_entry_mutation:
            if self.val._version != self.version:
                # Can we give user a stack trace of where the mutation happened?
                raise RuntimeError(
                    "Tensor cached during selective activation checkpoint has been mutated"
                )
        return self.val


def _maybe_detach(x):
    if isinstance(x, torch.Tensor) and x.requires_grad:
        # NB: Ensure the original tensor object is saved when x does not require grad
        with torch._C._SetExcludeDispatchKeyGuard(torch._C.DispatchKey.ADInplaceOrView, False):
            # Ensure that view performed beneath autograd properly propagates
            # version counter. TODO: Use reentrant_dispatch instead of
            # manually manipulating dispatch keys. Using reentrant_dispatch
            # would respect inference_mode, though that is not relevant for
            # this case.
            x = x.detach()
    return x


class SelectiveCheckpointContext:
    """
    Context object for selective checkpointing.

    This class is used to pass relevant metadata to the policy function during
    selective checkpointing. The metadata includes whether the current context
    is for recomputation or not.
    """
    def __init__(self, *, is_recompute):
        self.is_recompute = is_recompute


class CheckpointPolicy(enum.Enum):
    """
    Enum for specifying the policy for checkpointing during backpropagation.

    The following policies are supported:
    - ``{MUST,PREFER}_SAVE``: The operation's output will be saved during the forward
        pass and will not be recomputed during the backward pass
    - ``{MUST,PREFER}_RECOMPUTE``: The operation's output will not be saved during the
        forward pass and will be recomputed during the backward pass

    Use ``MUST_*`` over ``PREFER_*`` to indicate that the policy should not be overridden
    by other subsystems like `torch.compile`.

    .. note::
        A policy function that always returns ``PREFER_RECOMPUTE`` is
        equivalent to vanilla checkpointing.

        A policy function that returns ``PREFER_SAVE`` every op is
        NOT equivalent to not using checkpointing. Using such a policy would
        save additional tensors not limited to ones that are actually needed for
        gradient computation.
    """
    MUST_SAVE = 0
    PREFER_SAVE = 1
    MUST_RECOMPUTE = 2
    PREFER_RECOMPUTE = 3


class _CachingTorchDispatchMode(TorchDispatchMode):
    # Used together with _CachedTorchDispatchMode to implement SAC.
    def __init__(self, policy_fn, storage):
        self.policy_fn = policy_fn
        self.storage = storage

<<<<<<< HEAD
    def __torch_dispatch__(self, func, types, args=(), kwargs=None):
        if func is torch.ops.aten.detach.default:
            return func(*args, **kwargs)

        kwargs = {} if kwargs is None else kwargs
        policy = self.policy_fn(SelectiveCheckpointContext(is_recompute=False),
                                func, *args, **kwargs)
        is_compiling = _is_compiling(func, args, kwargs)

        if is_compiling:
            fx_traceback.current_meta["recompute"] = policy

=======
    def push_into_storage(self, out, func, args, kwargs):
        out_detached = tree_map(_detach, out)
        self.storage[func].append(out_detached)

    def _handle_compile_in_forward_ctx(self, should_not_recompute, func, args, kwargs):
        if should_not_recompute:
            fx_traceback.current_meta["recompute"] = 0
        # NOTE: Here we just store and reuse output of all ops, since in torch.compile mode
        # we decide and handle recomputation in the partitioner.
>>>>>>> c6ed9fba
        out = func(*args, **kwargs)

<<<<<<< HEAD
        if policy in (CheckpointPolicy.MUST_SAVE, CheckpointPolicy.PREFER_SAVE) or is_compiling:
            self.storage[func].append(tree_map(lambda x: _VersionWrapper(_maybe_detach(x)), out))
        return out
=======
    def __torch_dispatch__(self, func, types, args=(), kwargs=None):
        if kwargs is None:
            kwargs = {}
        if func in _ignored_ops:
            return func(*args, **kwargs)
        should_not_recompute = self.policy_fn("forward", func, *args, **kwargs)
        if _is_compiling(func, args, kwargs):
            return self._handle_compile_in_forward_ctx(should_not_recompute, func, args, kwargs)
        else:
            if should_not_recompute:
                out = func(*args, **kwargs)
                self.push_into_storage(out, func, args, kwargs)
            else:
                out = func(*args, **kwargs)
            return out
>>>>>>> c6ed9fba

class _CachedTorchDispatchMode(TorchDispatchMode):
    # Used together with _CachedTorchDispatchMode to implement SAC.
    def __init__(self, policy_fn, storage, allow_cache_entry_mutation):
        self.policy_fn = policy_fn
        self.storage = storage
        self.allow_cache_entry_mutation = allow_cache_entry_mutation

<<<<<<< HEAD
    def __torch_dispatch__(self, func, types, args=(), kwargs=None):
        if func is torch.ops.aten.detach.default:
            return func(*args, **kwargs)

        kwargs = {} if kwargs is None else kwargs
        policy = self.policy_fn(SelectiveCheckpointContext(is_recompute=True),
                                func, *args, **kwargs)
        is_compiling = _is_compiling(func, args, kwargs)

        if policy in (CheckpointPolicy.MUST_SAVE, CheckpointPolicy.PREFER_SAVE) or is_compiling:
            storage = self.storage.get(func)
            if func is None:
                raise RuntimeError("")
            if len(storage) == 0:
                raise RuntimeError("Trying to backward an extra time")
            out = tree_map(lambda x: x.get_val(self.allow_cache_entry_mutation), storage.pop(0))
=======
    def pop_from_storage(self, func, args, kwargs):
        assert func in self.storage
        out = self.storage[func].pop(0)
        return out

    def _handle_compile_in_recompute_ctx(self, should_not_recompute, func, args, kwargs):
        out = self.pop_from_storage(func, args, kwargs)
        return out

    def __torch_dispatch__(self, func, types, args=(), kwargs=None):
        if kwargs is None:
            kwargs = {}
        if func in _ignored_ops:
            return func(*args, **kwargs)
        should_not_recompute = self.policy_fn("recompute", func, *args, **kwargs)
        if _is_compiling(func, args, kwargs):
            return self._handle_compile_in_recompute_ctx(should_not_recompute, func, args, kwargs)
>>>>>>> c6ed9fba
        else:
            out = func(*args, **kwargs)
        return out

<<<<<<< HEAD

def do_not_recompute_matmuls_context_fn():
=======
def _pt2_selective_checkpoint_context_fn_gen(policy_fn):
>>>>>>> c6ed9fba
    """
    Utility to avoid recomputing matmuls during activation checkpointing.

    If this function is passed to `torch.utils.checkpoint.checkpoint`'s `context_fn`
    argument, activation checkpoint will cache matmul ops during forward
    and not recompute them when forward is run again during backward.

    .. warning::
        The exact ops included in the policy specified by this function is
        subject to change. For more control, consider using
        :func:`gen_selective_checkpoint_context_fn` directly.
    """
    # What kind of bc-guarnantees should this function have? We are allowed
    # to add (or remove?) to/from this list?
    return gen_selective_checkpoint_context_fn([
        torch.ops.aten.mm.default,
        torch.ops.aten.addmm.default,
        # Any other matmul-like ops?
    ])

def gen_selective_checkpoint_context_fn(policy_fn_or_list, allow_cache_entry_mutation=False):
    """
    Helper to avoid recomputing certain ops during activation checkpointing.

    It can be used with `torch.utils.checkpoint.checkpoint` to control which
    operations are recomputed during the backward pass.

    Args:
        policy_fn_or_list (Callable or List):
          - If a policy function is provided, it should accept a
            :class:`SelectiveCheckpointContext`, the :class:`OpOverload`, args and
            kwargs to the op, and return a :class:`CheckpointPolicy` enum value
            indicating whether the execution of the op should be recomputed or not.
          - If a list of operations is provided, it is equivalent to a policy
            returning `CheckpointPolicy.MUST_SAVE` for the specified
            operations and `CheckpointPolicy.PREFER_RECOMPUTE` for all other
            operations.
        allow_cache_entry_mutation (bool, optional): By default, an error is
            raised if any tensors cached by selective activation checkpoint are
            mutated in order to ensure correctness. If set to `True`, this check
            is disabled.
    Returns:
        A callable returning a tuple of two context managers. This callable
        should be passed to `torch.utils.checkpoint.checkpoint`'s `context_fn`
        argument.

    Example:
        >>> # xdoctest: +REQUIRES(LINUX)
        >>>
        >>> ops_to_save = [
        >>>    torch.ops.aten.mm.default,
        >>> ]
        >>>
        >>> def policy_fn(ctx, op, *args, **kwargs):
        >>>    if op in ops_to_save:
        >>>        return CheckpointPolicy.MUST_SAVE
        >>>    else:
        >>>        return CheckpointPolicy.PREFER_RECOMPUTE
        >>>
        >>> context_fn = functools.partial(gen_selective_checkpoint_context_fn, policy_fn)
        >>>
        >>> # or equivalently
        >>> context_fn = functools.partial(gen_selective_checkpoint_context_fn, ops_to_save)
        >>>
        >>> def fn(x, y):
        >>>     return torch.sigmoid(torch.matmul(torch.matmul(x, y), y)) * y
        >>>
        >>> out = torch.utils.checkpoint.checkpoint(
        >>>     fn, x, y,
        >>>     use_reentrant=False,
        >>>     context_fn=context_fn,
        >>> )
    """
    # NB: If grad_mode is disabled, checkpoint would not run forward under
    #     context_fn anyway, so proceed as usual.
    if isinstance(policy_fn_or_list, list):
        for op in policy_fn_or_list:
            if not isinstance(op, torch._ops.OpOverload):
                _extra_msg = (
                    "Please update the OpOverloadPacket to a specific OpOverload."
                    "For example, if you have `torch.ops.aten.mm`, change it to `torch.ops.aten.mm.default`."
                ) if isinstance(op, torch._ops.OpOverloadPacket) else ""
                raise ValueError(
                    f"Expected op in `op_list` to be an OpOverload but got: {op} "
                    f"of type {type(op)}. {_extra_msg}"
                )

        def policy_fn(ctx, op, *args, **kwargs):
            if op in policy_fn_or_list:
                return CheckpointPolicy.MUST_SAVE
            else:
                return CheckpointPolicy.PREFER_RECOMPUTE
    elif callable(policy_fn_or_list):
        policy_fn = policy_fn_or_list
    else:
        raise TypeError("policy_fn_or_list must be either a function or a list of ops.")

    storage: Dict[Any, List[Any]] = defaultdict(list)
    return (
        _CachingTorchDispatchMode(policy_fn, storage),
        _CachedTorchDispatchMode(policy_fn, storage, allow_cache_entry_mutation),
    )

# NB: this helper wraps fn before calling checkpoint_impl. kwargs and
#     saving/restoring of global state is handled here.

def _checkpoint_without_reentrant_generator(
    fn,
    preserve_rng_state=True,
    context_fn: Callable[[], Tuple[ContextManager, ContextManager]] = noop_context_fn,
    determinism_check: str = _DEFAULT_DETERMINISM_MODE,
    debug: bool = False,
    *args,
    **kwargs
):
    """Checkpointing without reentrant autograd.

    Args:
        function: describes what to run in the forward pass of the model or
            part of the model. It should also know how to handle the inputs
            passed as the tuple. For example, in LSTM, if user passes
            ``(activation, hidden)``, :attr:`function` should correctly use the
            first input as ``activation`` and the second input as ``hidden``
        preserve_rng_state(bool, optional):  Omit stashing and restoring
            the RNG state during each checkpoint.
            Default: ``True``
        context_fn(Callable, optional): A callable returning a tuple of two
            context managers. The function and its recomputation will be run
            under the first and second context managers respectively.
        determinism_check(str, optional): A string specifying the determinism
            check to perform. By default it is set to ``"default"`` which
            compares the shapes, dtypes, and devices of the recomputed tensors
            against those the saved tensors. To turn off this check, specify
            ``"none"``. Currently these are the only two supported values.
            Please open an issue if you would like to see more determinism
            checks.
        debug(bool, optional): If ``True``, error messages will also include
            a trace of the operators ran during the original forward computation
            as well as the recomputation.
        *args: Arguments to pass in to the given ``function``.
        **kwargs: Keyword arguments to pass into the given ``function``.
    """
    unpack_error_cb = None

    if _checkpoint_debug_enabled if _checkpoint_debug_enabled is not None else debug:
        if context_fn != noop_context_fn:
            raise ValueError(
                "debug=True is incompatible with non-default context_fn"
            )
        context_fn, unpack_error_cb = _get_debug_context_and_cb()

    if determinism_check in _allowed_determinism_checks_to_fns:
        metadata_fn = _allowed_determinism_checks_to_fns[determinism_check]
    else:
        raise ValueError(
            f"determinism_check should be one of {list(_allowed_determinism_checks_to_fns.keys())}, "
            f"but got {determinism_check}"
        )

    device = _infer_device_type(*args)
    device_module = _get_device_module(device)
    forward_context, recompute_context = context_fn()
    if _is_compiling(fn, args, kwargs) and context_fn != noop_context_fn:
        assert (
            isinstance(forward_context, TorchDispatchMode) and
            isinstance(recompute_context, TorchDispatchMode)
        ), \
            "In torch.compile mode, `context_fn` arg passed to `torch.utils.checkpoint` " + \
            "must generate a tuple of two `TorchDispatchMode`s."
    # Accommodates the (remote) possibility that autocast is enabled for cpu AND gpu.
    device_autocast_kwargs, cpu_autocast_kwargs = _get_autocast_kwargs(device=device)

    if preserve_rng_state:
        fwd_cpu_state = torch.get_rng_state()
        # Don't eagerly initialize the cuda context by accident.
        # (If the user intends that the context is initialized later, within their
        # run_function, we SHOULD actually stash the cuda state here.  Unfortunately,
        # we have no way to anticipate this will happen before we run the function.
        # If they do so, we raise an error.)
        had_device_in_fwd = False
        if getattr(device_module, "_initialized", False):
            had_device_in_fwd = True
            fwd_devices, fwd_device_states = get_device_states(*args)

    def recompute_fn(*inputs):
        kwargs, *args = inputs
        # This will be called later during recomputation. This wrapping enables
        # the necessary global state to be captured.
        rng_devices = []
        if preserve_rng_state and had_device_in_fwd:
            rng_devices = fwd_devices
        with torch.random.fork_rng(
            devices=rng_devices, enabled=preserve_rng_state, device_type=device
        ):
            if preserve_rng_state:
                torch.set_rng_state(fwd_cpu_state)
                if had_device_in_fwd:
                    set_device_states(fwd_devices, fwd_device_states)

            device_autocast_ctx = torch.amp.autocast(
                device_type=device, **device_autocast_kwargs
            ) if torch.amp.is_autocast_available(device) else contextlib.nullcontext()
            with device_autocast_ctx, torch.cpu.amp.autocast(**cpu_autocast_kwargs), recompute_context:  # type: ignore[attr-defined]
                fn(*args, **kwargs)

    new_frame = _CheckpointFrame(
        recompute_fn,
        _enable_checkpoint_early_stop,
        unpack_error_cb,
        metadata_fn
    )
    dummy = torch.empty((0,), requires_grad=True)
    new_frame.input_saver = _NoopSaveInputs.apply(dummy, kwargs, *args)

    # When ambient grad_mode is False
    if new_frame.input_saver.grad_fn is None:
        yield
        return

    with _checkpoint_hook(new_frame), forward_context:
        yield
    new_frame.forward_completed = True

    if getattr(device_module, "_initialized", False) and \
       preserve_rng_state and not had_device_in_fwd:  # type: ignore[possibly-undefined]
        # Device was not initialized before running the forward, so we didn't
        # stash the device state.
        raise RuntimeError(
            "PyTorch's device state was initialized in the forward pass "
            "of a Checkpoint, which is not allowed. Please open an issue "
            "if you need this feature."
        )

    return<|MERGE_RESOLUTION|>--- conflicted
+++ resolved
@@ -1228,7 +1228,6 @@
         self.policy_fn = policy_fn
         self.storage = storage
 
-<<<<<<< HEAD
     def __torch_dispatch__(self, func, types, args=(), kwargs=None):
         if func is torch.ops.aten.detach.default:
             return func(*args, **kwargs)
@@ -1238,43 +1237,14 @@
                                 func, *args, **kwargs)
         is_compiling = _is_compiling(func, args, kwargs)
 
-        if is_compiling:
-            fx_traceback.current_meta["recompute"] = policy
-
-=======
-    def push_into_storage(self, out, func, args, kwargs):
-        out_detached = tree_map(_detach, out)
-        self.storage[func].append(out_detached)
-
-    def _handle_compile_in_forward_ctx(self, should_not_recompute, func, args, kwargs):
-        if should_not_recompute:
+        if is_compiling and policy == CheckpointPolicy.MUST_SAVE:
             fx_traceback.current_meta["recompute"] = 0
-        # NOTE: Here we just store and reuse output of all ops, since in torch.compile mode
-        # we decide and handle recomputation in the partitioner.
->>>>>>> c6ed9fba
+
         out = func(*args, **kwargs)
 
-<<<<<<< HEAD
         if policy in (CheckpointPolicy.MUST_SAVE, CheckpointPolicy.PREFER_SAVE) or is_compiling:
             self.storage[func].append(tree_map(lambda x: _VersionWrapper(_maybe_detach(x)), out))
         return out
-=======
-    def __torch_dispatch__(self, func, types, args=(), kwargs=None):
-        if kwargs is None:
-            kwargs = {}
-        if func in _ignored_ops:
-            return func(*args, **kwargs)
-        should_not_recompute = self.policy_fn("forward", func, *args, **kwargs)
-        if _is_compiling(func, args, kwargs):
-            return self._handle_compile_in_forward_ctx(should_not_recompute, func, args, kwargs)
-        else:
-            if should_not_recompute:
-                out = func(*args, **kwargs)
-                self.push_into_storage(out, func, args, kwargs)
-            else:
-                out = func(*args, **kwargs)
-            return out
->>>>>>> c6ed9fba
 
 class _CachedTorchDispatchMode(TorchDispatchMode):
     # Used together with _CachedTorchDispatchMode to implement SAC.
@@ -1283,7 +1253,6 @@
         self.storage = storage
         self.allow_cache_entry_mutation = allow_cache_entry_mutation
 
-<<<<<<< HEAD
     def __torch_dispatch__(self, func, types, args=(), kwargs=None):
         if func is torch.ops.aten.detach.default:
             return func(*args, **kwargs)
@@ -1300,35 +1269,12 @@
             if len(storage) == 0:
                 raise RuntimeError("Trying to backward an extra time")
             out = tree_map(lambda x: x.get_val(self.allow_cache_entry_mutation), storage.pop(0))
-=======
-    def pop_from_storage(self, func, args, kwargs):
-        assert func in self.storage
-        out = self.storage[func].pop(0)
-        return out
-
-    def _handle_compile_in_recompute_ctx(self, should_not_recompute, func, args, kwargs):
-        out = self.pop_from_storage(func, args, kwargs)
-        return out
-
-    def __torch_dispatch__(self, func, types, args=(), kwargs=None):
-        if kwargs is None:
-            kwargs = {}
-        if func in _ignored_ops:
-            return func(*args, **kwargs)
-        should_not_recompute = self.policy_fn("recompute", func, *args, **kwargs)
-        if _is_compiling(func, args, kwargs):
-            return self._handle_compile_in_recompute_ctx(should_not_recompute, func, args, kwargs)
->>>>>>> c6ed9fba
         else:
             out = func(*args, **kwargs)
         return out
 
-<<<<<<< HEAD
 
 def do_not_recompute_matmuls_context_fn():
-=======
-def _pt2_selective_checkpoint_context_fn_gen(policy_fn):
->>>>>>> c6ed9fba
     """
     Utility to avoid recomputing matmuls during activation checkpointing.
 
