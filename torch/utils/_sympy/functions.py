import functools
import math
import sys

import sympy
from sympy import S

__all__ = [
    "FloorDiv",
    "ModularIndexing",
    "CleanDiv",
    "CeilDiv",
    "IntTrueDiv",
    "FloatTrueDiv",
    "LShift",
    "RShift",
    "IsNonOverlappingAndDenseIndicator",
    "RoundToInt",
    "RoundDecimal",
    "ToFloat",
    "FloatPow",
    "PowByNatural",
]


def _keep_float(f):
    @functools.wraps(f)
    def inner(*args):
        r = f(*args)
        if any(isinstance(a, sympy.Float) for a in args) and not isinstance(
            r, sympy.Float
        ):
            r = sympy.Float(float(r))
        return r

    return inner


def fuzzy_eq(x, y):
    if None in (x, y):
        return None
    return x == y


# It would be nice to have assertions on whether or not inputs is_integer
# However, with bugs like https://github.com/sympy/sympy/issues/26620 sympy
# sometimes inconsistently reports floats an integers.
#
# What we can assume from sympy is that if something is an int, it
# definitely is is_integer, but if it is a float it may or may not
# be is_integer.  So we are unable to do strong asserts that things
# are NOT integers.


# TODO: In Triton, // rounds to zero, but in Python, it is floor division.
# When we can prove both arguments are non-negative, we should just have a
# GenericFloorDiv (name pending) which can codegen efficiently in Python/C,
# and then PythonFloorDiv and CIntDiv which have the appropriate rounding
# semantics.
#
# Right now, FloorDiv de facto changes behavior if arguments are negative or
# not, this can potentially cause correctness issues.
class FloorDiv(sympy.Function):
    """
    We maintain this so that:
    1. We can use divisibility guards to simplify FloorDiv(a, b) to a / b.
    2. Printing out the expression is nicer (compared to say, representing a//b as (a - a % b) / b)

    NB: This is Python-style floor division, round to -Inf
    """

    nargs = (2,)
    precedence = 50  # precedence of mul  # noqa: F811

    is_integer = True

    @property
    def base(self):
        return self.args[0]

    @property
    def divisor(self):
        return self.args[1]

    def _sympystr(self, printer):
        base = printer.parenthesize(self.base, self.precedence)
        divisor = printer.parenthesize(self.divisor, self.precedence)
        return f"({base}//{divisor})"

    # Automatic evaluation.
    # https://docs.sympy.org/latest/guides/custom-functions.html#best-practices-for-eval
    @classmethod
    def eval(cls, base, divisor):
        # python test/test_dynamic_shapes.py -k TestDimConstraints.test_dim_constraints_solve_full
        # Assert triggered by inequality solver
        # assert base.is_integer, base
        # assert divisor.is_integer, divisor

        # We don't provide the same error message as in Python because SymPy
        # makes it difficult to check the types.
        if divisor.is_zero:
            raise ZeroDivisionError("division by zero")

        if base.is_zero:
            return sympy.S.Zero
        if base.is_integer and divisor == 1:
            return base
        if base.is_integer and divisor == -1:
            return sympy.Mul(base, -1)
        if isinstance(base, sympy.Integer) and isinstance(divisor, sympy.Integer):
            return sympy.Integer(int(base) // int(divisor))
        if isinstance(base, FloorDiv):
            return FloorDiv(base.args[0], base.args[1] * divisor)

        # gcd in sympy is over polynomials, so you'll end up with rationals if
        # you do this.  Don't.
        """
        if isinstance(base, sympy.Add):
            for a in base.args:
                gcd = sympy.gcd(a, divisor)
                if gcd == divisor:
                    return FloorDiv(base - a, divisor) + a / gcd
        """

        try:
            gcd = sympy.gcd(base, divisor)
            if gcd != 1:
                return FloorDiv(
                    sympy.simplify(base / gcd), sympy.simplify(divisor / gcd)
                )
        except sympy.PolynomialError:
            pass  # https://github.com/pytorch/pytorch/issues/108276


class ModularIndexing(sympy.Function):
    """
    ModularIndexing(a, b, c) => (a // b) % c where % is the C modulus
    """

    nargs = (3,)
    is_integer = True

    @classmethod
    def eval(cls, base, divisor, modulus):
        assert isinstance(base, int) or base.is_integer, base
        assert isinstance(divisor, int) or divisor.is_integer, divisor
        assert isinstance(modulus, int) or modulus.is_integer, modulus

        if base == 0 or modulus == 1:
            return sympy.Integer(0)

        if (
            isinstance(base, sympy.Integer)
            and isinstance(divisor, sympy.Integer)
            and isinstance(modulus, sympy.Integer)
        ):
            return (base // divisor) % modulus

        try:
            if divisor != 1:
                gcd = sympy.gcd(base, divisor)
                if gcd != 1:
                    return ModularIndexing(
                        sympy.simplify(base / gcd),
                        sympy.simplify(divisor / gcd),
                        modulus,
                    )
        except sympy.PolynomialError:
            pass  # https://github.com/pytorch/pytorch/issues/108276

        if isinstance(base, sympy.Add):
            new_terms = []
            all_positive = True
            for term in base.args:
                if sympy.gcd(term, modulus * divisor) != modulus * divisor:
                    if (isinstance(term, sympy.Integer) and term < 0) or (
                        isinstance(term, sympy.Mul)
                        and isinstance(term.args[0], sympy.Integer)
                        and term.args[0] < 0
                    ):
                        # workaround for https://github.com/openai/triton/issues/619,
                        # if there are negative terms, // produces wrong result
                        # TODO if https://github.com/openai/triton/issues/619 is fixed
                        # this optimization would become valid
                        all_positive = False
                        break
                    else:
                        new_terms.append(term)

            if len(new_terms) != len(base.args) and all_positive:
                return ModularIndexing(sum(new_terms), divisor, modulus)

        if isinstance(base, FloorDiv):
            return ModularIndexing(base.args[0], base.args[1] * divisor, modulus)

    def _eval_is_nonnegative(self):
        p, q = self.args[:2]
        return fuzzy_eq(p.is_nonnegative, q.is_nonnegative)  # type: ignore[attr-defined]

    def _eval_is_positive(self):
        p, q = self.args[:2]
        return fuzzy_eq(p.is_positive, q.is_positive)  # type: ignore[attr-defined]


class Where(sympy.Function):
    """
    Good ol' ternary operator
    """

    nargs = (3,)

    def _eval_is_integer(self):
        return True if self.args[1].is_integer and self.args[2].is_integer else None  # type: ignore[attr-defined]

    def _eval_is_nonnegative(self):
        return (
            True
            if self.args[1].is_nonnegative and self.args[2].is_nonnegative  # type: ignore[attr-defined]
            else None
        )

    def _eval_is_positive(self):
        return True if self.args[1].is_positive and self.args[2].is_positive else None  # type: ignore[attr-defined]

    @classmethod
    def eval(cls, c, p, q):
        if c == sympy.true:
            return p
        elif c == sympy.false:
            return q


# Python-style modulus: take sign from RHS
class PythonMod(sympy.Function):
    nargs = (2,)

    is_integer = True

    @classmethod
    def eval(cls, p, q):
        # python test/dynamo/test_export.py -k ExportTests.test_trivial_constraint
        # Triggered by sympy.solvers.inequalities.reduce_inequalities
        # assert p.is_integer, p
        # assert q.is_integer, q

        if q.is_zero:
            raise ZeroDivisionError("Modulo by zero")

        # Three cases:
        #   1. p == 0
        #   2. p is either q or -q
        #   3. p is integer and q == 1
        if p is S.Zero or p in (q, -q) or q == 1:
            return S.Zero

        # Evaluate if they are both literals.
        if q.is_Number and p.is_Number:
            return p % q

        # If q == 2, it's a matter of whether p is odd or even.
        if q.is_Number and q == 2:
            if p.is_even:
                return S.Zero
            if p.is_odd:
                return S.One

        # If p is a multiple of q.
        r = p / q
        if r.is_integer:
            return S.Zero

        # If p < q and its ratio is positive, then:
        #   - floor(p / q) = 0
        #   - p % q = p - floor(p / q) * q = p
        less = p < q
        if less.is_Boolean and bool(less) and r.is_positive:
            return p

<<<<<<< HEAD
    # NB: args[1] for PythonMod
=======
        if sympy.Mod(p, q) == 0:
            return S.Zero

    def _eval_is_integer(self):
        p, q = self.args
        return fuzzy_and([p.is_integer, q.is_integer, fuzzy_not(q.is_zero)])  # type: ignore[attr-defined]

>>>>>>> 0910429d
    def _eval_is_nonnegative(self):
        return True if self.args[1].is_positive else None  # type: ignore[attr-defined]

    def _eval_is_nonpositive(self):
        return True if self.args[1].is_negative else None  # type: ignore[attr-defined]


# C-style modulus: take sign from LHS
class CMod(sympy.Function):
    nargs = (2,)

    is_integer = True

    @classmethod
    def eval(cls, p, q):
        assert p.is_integer, p
        assert q.is_integer, q

        if q.is_zero:
            raise ZeroDivisionError("Modulo by zero")

        # Three cases:
        #   1. p == 0
        #   2. p is either q or -q
        #   3. p is integer and q == 1
        if p is S.Zero or p in (q, -q) or q == 1:
            return S.Zero

        # Evaluate if they are both literals.
        if q.is_Number and p.is_Number:
            r = p % q
            # C modulus behavior!
            if p < 0:
                r *= -1
            return r

        # If q == 2, it's a matter of whether p is odd or even.
        if q.is_Number and q == 2:
            if p.is_even:
                return S.Zero
            if p.is_odd:
                return S.One

        # If p is a multiple of q.
        r = p / q
        if r.is_integer:
            return S.Zero

        # If p < q and its ratio is positive, then:
        #   - floor(p / q) = 0
        #   - p % q = p - floor(p / q) * q = p
        less = p < q
        if less.is_Boolean and bool(less) and r.is_positive:
            return p

    # NB: args[0] for cmod
    def _eval_is_nonnegative(self):
        return True if self.args[0].is_positive else None  # type: ignore[attr-defined]

    def _eval_is_nonpositive(self):
        return True if self.args[0].is_negative else None  # type: ignore[attr-defined]


# Generic modulus: only defined on non-negative arguments
class Mod(sympy.Function):
    nargs = (2,)

    is_integer = True
    is_nonnegative = True

    @classmethod
    def eval(cls, p, q):
        # This was adapted from: sympy/core/mod.py

        # Triggered by
        # python test/test_dynamic_shapes.py -k TestDimConstraints.test_dim_constraints_solve_full
        # assert p.is_integer, p
        # assert q.is_integer, q

        if q.is_zero:
            raise ZeroDivisionError("Modulo by zero")

        # Three cases:
        #   1. p == 0
        #   2. p is either q or -q
        #   3. p is integer and q == 1
        if p is S.Zero or p in (q, -q) or q == 1:
            return S.Zero

        # Evaluate if they are both literals.
        if q.is_Number and p.is_Number:
            assert p >= 0, p
            assert q >= 1, q
            return p % q

        # If q == 2, it's a matter of whether p is odd or even.
        if q.is_Number and q == 2:
            if p.is_even:
                return S.Zero
            if p.is_odd:
                return S.One

        # If p is a multiple of q.
        r = p / q
        if r.is_integer:
            return S.Zero

        # If p < q and its ratio is positive, then:
        #   - floor(p / q) = 0
        #   - p % q = p - floor(p / q) * q = p
        less = p < q
        if less.is_Boolean and bool(less) and r.is_positive:
            return p


class CleanDiv(FloorDiv):
    """
    Div where we can assume no rounding.
    This is to enable future optimizations.
    """

    pass


class CeilDiv(sympy.Function):
    """
    Div used in indexing that rounds up.
    """

    is_integer = True

    def __new__(cls, base, divisor):
        # int base/divisor grandfathered in
        assert isinstance(base, int) or base.is_integer, base
        assert isinstance(divisor, int) or divisor.is_integer, divisor
        if sympy.gcd(base, divisor) == divisor:
            return CleanDiv(base, divisor)
        else:
            return FloorDiv(base + (divisor - 1), divisor)


class LShift(sympy.Function):
    is_integer = True

    @classmethod
    def eval(cls, base, shift):
        assert base.is_integer, base
        assert shift.is_integer, shift

        if shift < 0:
            raise ValueError("negative shift count")
        return base * 2**shift


class RShift(sympy.Function):
    is_integer = True

    @classmethod
    def eval(cls, base, shift):
        assert base.is_integer, base
        assert shift.is_integer, shift

        if shift < 0:
            raise ValueError("negative shift count")
        return base // 2**shift


def safe_pow(base, exp):
    sign = 1
    if base < 0:
        base = -base
        sign = 1 if exp % 2 == 0 else -1
    return sign * _safe_pow(base, exp)


def _safe_pow(base, exponent):
    if exponent < 0:
        raise ValueError("Exponent must be non-negative.")

    if exponent == 0:
        return 1

    half_exp = safe_pow(base, exponent // 2)
    if half_exp > sys.maxsize - 1:
        return sys.maxsize - 1

    result = half_exp * half_exp
    if result > sys.maxsize - 1:
        return sys.maxsize - 1

    if exponent % 2 == 1:
        result *= base
        if result > sys.maxsize - 1:
            return sys.maxsize - 1

    return result


class PowByNatural(sympy.Function):
    is_integer = True

    @classmethod
    def eval(cls, base, exp):
        # exp can be assumed to be is_integer and is_nonnegative, but we may
        # have concluded this externally from Sympy assumptions, so we can't
        # assert the nonnegative
        assert exp.is_integer, exp
        if isinstance(base, sympy.Number) and isinstance(exp, sympy.Number):
            return sympy.Integer(safe_pow(base, exp))
        if isinstance(exp, sympy.Integer):
            # Translate power into iterated multiplication
            r = sympy.Integer(1)
            for _ in range(int(exp)):
                r *= base
            return r
        # NB: do NOT translate into sympy.Pow, we will lose knowledge that exp
        # is a natural number if we do


# base is assumed to be nonnegative, thereby prevent complex numbers from
# occuring
class FloatPow(sympy.Function):
    is_integer = False
    is_real = True

    @classmethod
    def eval(cls, base, exp):
        if isinstance(base, sympy.Number) and isinstance(exp, sympy.Number):
            return sympy.Float(float(base) ** float(exp))
        # NB: do not do any nontrivial reasoning


# Overloaded to be compatible with regular Python.
# https://github.com/pytorch/pytorch/issues/90900
#
# In particular, sympy division is willing to simplify x/x == 1
# where 1 is an integer, but this must be a float if x was float.
class FloatTrueDiv(sympy.Function):
    is_integer = False
    is_real = True

    @classmethod
    def eval(cls, base, divisor):
        # assert base.is_integer is not True, base
        # assert divisor.is_integer is not True, divisor

        if divisor.is_zero:
            raise ZeroDivisionError("division by zero")

        if isinstance(base, sympy.Number) and isinstance(divisor, sympy.Number):
            return sympy.Float(float(base) / float(divisor))


# Overloaded to be compatible with regular Python.  We distinguish this from
# FloatTrueDiv, because the code generation has to be different for this case:
# Python has a fancy algorithm for integer true division that isn't just
# "promote both arguments to float and use float division", so you need to
# codegen it differently.  While technically you can work it out from the
# types of the input, this is often inconvenient to do in Inductor codegen,
# so just have a different operator
# NB: Right now, Inductor codegen doesn't implement this correctly lol
class IntTrueDiv(sympy.Function):
    is_integer = False
    is_real = True

    @classmethod
    def eval(cls, base, divisor):
        assert base.is_integer, base
        assert divisor.is_integer, divisor

        if divisor.is_zero:
            raise ZeroDivisionError("division by zero")

        if isinstance(base, sympy.Number) and isinstance(divisor, sympy.Number):
            return sympy.Float(int(base) / int(divisor))


# TODO: As an indicator, this != 0 implies == 1 (and vice versa).
# Because we do not have the ability to guard on the stride permutation
# at the moment, it is hard to make further inferences when this is true,
# as although we know the tensor is contiguous in *some* layout, we don't
# know which one (however, you could, for example, make the inference that
# reshaping this to a 1D tensor can be guard-free.)
class IsNonOverlappingAndDenseIndicator(sympy.Function):
    is_integer = True

    @classmethod
    def eval(cls, *args):
        assert len(args) % 2 == 0
        dim = len(args) // 2
        # TODO: it is possible to make progress evaluating this guard
        # even if not all of the inputs are known.  For example, a 2D
        # tensor with non-0/1 sizes but strides (0, 1) is definitely
        # false, because we know its numel > 1 but it's broadcasted
        # in dim 0.
        if all(isinstance(a, sympy.Integer) for a in args):
            # sym_node imported in torch.__init__. Local import to avoid an import cycle
            from torch.fx.experimental.symbolic_shapes import (
                eval_is_non_overlapping_and_dense,
            )

            size_args = args[0:dim]
            stride_args = args[dim:]
            return eval_is_non_overlapping_and_dense(
                [int(a) for a in size_args], [int(a) for a in stride_args]
            )
        return None


# NB: this is inconsistent with math.trunc in Python
class TruncToFloat(sympy.Function):
    is_integer = False
    is_real = True

    @classmethod
    def eval(cls, number):
        # assert number.is_integer is not True, number
        if isinstance(number, sympy.Number):
            # NB: It is safe to use truncation to integer, which is what
            # math.trunc does, as Python integers are arbitrary precision and
            # so we are guaranteed not to lose precision when we do this
            return sympy.Float(math.trunc(float(number)))


class TruncToInt(sympy.Function):
    is_integer = True

    @classmethod
    def eval(cls, number):
        # assert number.is_integer is not True, number
        if number == sympy.oo:
            return sympy.Integer(sys.maxsize - 1)
        if number == -sympy.oo:
            return sympy.Integer(-sys.maxsize - 1)
        if isinstance(number, sympy.Number):
            return sympy.Integer(math.trunc(float(number)))


# This is float -> int
class RoundToInt(sympy.Function):
    is_integer = True

    @classmethod
    def eval(cls, number):
        # assert number.is_integer is not True, number

        if isinstance(number, sympy.Float):
            return sympy.Integer(round(float(number), 0))


# To get float -> int, Python style round semantics.
#
#   x = PyFloat_AsDouble(self);
#   if (o_ndigits == Py_None) {
#       /* single-argument round or with None ndigits:
#        * round to nearest integer */
#       rounded = round(x);
#       if (fabs(x-rounded) == 0.5)
#           /* halfway case: round to even */
#           rounded = 2.0*round(x/2.0);
#       return PyLong_FromDouble(rounded);
#   }


# NB: Like Round, this only ever returns floats.  ndigits cannot be None
class RoundDecimal(sympy.Function):
    is_integer = False
    is_real = True

    @classmethod
    def eval(cls, number, ndigits):
        # assert number.is_integer is not True, number

        if isinstance(number, sympy.Float) and isinstance(ndigits, sympy.Integer):
            return sympy.Float(round(float(number), int(ndigits)))


class ToFloat(sympy.Function):
    is_integer = False
    is_real = True

    @classmethod
    def eval(cls, number):
        if number in [sympy.oo, -sympy.oo]:
            return number

        assert number.is_integer, number

        if isinstance(number, sympy.Integer):
            return sympy.Float(int(number))


def make_opaque_unary_fn(name):
    class OpaqueUnaryFn(sympy.Function):
        """
        Unlike the builtin sympy functions on real numbers like sympy.sqrt,
        these equivalents do not do any nontrivial reasoning besides
        constant propagation.  This helps avoid performing transformations
        that are valid for real numbers but are invalid for floating point;
        in particular, while we are willing to make optimizations that change
        numerics for Tensor compute, we are NOT willing to make optimziations
        that change numerics for size compute.
        """

        _torch_handler_name = name

        @classmethod
        def eval(cls, a):
            if isinstance(a, (sympy.Integer, sympy.Float)):
                # Python converts to float64 before computing, c.f.
                # >>> math.sin(2**53+1)
                # -0.848925964814655
                # >>> math.sin(float(2**53+1))
                # -0.848925964814655
                try:
                    return sympy.Float(getattr(math, name)(float(a)))
                # Just use sympy semantics for infinity/overflow, you might get some
                # weird objects but ask silly questions, get silly answers
                except OverflowError:
                    return getattr(sympy, name)(a)
            elif a in [sympy.oo, -sympy.oo, sympy.zoo, -sympy.zoo]:
                return getattr(sympy, name)(a)
            return None

    OpaqueUnaryFn.__name__ = "OpaqueUnaryFn_" + name

    return OpaqueUnaryFn


# Keep in sync with math_op_names in torch/fx/experimental/sym_node.py
OpaqueUnaryFn_sqrt = make_opaque_unary_fn("sqrt")
OpaqueUnaryFn_cos = make_opaque_unary_fn("cos")
OpaqueUnaryFn_cosh = make_opaque_unary_fn("cosh")
OpaqueUnaryFn_sin = make_opaque_unary_fn("sin")
OpaqueUnaryFn_sinh = make_opaque_unary_fn("sinh")
OpaqueUnaryFn_tan = make_opaque_unary_fn("tan")
OpaqueUnaryFn_tanh = make_opaque_unary_fn("tanh")
OpaqueUnaryFn_asin = make_opaque_unary_fn("asin")
OpaqueUnaryFn_acos = make_opaque_unary_fn("acos")
OpaqueUnaryFn_atan = make_opaque_unary_fn("atan")
OpaqueUnaryFn_exp = make_opaque_unary_fn("exp")
OpaqueUnaryFn_log = make_opaque_unary_fn("log")
OpaqueUnaryFn_asinh = make_opaque_unary_fn("asinh")<|MERGE_RESOLUTION|>--- conflicted
+++ resolved
@@ -276,17 +276,10 @@
         if less.is_Boolean and bool(less) and r.is_positive:
             return p
 
-<<<<<<< HEAD
-    # NB: args[1] for PythonMod
-=======
         if sympy.Mod(p, q) == 0:
             return S.Zero
 
-    def _eval_is_integer(self):
-        p, q = self.args
-        return fuzzy_and([p.is_integer, q.is_integer, fuzzy_not(q.is_zero)])  # type: ignore[attr-defined]
-
->>>>>>> 0910429d
+    # NB: args[1] for PythonMod
     def _eval_is_nonnegative(self):
         return True if self.args[1].is_positive else None  # type: ignore[attr-defined]
 
