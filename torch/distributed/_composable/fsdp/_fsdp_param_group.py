--- conflicted
+++ resolved
@@ -353,22 +353,10 @@
             # have mistargeted prefetches if not all modules used in forward
             # are used in this backward
             target_fsdp_param_group = self.comm_ctx.post_forward_order[target_index]
-<<<<<<< HEAD
-            with torch.profiler.record_function("FSDP::backward_prefetch"):
-                # NOTE: Dynamo doesn't support custom context manager at the moment,
-                # so we can't use `with use_training_state(X)`.
-                old_training_state = target_fsdp_param_group._training_state
-                self._training_state = TrainingState.PRE_BACKWARD
-                try:
-                    target_fsdp_param_group.unshard()
-                finally:
-                    target_fsdp_param_group._training_state = old_training_state
-=======
             with torch.profiler.record_function(
                 "FSDP::backward_prefetch"
             ), target_fsdp_param_group.use_training_state(TrainingState.PRE_BACKWARD):
                 target_fsdp_param_group.unshard()
->>>>>>> a4c8c473
 
     # Utilities #
     def _to_sharded(self):
