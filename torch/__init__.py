--- conflicted
+++ resolved
@@ -171,28 +171,7 @@
         with_load_library_flags = hasattr(kernel32, 'AddDllDirectory')
         prev_error_mode = kernel32.SetErrorMode(0x0001)
 
-<<<<<<< HEAD
-    try:
-        ctypes.CDLL('vcruntime140.dll')
-        ctypes.CDLL('msvcp140.dll')
-        ctypes.CDLL('vcruntime140_1.dll')
-    except OSError:
-        print(
-            textwrap.dedent(
-                """
-                Microsoft Visual C++ Redistributable is not installed, this may lead to the DLL load failure.
-                It can be downloaded at https://aka.ms/vs/16/release/vc_redist.x64.exe
-                """
-            ).strip()
-        )
-
-    dlls = glob.glob(os.path.join(th_dll_path, '*.dll'))
-    path_patched = False
-    for dll in dlls:
-        is_loaded = False
-=======
         kernel32.LoadLibraryW.restype = ctypes.c_void_p
->>>>>>> d9d9f617
         if with_load_library_flags:
             kernel32.LoadLibraryExW.restype = ctypes.c_void_p
 
@@ -204,8 +183,14 @@
             ctypes.CDLL('msvcp140.dll')
             ctypes.CDLL('vcruntime140_1.dll')
         except OSError:
-            print('''Microsoft Visual C++ Redistributable is not installed, this may lead to the DLL load failure.
-                    It can be downloaded at https://aka.ms/vs/16/release/vc_redist.x64.exe''')
+            print(
+                textwrap.dedent(
+                    """
+                    Microsoft Visual C++ Redistributable is not installed, this may lead to the DLL load failure.
+                    It can be downloaded at https://aka.ms/vs/16/release/vc_redist.x64.exe
+                    """
+                ).strip()
+            )
 
         dlls = glob.glob(os.path.join(th_dll_path, '*.dll'))
         path_patched = False
