# mypy: allow-untyped-defs
# Copyright (c) Meta Platforms, Inc. and affiliates

from functools import partial
from typing import Callable, Any, Dict, TYPE_CHECKING
import torch
<<<<<<< HEAD

if TYPE_CHECKING:
    import torch._ops

from .binary import (
    _apply_native_binary,
    NATIVE_BINARY_FNS,
    NATIVE_INPLACE_BINARY_FNS,
)
from .core import is_masked_tensor, MaskedTensor, _get_data, _masks_match, _maybe_get_mask
from .passthrough import (
    _apply_pass_through_fn,
    PASSTHROUGH_FNS
=======
from .binary import _apply_native_binary, NATIVE_BINARY_FNS, NATIVE_INPLACE_BINARY_FNS
from .core import (
    _get_data,
    _masks_match,
    _maybe_get_mask,
    is_masked_tensor,
    MaskedTensor,
>>>>>>> f2d7f235
)
from .reductions import (
    _apply_reduction,
    NATIVE_REDUCE_FNS,
    TORCH_REDUCE_FNS,
    TENSOR_REDUCE_FNS,
)
from .unary import (
    _apply_native_unary,
    NATIVE_UNARY_FNS,
    NATIVE_INPLACE_UNARY_FNS,
)


if TYPE_CHECKING:
    from torch._ops import OpOverload


__all__ = []  # type: ignore[var-annotated]


def _check_args_kwargs_length(args, kwargs, error_prefix, len_args=None, len_kwargs=None):
    if len_args is not None and len_args != len(args):
        raise ValueError(f"{error_prefix}: len(args) must be {len_args} but got {len(args)}")
    if len_kwargs is not None and len_kwargs != len(kwargs):
        raise ValueError(f"{error_prefix}: len(kwargs) must be {len_kwargs} but got {len(kwargs)}")


class _MaskedContiguous(torch.autograd.Function):
    @staticmethod
    def forward(ctx, input):
        if not is_masked_tensor(input):
            raise ValueError("MaskedContiguous forward: input must be a MaskedTensor.")

        if input.is_contiguous():
            return input

        data = input.get_data()
        mask = input.get_mask()

        return MaskedTensor(data.contiguous(), mask.contiguous())

    @staticmethod
    def backward(ctx, grad_output):
        return grad_output


class _MaskedToDense(torch.autograd.Function):
    @staticmethod
    def forward(ctx, input):
        if not is_masked_tensor(input):
            raise ValueError("MaskedToDense forward: input must be a MaskedTensor.")

        if input.layout == torch.strided:
            return input

        ctx.layout = input.layout
        data = input.get_data()
        mask = input.get_mask()

        return MaskedTensor(data.to_dense(), mask.to_dense())

    @staticmethod
    def backward(ctx, grad_output):
        layout = ctx.layout

        if layout == torch.sparse_coo:
            return grad_output.to_sparse_coo()
        elif layout == torch.sparse_csr:
            return grad_output.to_sparse_csr()
        elif layout == torch.strided:
            return grad_output.to_dense()
        raise ValueError("to_dense: Unsupported input layout: ", layout)


class _MaskedToSparse(torch.autograd.Function):
    @staticmethod
    def forward(ctx, input):
        if not is_masked_tensor(input):
            raise ValueError("MaskedToSparse forward: input must be a MaskedTensor.")

        # Following the convention from sparse tensors that to_sparse always means that we convert to sparse_coo
        if input.layout == torch.sparse_coo:
            return input

        data = input.get_data()
        mask = input.get_mask()
        sparse_mask = mask.to_sparse_coo().coalesce()
        sparse_data = data.sparse_mask(sparse_mask)

        return MaskedTensor(sparse_data, sparse_mask)

    @staticmethod
    def backward(ctx, grad_output):
        return grad_output.to_dense()


class _MaskedToSparseCsr(torch.autograd.Function):
    @staticmethod
    def forward(ctx, input):
        if not is_masked_tensor(input):
            raise ValueError("MaskedToSparseCsr forward: input must be a MaskedTensor.")

        if input._masked_data.ndim != 2:
            raise ValueError(f"Only 2D tensors can be converted to the SparseCsr layout but got shape: {input._masked_data.size()}")

        if input.layout == torch.sparse_csr:
            return input

        data = input.get_data()
        mask = input.get_mask()
        sparse_mask = mask.to_sparse_csr()
        sparse_data = data.sparse_mask(sparse_mask)

        return MaskedTensor(sparse_data, sparse_mask)

    @staticmethod
    def backward(ctx, grad_output):
        return grad_output.to_dense()


class _MaskedWhere(torch.autograd.Function):
    @staticmethod
    def forward(ctx, cond, self, other):
        ctx.mark_non_differentiable(cond)
        ctx.save_for_backward(cond)
        return torch.ops.aten.where(cond, self, other)

    @staticmethod
    def backward(ctx, grad_output):
        (cond,) = ctx.saved_tensors

        def masked_out_like(mt):
            return MaskedTensor(mt.get_data(), torch.zeros_like(mt.get_mask()).bool())

        return (
            None,
            torch.ops.aten.where(cond, grad_output, masked_out_like(grad_output)),
            torch.ops.aten.where(cond, masked_out_like(grad_output), grad_output),
        )


_MASKEDTENSOR_FUNCTION_TABLE = {}

_function_fn_apply_map = {
    (tuple(NATIVE_REDUCE_FNS), tuple(TORCH_REDUCE_FNS), tuple(TENSOR_REDUCE_FNS)): _apply_reduction,
}

for fn_map_list, apply_fn in _function_fn_apply_map.items():
    for fn_map in fn_map_list:
        for fn in fn_map:
            _MASKEDTENSOR_FUNCTION_TABLE[fn] = partial(apply_fn, fn)


def register_function_func(ops):
    """
    Used for registering a new __torch_function__ function to MaskedTensor
    Called via _MASKEDTENSOR_FUNCTION_TABLE[func](*args, **kwargs)

    The code to register a new function looks like:

    @register_function_func(list_of_ops)
    def foo(func, *args, **kwargs):
        <implementation>
    """
    def wrapper(func):
        for op in ops:
            _MASKEDTENSOR_FUNCTION_TABLE[op] = partial(func, op)
    return wrapper


@register_function_func(NATIVE_REDUCE_FNS + TORCH_REDUCE_FNS + TENSOR_REDUCE_FNS)
def _general_function_reductions(func, *args, **kwargs):
    return _apply_reduction(func, *args, **kwargs)


@register_function_func([torch.Tensor.where, torch.where])
def _function_where(func, *args, **kwargs):
    _check_args_kwargs_length(args, kwargs, "__torch_function__, torch.where", len_args=3, len_kwargs=0)
    return _MaskedWhere.apply(*args)


@register_function_func([torch.Tensor.contiguous])
def _function_contiguous(func, *args, **kwargs):
    return _MaskedContiguous.apply(args[0])


@register_function_func([torch.Tensor.to_dense])
def _function_to_dense(func, *args, **kwargs):
    return _MaskedToDense.apply(args[0])


@register_function_func([torch.Tensor.to_sparse])
def _function_to_sparse(func, *args, **kwargs):
    return _MaskedToSparse.apply(args[0])


@register_function_func([torch.Tensor.to_sparse_csr])
def _function_to_sparse_csr(func, *args, **kwargs):
    return _MaskedToSparseCsr.apply(args[0])


_MASKEDTENSOR_DISPATCH_TABLE: Dict["OpOverload", Callable[..., Any]] = {}

def register_dispatch_func(aten_ops):
    """
    Used for registering a new __torch_dispatch__ function to MaskedTensor
    Called via _MASKEDTENSOR_DISPATCH_TABLE[func](*args, **kwargs)

    The code to register a new function looks like:

    @register_dispatch_func(list_of_ops)
    def foo(func, *args, **kwargs):
        <implementation>
    """
    def wrapper(func):
        for aten_op in aten_ops:
            _MASKEDTENSOR_DISPATCH_TABLE[aten_op] = partial(func, aten_op)
    return wrapper


@register_dispatch_func(NATIVE_REDUCE_FNS + TORCH_REDUCE_FNS + TENSOR_REDUCE_FNS)
def _general_reduction(func, *args, **kwargs):
    return _apply_reduction(func, *args, **kwargs)


@register_dispatch_func(PASSTHROUGH_FNS)
def _general_passthrough(func, *args, **kwargs):
    return _apply_pass_through_fn(func, *args, **kwargs)


@register_dispatch_func(NATIVE_UNARY_FNS + NATIVE_INPLACE_UNARY_FNS)
def _general_unary(func, *args, **kwargs):
    return _apply_native_unary(func, *args, **kwargs)


@register_dispatch_func(NATIVE_BINARY_FNS + NATIVE_INPLACE_BINARY_FNS)
def _general_binary(func, *args, **kwargs):
    return _apply_native_binary(func, *args, **kwargs)


@register_dispatch_func([torch.ops.aten.stride])
def stride(func, *args, **kwargs):
    return None


@register_dispatch_func([torch.ops.aten.sym_stride])
def sym_stride(func, *args, **kwargs):
    return None


@register_dispatch_func([torch.ops.prim.layout])
def layout(func, *args, **kwargs):
    return _get_data(args[0]).layout


@register_dispatch_func([torch.ops.aten.is_contiguous])
def is_contiguous(func, *args, **kwargs):
    data = _get_data(args[0])
    if data.is_sparse:
        raise ValueError(
            "MaskedTensors with sparse data do not have is_contiguous"
        )
    return func(data, *args[1:], **kwargs)


@register_dispatch_func([torch.ops.aten.is_strides_like_format])
def is_strides_like_format(func, *args, **kwargs):
    data = _get_data(args[0])
    if data.is_sparse:
        raise ValueError(
            "MaskedTensors with sparse data do not have is_strides_like_format"
        )
    return func(data, *args[1:], **kwargs)


@register_dispatch_func([torch.ops.aten.is_non_overlapping_and_dense])
def is_non_overlapping_and_dense(func, *args, **kwargs):
    data = _get_data(args[0])
    if data.is_sparse:
        raise ValueError(
            "MaskedTensors with sparse data do not have is_non_overlapping_and_dense"
        )
    return func(data, *args[1:], **kwargs)


@register_dispatch_func([torch.ops.aten.contiguous])
def contiguous(func, *args, **kwargs):
    if _get_data(args[0]).is_sparse:
        raise ValueError(
            "MaskedTensors with sparse data do not have contiguous"
        )
    return _MaskedContiguous.apply(args[0])


@register_dispatch_func([torch.ops.aten.new_empty_strided])
def new_empty_strided(func, *args, **kwargs):
    _check_args_kwargs_length(args, kwargs, f"__torch_dispatch__, {func}", len_args=3)
    data = _get_data(args[0])
    mask = _maybe_get_mask(args[0])
    if tuple(args[1]) != tuple(data.size()):
        raise ValueError(f"__torch_dispatch__, {func}: args[1] expected to be the same as data.size()")
    if tuple(args[2]) != tuple(data.stride()):
        raise ValueError(f"__torch_dispatch__, {func}: args[2] expected to be the same as data.stride()")
    return MaskedTensor(func(data, args[1], args[2], **kwargs), mask)


@register_dispatch_func([torch.ops.aten._local_scalar_dense])
def _local_scalar_dense(func, *args, **kwargs):
    if not _maybe_get_mask(args[0]):
        raise ValueError(f"__torch_dispatch__, {func}: expected a mask tensor")
    return torch.ops.aten._local_scalar_dense(_get_data(args[0]))


@register_dispatch_func([torch.ops.aten.detach, torch.ops.aten.clone])
def _apply_fn_on_data(func, *args, **kwargs):
    return MaskedTensor(func(_get_data(args[0])), _maybe_get_mask(args[0]))


@register_dispatch_func([torch.ops.aten._to_copy])
def _to_copy(func, *args, **kwargs):
    new_data = func(_get_data(args[0]), *args[1:], **kwargs)
    return MaskedTensor(new_data, _maybe_get_mask(args[0]))


@register_dispatch_func([torch.ops.aten._softmax])
def _softmax(func, *args, **kwargs):
    _check_args_kwargs_length(args, kwargs, f"__torch_dispatch__, {func}", len_args=3, len_kwargs=0)
    data = _get_data(args[0])
    mask = _maybe_get_mask(args[0])
    result_data = torch.ops.aten._masked_softmax(data, ~mask, args[1], 2)
    return MaskedTensor(result_data, mask)


@register_dispatch_func([torch.ops.aten.ones_like])
def ones_like(func, *args, **kwargs):
    _check_args_kwargs_length(args, kwargs, f"__torch_dispatch__, {func}", len_args=1)
    result_data = func(_get_data(args[0]), **kwargs)
    return MaskedTensor(result_data, _maybe_get_mask(args[0]))


@register_dispatch_func([torch.ops.aten._softmax_backward_data])
def _softmax_backward_data(func, *args, **kwargs):
    _check_args_kwargs_length(args, kwargs, f"__torch_dispatch__, {func}", len_args=4)
    grad, output, dim, input_dtype = args
    if is_masked_tensor(grad) and is_masked_tensor(output):
        if not _masks_match(grad, output):
            raise ValueError("__torch_dispatch__, {func}: expected the masks of grad and output to match")
        grad_data = _get_data(grad)
        new_grad_data = torch.ops.aten._masked_softmax_backward(
            grad_data,
            _get_data(output),
            ~_maybe_get_mask(grad),
            dim % grad_data.ndim,
        )
        res = MaskedTensor(new_grad_data, _maybe_get_mask(grad))
        return res
    else:
        raise ValueError(f"__torch_dispatch__, {func}: grad and output must both be MaskedTensors")


@register_dispatch_func([torch.ops.aten.copy_])
def copy_(func, *args, **kwargs):
    _check_args_kwargs_length(args, kwargs, f"__torch_dispatch__, {func}", len_args=2)
    if not _masks_match(_maybe_get_mask(args[0]), _maybe_get_mask(args[1])):
        raise ValueError("args[0] mask and args[1] mask must match but do not")
    func(_get_data(args[0]), _get_data(args[1]))
    return args[0]


@register_dispatch_func([torch.ops.aten.where])
def where(func, *args, **kwargs):
    _check_args_kwargs_length(args, kwargs, f"__torch_dispatch__, {func}", len_args=3, len_kwargs=0)
    if not torch.is_tensor(args[0]):
        raise ValueError("__torch_dispatch__, {func}: expected args[0] to be a tensor")
    mx = args[1]
    my = args[2]
    if not is_masked_tensor(mx):
        mx = MaskedTensor(mx, torch.ones_like(mx, dtype=torch.bool))
    if not is_masked_tensor(my):
        my = MaskedTensor(my, torch.ones_like(my, dtype=torch.bool))
    new_data = func(args[0], mx.get_data(), my.get_data())
    new_mask = func(args[0], mx.get_mask(), my.get_mask())
    return MaskedTensor(new_data, new_mask)


@register_dispatch_func([torch.ops.aten._to_sparse])
def _to_sparse(func, *args, **kwargs):
    _check_args_kwargs_length(args, kwargs, f"__torch_dispatch__, {func}", len_args=1, len_kwargs=0)
    if not torch.is_tensor(args[0]):
        raise TypeError("__torch_dispatch__, {func}: expected args[0] to be a tensor")
    mt = args[0]
    if not is_masked_tensor(mt):
        mt = MaskedTensor(mt, torch.ones_like(mt, dtype=torch.bool))
    if mt.is_sparse_coo():
        return mt
    new_mask = func(_maybe_get_mask(args[0])).coalesce()
    new_data = _get_data(args[0]).sparse_mask(new_mask)
    return MaskedTensor(new_data, new_mask)


@register_dispatch_func([torch.ops.aten._to_sparse_csr])
def _to_sparse_csr(func, *args, **kwargs):
    _check_args_kwargs_length(args, kwargs, f"__torch_dispatch__, {func}", len_args=1, len_kwargs=0)
    if not torch.is_tensor(args[0]):
        raise ValueError("__torch_dispatch__, {func}: expected args[0] to be a tensor")
    mt = args[0]
    if not is_masked_tensor(mt):
        mt = MaskedTensor(mt, torch.ones_like(mt).bool())
    if mt.is_sparse_csr():
        return mt
    new_mask = func(_maybe_get_mask(args[0]))
    new_data = _get_data(args[0]).sparse_mask(new_mask)
    return MaskedTensor(new_data, new_mask)


@register_dispatch_func([torch.ops.aten._to_dense])
def _to_dense(func, *args, **kwargs):
    _check_args_kwargs_length(args, kwargs, f"__torch_dispatch__, {func}", len_args=1, len_kwargs=0)
    if not torch.is_tensor(args[0]):
        raise ValueError("__torch_dispatch__, {func}: expected args[0] to be a tensor")
    mt = args[0]
    if not is_masked_tensor(mt):
        mt = MaskedTensor(mt, torch.ones_like(mt).bool())
    new_data = func(_get_data(args[0]))
    new_mask = func(_maybe_get_mask(args[0]))
    return MaskedTensor(new_data, new_mask)


@register_dispatch_func([torch.ops.aten._indices])
def _indices(func, *args, **kwargs):
    # Assumes data is sparse
    _check_args_kwargs_length(args, kwargs, f"__torch_dispatch__, {func}", len_args=1, len_kwargs=0)
    data = _get_data(args[0]).indices()
    return MaskedTensor(data, torch.ones_like(data).bool())


@register_dispatch_func([torch.ops.aten._values])
def _values(func, *args, **kwargs):
    _check_args_kwargs_length(args, kwargs, f"__torch_dispatch__, {func}", len_args=1, len_kwargs=0)
    data = _get_data(args[0]).values()
    return MaskedTensor(data, torch.ones_like(data).bool())


@register_dispatch_func([torch.ops.aten._sparse_coo_tensor_with_dims_and_tensors])
def _sparse_coo_tensor_with_dims_and_tensors(func, *args, **kwargs):
    new_args = list(args)
    if is_masked_tensor(args[-1]):
        new_args[-1] = args[-1].get_data()
    if is_masked_tensor(args[-2]):
        new_args[-2] = args[-2].get_data()

    new_data = func(*new_args, **kwargs)
    new_args[-1] = torch.ones_like(new_args[-1])
    new_mask = func(*new_args, **kwargs).bool()

    return MaskedTensor(new_data, new_mask)


@register_dispatch_func([torch.ops.aten.is_same_size])
def is_same_size(func, *args, **kwargs):
    _check_args_kwargs_length(args, kwargs, f"__torch_dispatch__, {func}", len_args=2)
    return _get_data(args[0]).is_same_size(_get_data(args[1]))<|MERGE_RESOLUTION|>--- conflicted
+++ resolved
@@ -2,23 +2,9 @@
 # Copyright (c) Meta Platforms, Inc. and affiliates
 
 from functools import partial
-from typing import Callable, Any, Dict, TYPE_CHECKING
+from typing import Any, Callable, Dict, TYPE_CHECKING
+
 import torch
-<<<<<<< HEAD
-
-if TYPE_CHECKING:
-    import torch._ops
-
-from .binary import (
-    _apply_native_binary,
-    NATIVE_BINARY_FNS,
-    NATIVE_INPLACE_BINARY_FNS,
-)
-from .core import is_masked_tensor, MaskedTensor, _get_data, _masks_match, _maybe_get_mask
-from .passthrough import (
-    _apply_pass_through_fn,
-    PASSTHROUGH_FNS
-=======
 from .binary import _apply_native_binary, NATIVE_BINARY_FNS, NATIVE_INPLACE_BINARY_FNS
 from .core import (
     _get_data,
@@ -26,19 +12,15 @@
     _maybe_get_mask,
     is_masked_tensor,
     MaskedTensor,
->>>>>>> f2d7f235
 )
+from .passthrough import _apply_pass_through_fn, PASSTHROUGH_FNS
 from .reductions import (
     _apply_reduction,
     NATIVE_REDUCE_FNS,
+    TENSOR_REDUCE_FNS,
     TORCH_REDUCE_FNS,
-    TENSOR_REDUCE_FNS,
 )
-from .unary import (
-    _apply_native_unary,
-    NATIVE_UNARY_FNS,
-    NATIVE_INPLACE_UNARY_FNS,
-)
+from .unary import _apply_native_unary, NATIVE_INPLACE_UNARY_FNS, NATIVE_UNARY_FNS
 
 
 if TYPE_CHECKING:
@@ -48,11 +30,17 @@
 __all__ = []  # type: ignore[var-annotated]
 
 
-def _check_args_kwargs_length(args, kwargs, error_prefix, len_args=None, len_kwargs=None):
+def _check_args_kwargs_length(
+    args, kwargs, error_prefix, len_args=None, len_kwargs=None
+):
     if len_args is not None and len_args != len(args):
-        raise ValueError(f"{error_prefix}: len(args) must be {len_args} but got {len(args)}")
+        raise ValueError(
+            f"{error_prefix}: len(args) must be {len_args} but got {len(args)}"
+        )
     if len_kwargs is not None and len_kwargs != len(kwargs):
-        raise ValueError(f"{error_prefix}: len(kwargs) must be {len_kwargs} but got {len(kwargs)}")
+        raise ValueError(
+            f"{error_prefix}: len(kwargs) must be {len_kwargs} but got {len(kwargs)}"
+        )
 
 
 class _MaskedContiguous(torch.autograd.Function):
@@ -131,7 +119,9 @@
             raise ValueError("MaskedToSparseCsr forward: input must be a MaskedTensor.")
 
         if input._masked_data.ndim != 2:
-            raise ValueError(f"Only 2D tensors can be converted to the SparseCsr layout but got shape: {input._masked_data.size()}")
+            raise ValueError(
+                f"Only 2D tensors can be converted to the SparseCsr layout but got shape: {input._masked_data.size()}"
+            )
 
         if input.layout == torch.sparse_csr:
             return input
@@ -172,7 +162,11 @@
 _MASKEDTENSOR_FUNCTION_TABLE = {}
 
 _function_fn_apply_map = {
-    (tuple(NATIVE_REDUCE_FNS), tuple(TORCH_REDUCE_FNS), tuple(TENSOR_REDUCE_FNS)): _apply_reduction,
+    (
+        tuple(NATIVE_REDUCE_FNS),
+        tuple(TORCH_REDUCE_FNS),
+        tuple(TENSOR_REDUCE_FNS),
+    ): _apply_reduction,
 }
 
 for fn_map_list, apply_fn in _function_fn_apply_map.items():
@@ -192,9 +186,11 @@
     def foo(func, *args, **kwargs):
         <implementation>
     """
+
     def wrapper(func):
         for op in ops:
             _MASKEDTENSOR_FUNCTION_TABLE[op] = partial(func, op)
+
     return wrapper
 
 
@@ -205,7 +201,9 @@
 
 @register_function_func([torch.Tensor.where, torch.where])
 def _function_where(func, *args, **kwargs):
-    _check_args_kwargs_length(args, kwargs, "__torch_function__, torch.where", len_args=3, len_kwargs=0)
+    _check_args_kwargs_length(
+        args, kwargs, "__torch_function__, torch.where", len_args=3, len_kwargs=0
+    )
     return _MaskedWhere.apply(*args)
 
 
@@ -230,6 +228,7 @@
 
 
 _MASKEDTENSOR_DISPATCH_TABLE: Dict["OpOverload", Callable[..., Any]] = {}
+
 
 def register_dispatch_func(aten_ops):
     """
@@ -242,9 +241,11 @@
     def foo(func, *args, **kwargs):
         <implementation>
     """
+
     def wrapper(func):
         for aten_op in aten_ops:
             _MASKEDTENSOR_DISPATCH_TABLE[aten_op] = partial(func, aten_op)
+
     return wrapper
 
 
@@ -287,9 +288,7 @@
 def is_contiguous(func, *args, **kwargs):
     data = _get_data(args[0])
     if data.is_sparse:
-        raise ValueError(
-            "MaskedTensors with sparse data do not have is_contiguous"
-        )
+        raise ValueError("MaskedTensors with sparse data do not have is_contiguous")
     return func(data, *args[1:], **kwargs)
 
 
@@ -316,9 +315,7 @@
 @register_dispatch_func([torch.ops.aten.contiguous])
 def contiguous(func, *args, **kwargs):
     if _get_data(args[0]).is_sparse:
-        raise ValueError(
-            "MaskedTensors with sparse data do not have contiguous"
-        )
+        raise ValueError("MaskedTensors with sparse data do not have contiguous")
     return _MaskedContiguous.apply(args[0])
 
 
@@ -328,9 +325,13 @@
     data = _get_data(args[0])
     mask = _maybe_get_mask(args[0])
     if tuple(args[1]) != tuple(data.size()):
-        raise ValueError(f"__torch_dispatch__, {func}: args[1] expected to be the same as data.size()")
+        raise ValueError(
+            f"__torch_dispatch__, {func}: args[1] expected to be the same as data.size()"
+        )
     if tuple(args[2]) != tuple(data.stride()):
-        raise ValueError(f"__torch_dispatch__, {func}: args[2] expected to be the same as data.stride()")
+        raise ValueError(
+            f"__torch_dispatch__, {func}: args[2] expected to be the same as data.stride()"
+        )
     return MaskedTensor(func(data, args[1], args[2], **kwargs), mask)
 
 
@@ -354,7 +355,9 @@
 
 @register_dispatch_func([torch.ops.aten._softmax])
 def _softmax(func, *args, **kwargs):
-    _check_args_kwargs_length(args, kwargs, f"__torch_dispatch__, {func}", len_args=3, len_kwargs=0)
+    _check_args_kwargs_length(
+        args, kwargs, f"__torch_dispatch__, {func}", len_args=3, len_kwargs=0
+    )
     data = _get_data(args[0])
     mask = _maybe_get_mask(args[0])
     result_data = torch.ops.aten._masked_softmax(data, ~mask, args[1], 2)
@@ -374,7 +377,9 @@
     grad, output, dim, input_dtype = args
     if is_masked_tensor(grad) and is_masked_tensor(output):
         if not _masks_match(grad, output):
-            raise ValueError("__torch_dispatch__, {func}: expected the masks of grad and output to match")
+            raise ValueError(
+                "__torch_dispatch__, {func}: expected the masks of grad and output to match"
+            )
         grad_data = _get_data(grad)
         new_grad_data = torch.ops.aten._masked_softmax_backward(
             grad_data,
@@ -385,7 +390,9 @@
         res = MaskedTensor(new_grad_data, _maybe_get_mask(grad))
         return res
     else:
-        raise ValueError(f"__torch_dispatch__, {func}: grad and output must both be MaskedTensors")
+        raise ValueError(
+            f"__torch_dispatch__, {func}: grad and output must both be MaskedTensors"
+        )
 
 
 @register_dispatch_func([torch.ops.aten.copy_])
@@ -399,7 +406,9 @@
 
 @register_dispatch_func([torch.ops.aten.where])
 def where(func, *args, **kwargs):
-    _check_args_kwargs_length(args, kwargs, f"__torch_dispatch__, {func}", len_args=3, len_kwargs=0)
+    _check_args_kwargs_length(
+        args, kwargs, f"__torch_dispatch__, {func}", len_args=3, len_kwargs=0
+    )
     if not torch.is_tensor(args[0]):
         raise ValueError("__torch_dispatch__, {func}: expected args[0] to be a tensor")
     mx = args[1]
@@ -415,7 +424,9 @@
 
 @register_dispatch_func([torch.ops.aten._to_sparse])
 def _to_sparse(func, *args, **kwargs):
-    _check_args_kwargs_length(args, kwargs, f"__torch_dispatch__, {func}", len_args=1, len_kwargs=0)
+    _check_args_kwargs_length(
+        args, kwargs, f"__torch_dispatch__, {func}", len_args=1, len_kwargs=0
+    )
     if not torch.is_tensor(args[0]):
         raise TypeError("__torch_dispatch__, {func}: expected args[0] to be a tensor")
     mt = args[0]
@@ -430,7 +441,9 @@
 
 @register_dispatch_func([torch.ops.aten._to_sparse_csr])
 def _to_sparse_csr(func, *args, **kwargs):
-    _check_args_kwargs_length(args, kwargs, f"__torch_dispatch__, {func}", len_args=1, len_kwargs=0)
+    _check_args_kwargs_length(
+        args, kwargs, f"__torch_dispatch__, {func}", len_args=1, len_kwargs=0
+    )
     if not torch.is_tensor(args[0]):
         raise ValueError("__torch_dispatch__, {func}: expected args[0] to be a tensor")
     mt = args[0]
@@ -445,7 +458,9 @@
 
 @register_dispatch_func([torch.ops.aten._to_dense])
 def _to_dense(func, *args, **kwargs):
-    _check_args_kwargs_length(args, kwargs, f"__torch_dispatch__, {func}", len_args=1, len_kwargs=0)
+    _check_args_kwargs_length(
+        args, kwargs, f"__torch_dispatch__, {func}", len_args=1, len_kwargs=0
+    )
     if not torch.is_tensor(args[0]):
         raise ValueError("__torch_dispatch__, {func}: expected args[0] to be a tensor")
     mt = args[0]
@@ -459,14 +474,18 @@
 @register_dispatch_func([torch.ops.aten._indices])
 def _indices(func, *args, **kwargs):
     # Assumes data is sparse
-    _check_args_kwargs_length(args, kwargs, f"__torch_dispatch__, {func}", len_args=1, len_kwargs=0)
+    _check_args_kwargs_length(
+        args, kwargs, f"__torch_dispatch__, {func}", len_args=1, len_kwargs=0
+    )
     data = _get_data(args[0]).indices()
     return MaskedTensor(data, torch.ones_like(data).bool())
 
 
 @register_dispatch_func([torch.ops.aten._values])
 def _values(func, *args, **kwargs):
-    _check_args_kwargs_length(args, kwargs, f"__torch_dispatch__, {func}", len_args=1, len_kwargs=0)
+    _check_args_kwargs_length(
+        args, kwargs, f"__torch_dispatch__, {func}", len_args=1, len_kwargs=0
+    )
     data = _get_data(args[0]).values()
     return MaskedTensor(data, torch.ones_like(data).bool())
 
