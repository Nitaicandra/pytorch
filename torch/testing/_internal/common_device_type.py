--- conflicted
+++ resolved
@@ -785,22 +785,14 @@
 PYTORCH_TESTING_DEVICE_FOR_CUSTOM_KEY = "PYTORCH_TESTING_DEVICE_FOR_CUSTOM"
 
 
-<<<<<<< HEAD
-def get_desired_device_type_test_bases(except_for=None, only_for=None, include_lazy=False, allow_mps=False, allow_xpu=False):
-=======
 def get_desired_device_type_test_bases(
     except_for=None, only_for=None, include_lazy=False, allow_mps=False, allow_xpu=False
 ):
->>>>>>> 8a2fed7e
     # allow callers to specifically opt tests into being tested on MPS, similar to `include_lazy`
     test_bases = device_type_test_bases.copy()
     if allow_mps and TEST_MPS and MPSTestBase not in test_bases:
         test_bases.append(MPSTestBase)
-<<<<<<< HEAD
     if (allow_xpu or only_for == 'xpu') and TEST_XPU and XPUTestBase not in test_bases:
-=======
-    if allow_xpu and TEST_XPU and XPUTestBase not in test_bases:
->>>>>>> 8a2fed7e
         test_bases.append(XPUTestBase)
     if TEST_HPU and HPUTestBase not in test_bases:
         test_bases.append(HPUTestBase)
@@ -861,10 +853,6 @@
 # device-specific tests (NB: this supports additional @parametrize usage).
 #
 # See note "Writing Test Templates"
-<<<<<<< HEAD
-def instantiate_device_type_tests(generic_test_class, scope, except_for=None, only_for=None, include_lazy=False,
-                                  allow_mps=False, allow_xpu=False):
-=======
 # TODO: remove "allow_xpu" option after Interl GPU support all test case instantiate by this function.
 def instantiate_device_type_tests(
     generic_test_class,
@@ -875,7 +863,6 @@
     allow_mps=False,
     allow_xpu=False,
 ):
->>>>>>> 8a2fed7e
     # Removes the generic test class from its enclosing scope so its tests
     # are not discoverable.
     del scope[generic_test_class.__name__]
@@ -897,13 +884,9 @@
     generic_tests = [x for x in generic_members if x.startswith("test")]
 
     # Creates device-specific test cases
-<<<<<<< HEAD
-    for base in get_desired_device_type_test_bases(except_for, only_for, include_lazy, allow_mps, allow_xpu):
-=======
     for base in get_desired_device_type_test_bases(
         except_for, only_for, include_lazy, allow_mps, allow_xpu
     ):
->>>>>>> 8a2fed7e
         class_name = generic_test_class.__name__ + base.device_type.upper()
 
         # type set to Any and suppressed due to unsupport runtime class:
@@ -975,15 +958,8 @@
     unsupported_backward = 3  # Test only unsupported backward dtypes
     any_one = 4  # Test precisely one supported dtype
     none = 5  # Instantiate no dtype variants (no dtype kwarg needed)
-<<<<<<< HEAD
     any_common_cpu_cuda_one = 6  # Test precisely one supported dtype that is common to both cuda and cpu
     any_common_cpu_xpu_one = 7  # Test precisely one supported dtype that is common to both xpu and cpu
-
-=======
-    any_common_cpu_cuda_one = (
-        6  # Test precisely one supported dtype that is common to both cuda and cpu
-    )
->>>>>>> 8a2fed7e
 
 
 # Arbitrary order
@@ -1283,16 +1259,8 @@
             device = "cuda:0"
         return torch.cuda.memory.mem_get_info(device)[0] >= size
 
-<<<<<<< HEAD
-    if device == 'xpu':
-        raise unittest.SkipTest('TODO: Memory availability checks for XPU?')
-
-    if device == 'xla':
-        raise unittest.SkipTest('TODO: Memory availability checks for XLA?')
-=======
     if device == "xla":
         raise unittest.SkipTest("TODO: Memory availability checks for XLA?")
->>>>>>> 8a2fed7e
 
     if device == "xpu":
         raise unittest.SkipTest("TODO: Memory availability checks for Intel GPU?")
@@ -1373,8 +1341,6 @@
 
 
 class onlyOn:
-<<<<<<< HEAD
-
     def __init__(self, device_type: Union[str, List[str]]):
         self.device_types = []
         if isinstance(device_type, str):
@@ -1382,10 +1348,6 @@
         else:
             assert isinstance(device_type, list)
             self.device_types = device_type
-=======
-    def __init__(self, device_type):
-        self.device_type = device_type
->>>>>>> 8a2fed7e
 
     def __call__(self, fn):
         @wraps(fn)
@@ -1609,13 +1571,8 @@
 
     return only_fn
 
-<<<<<<< HEAD
 def onlyCUDAAndXPU(fn):
     return onlyOn(['cuda', 'xpu'])(fn)
-
-def disablecuDNN(fn):
-=======
->>>>>>> 8a2fed7e
 
 def disablecuDNN(fn):
     @wraps(fn)
@@ -1887,11 +1844,8 @@
 def skipMeta(fn):
     return skipMetaIf(True, "test doesn't work with meta tensors")(fn)
 
-<<<<<<< HEAD
 def skipXPU(fn):
     return skipXPUIf(True, "test doesn't work with XPU tensors")(fn)
-=======
->>>>>>> 8a2fed7e
 
 def skipXLA(fn):
     return skipXLAIf(True, "Marked as skipped for XLA")(fn)
@@ -1912,14 +1866,10 @@
 # TODO: the "all" in the name isn't true anymore for quite some time as we have also have for example XLA and MPS now.
 #  This should probably enumerate all available device type test base classes.
 def get_all_device_types() -> List[str]:
-<<<<<<< HEAD
     return ['cpu'] if not torch.cuda.is_available() else ['cpu', 'cuda']
 
 def any_common_cpu_device_one():
     return OpDTypes.any_common_cpu_xpu_one if TEST_XPU else OpDTypes.any_common_cpu_cuda_one
 
 def has_gpu_device(devices: List[str]):
-    return "cuda" in devices or "xpu" in devices
-=======
-    return ["cpu"] if not torch.cuda.is_available() else ["cpu", "cuda"]
->>>>>>> 8a2fed7e
+    return "cuda" in devices or "xpu" in devices