# mypy: ignore-errors

# Nodes represent a definition of a value in our graph of operators.
from typing import TYPE_CHECKING, Union, Callable, Any, Tuple, List, Optional, Dict, Set
from ._compatibility import compatibility
from .immutable_collections import immutable_dict, immutable_list
import torch
import builtins
import types
import inspect
import warnings
from torch.fx.operator_schemas import normalize_function, normalize_module, ArgsKwargsPair
from .._ops import ops as _ops
from torch._C import _NodeBase

if TYPE_CHECKING:
    from .graph import Graph

__all__ = ['Node', 'map_arg', 'map_aggregate', "has_side_effect"]

BaseArgumentTypes = Union[str, int, float, bool, complex, torch.dtype,
                          torch.Tensor, torch.device, torch.memory_format, torch.layout, torch._ops.OpOverload]
base_types = BaseArgumentTypes.__args__  # type: ignore[attr-defined]

Target = Union[Callable[..., Any], str]

Argument = Optional[Union[
    Tuple[Any, ...],  # actually Argument, but mypy can't represent recursive types
    List[Any],  # actually Argument
    Dict[str, Any],  # actually Argument
    slice,  # Slice[Argument, Argument, Argument], but slice is not a templated type in typing
    range,
    'Node',
    BaseArgumentTypes
]]

_side_effectful_need_to_be_preserved_pre_dispatch: Set[Callable] = {
    torch._C._set_grad_enabled,
    torch.amp._enter_autocast,
    torch.amp._exit_autocast,
}

# TODO: Either refactor this into 2 functions 1 dce for functional graphs and 1 dce for all graphs,
# or add logic to correctly mark all inplace ops as side effectful.
_side_effectful_functions: Set[Callable] = {
    torch._assert,
    torch._assert_async,
    _ops.aten._assert_async.msg,
    _ops.aten._assert_scalar.default,
    _ops.aten.copy_.default,
    _ops.aten.set_.source_Tensor,
    _ops.aten.index_put_.default,
    _ops.aten.sym_constrain_range.default,
    _ops.aten.sym_constrain_range_for_size.default,
    _ops.profiler._record_function_enter,
    _ops.profiler._record_function_enter_new,
    _ops.profiler._record_function_exit,
    _ops.inductor.accumulate_grad_.default,
    _ops.inductor.resize_storage_bytes_.default,
} | _side_effectful_need_to_be_preserved_pre_dispatch


@compatibility(is_backward_compatible=False)
def has_side_effect(fn: Callable) -> None:
    _side_effectful_functions.add(fn)
    return fn


# this is fixed on master, WAR for 1.5
def _find_module_of_method(orig_method: Callable[..., Any]) -> str:
    name = orig_method.__name__
    module = orig_method.__module__
    if module is not None:
        return module
    for guess in [torch, torch.nn.functional]:
        if getattr(guess, name, None) is orig_method:
            return guess.__name__
    raise RuntimeError(f'cannot find module for {orig_method}')

# Borrowed from CPython typing module
# https://github.com/python/cpython/blob/f90dc36c15d7fee0efaf6d39e97be0bdf2683e93/Lib/typing.py#L156
def _type_repr(obj):
    """Return the repr() of an object, special-casing types (internal helper).
    If obj is a type, we return a shorter version than the default
    type.__repr__, based on the module and qualified name, which is
    typically enough to uniquely identify a type.  For everything
    else, we fall back on repr(obj).
    """
    if isinstance(obj, type):
        if obj.__module__ == 'builtins':
            return obj.__qualname__
        return f'{obj.__module__}.{obj.__qualname__}'
    if obj is ...:
        return '...'
    if isinstance(obj, types.FunctionType):
        return obj.__name__
    return repr(obj)

def _get_qualified_name(func: Callable[..., Any]) -> str:
    # things like getattr just appear in builtins
    if getattr(builtins, func.__name__, None) is func:
        return func.__name__
    # torch.Tensor.{fn}
    if (isinstance(func, (types.MethodDescriptorType, types.WrapperDescriptorType))
       and func is getattr(torch.Tensor, func.__name__, None)):
        return f"torch.Tensor.{func.__name__}"
    name = func.__name__
    if name == "<lambda>":
        # For lambdas, try to get their defining name in the module
        try:
            name = inspect.getsource(func).split("=")[0].strip()
        except Exception as e:
            raise RuntimeError("Unable to represent lambda") from e
    module = _find_module_of_method(func)
    module = module.replace('torch._ops', 'torch.ops')  # WAR for bug in how torch.ops assigns module
    # Fixup segment_reduce mismatch
    if module == "torch" and name == "segment_reduce":
        name = "_" + name
    return f'{module}.{name}'

def _format_arg(arg, max_list_len=float('inf')) -> str:
    if hasattr(arg, '_custom_fx_repr_fn'):
        return arg._custom_fx_repr_fn()
    elif isinstance(arg, list):
        items = ', '.join(_format_arg(a) for idx, a in enumerate(arg) if idx < max_list_len)
        maybe_len = '' if len(arg) < max_list_len + 1 else f', ...[total_len={len(arg)}]'
        return f'[{items}{maybe_len}]'
    elif isinstance(arg, tuple):
        items = ', '.join(_format_arg(a) for idx, a in enumerate(arg) if idx < max_list_len)
        maybe_len = '' if len(arg) < max_list_len + 1 else f', ...[total_len={len(arg)}]'
        maybe_comma = ',' if len(arg) == 1 else ''
        return f'({items}{maybe_comma}{maybe_len})'
    elif isinstance(arg, dict):
        items_str = ', '.join(f'{k}: {_format_arg(v)}' for k, v in arg.items())
        return f'{{{items_str}}}'

    if isinstance(arg, Node):
        return '%' + str(arg)
    else:
        return str(arg)

@compatibility(is_backward_compatible=True)
class Node(_NodeBase):
    """
    ``Node`` is the data structure that represents individual operations within
    a ``Graph``. For the most part, Nodes represent callsites to various entities,
    such as operators, methods, and Modules (some exceptions include nodes that
    specify function inputs and outputs). Each ``Node`` has a function specified
    by its ``op`` property. The ``Node`` semantics for each value of ``op`` are as follows:

    - ``placeholder`` represents a function input. The ``name`` attribute specifies the name this value will take on.
      ``target`` is similarly the name of the argument. ``args`` holds either: 1) nothing, or 2) a single argument
      denoting the default parameter of the function input. ``kwargs`` is don't-care. Placeholders correspond to
      the function parameters (e.g. ``x``) in the graph printout.
    - ``get_attr`` retrieves a parameter from the module hierarchy. ``name`` is similarly the name the result of the
      fetch is assigned to. ``target`` is the fully-qualified name of the parameter's position in the module hierarchy.
      ``args`` and ``kwargs`` are don't-care
    - ``call_function`` applies a free function to some values. ``name`` is similarly the name of the value to assign
      to. ``target`` is the function to be applied. ``args`` and ``kwargs`` represent the arguments to the function,
      following the Python calling convention
    - ``call_module`` applies a module in the module hierarchy's ``forward()`` method to given arguments. ``name`` is
      as previous. ``target`` is the fully-qualified name of the module in the module hierarchy to call.
      ``args`` and ``kwargs`` represent the arguments to invoke the module on, *excluding the self argument*.
    - ``call_method`` calls a method on a value. ``name`` is as similar. ``target`` is the string name of the method
      to apply to the ``self`` argument. ``args`` and ``kwargs`` represent the arguments to invoke the module on,
      *including the self argument*
    - ``output`` contains the output of the traced function in its ``args[0]`` attribute. This corresponds to the "return" statement
      in the Graph printout.
    """

    @compatibility(is_backward_compatible=True)
    def __init__(self, graph: 'Graph', name: str, op: str, target: 'Target',
                 args: Tuple['Argument', ...], kwargs: Dict[str, 'Argument'],
                 return_type : Optional[Any] = None) -> None:
        """
        Instantiate an instance of ``Node``. Note: most often, you want to use the
        Graph APIs, i.e. ``Graph.call_module``, ``Graph.call_method``, etc. rather
        than instantiating a ``Node`` directly.

        Args:
            graph (Graph): The ``Graph`` to which this ``Node`` should belong.

            name (str): The name to which the output of this ``Node`` should be assigned

            op (str): The opcode for this ``Node``. Can be one of 'placeholder',
                'call_method', 'call_module', 'call_function', 'get_attr',
                'output'

            target ('Target'): The target this op should call. See the broader
                ``Node`` docstring for more details.

            args (Tuple['Argument']): The args to be passed to ``target``

            kwargs (Dict[str, 'Argument']): The kwargs to be passed to ``target``

            return_type (Optional[Any]): The python type expression representing the
                type of the output of this node. This field can be used for
                annotation of values in the generated code or for other types
                of analyses.
        """
        super().__init__()
        self.graph = graph
        self.name = name  # unique name of value being created
        assert op in ['placeholder', 'call_method', 'call_module', 'call_function', 'get_attr', 'output', 'root']
        self.op = op  # the kind of operation = placeholder|call_method|call_module|call_function|get_attr
        if op == 'call_function':
            if not callable(target):
                raise ValueError(f'Node [graph = {graph}, name = \'{name}\'] target {target} has type {torch.typename(target)} '
                                 'but a Callable is expected')
        else:
            if not isinstance(target, str):
                raise ValueError(f'Node [graph = {graph}, name = \'{name}\'] target {target} has type {torch.typename(target)} '
                                 'but a str is expected')
        self.target = target  # for method/module/function, the name of the method/module/function/attr
        # being invoked, e.g add, layer1, or torch.add

        # All `Node`-valued inputs. Key is the Node, value is don't-care.
        # The public API for this is `all_input_nodes`, this private attribute
        # should not be accessed directly.
        self._input_nodes : Dict[Node, None] = {}
        self.__update_args_kwargs(map_arg(args, lambda x: x), map_arg(kwargs, lambda x: x))  # type: ignore[arg-type]

        # All of the nodes that use the value produced by this Node
        # Note one user may correspond to several uses, e.g. the node fo ``x + x``
        # would appear once here, but represents two uses.
        #
        # Is a dict to act as an "ordered set". Keys are significant, value dont-care
        self.users : Dict[Node, None] = {}
        # Type expression representing the output value of this node.
        # This should contain the same class of Type objects that would appear
        # as type annotations for function inputs/outputs.
        #
        # For placeholder nodes, this value will be used to type-annotate the
        # generated function parameters.
        # For the return node, this value will be used to type-annotate the
        # generated function return type. (Note this is a special case. ``return``
        # does not produce a value, it's more of a notation. Thus, this value
        # describes the type of args[0] in the ``return`` node.
        self.type : Optional[Any] = return_type
<<<<<<< HEAD
        self._prev = self
        self._next = self
        self._erased = False
        self._sort_key = ()
=======
        self._sort_key: Any = ()
>>>>>>> d3b82306

        # If set, use this fn to print this node
        self._repr_fn : Optional[Callable[[Node], str]] = None

        # Dictionary to store metadata passes need to do their
        # transformations. This metadata is preserved across node copies
        self.meta : Dict[str, Any] = {}

    def __getstate__(self):
        state = self.__dict__.copy()
        state["_erased"] = self._erased
        state["_prev"] = self._prev
        state["_next"] = self._next
        return state

    def __setstate__(self, state):
        _erased = state.pop("_erased")
        _prev = state.pop("_prev")
        _next = state.pop("_next")
        self.__dict__.update(state)
        self._erased = _erased
        self._prev = _prev
        self._next = _next

    @property
    def next(self) -> 'Node':
        """
        Returns the next ``Node`` in the linked list of Nodes.

        Returns:

            The next ``Node`` in the linked list of Nodes.
        """
        return self._next

    @property
    def prev(self) -> 'Node':
        """
        Returns the previous ``Node`` in the linked list of Nodes.

        Returns:

            The previous ``Node`` in the linked list of Nodes.
        """
        return self._prev

    @compatibility(is_backward_compatible=True)
    def prepend(self, x: 'Node') -> None:
        """
        Insert x before this node in the list of nodes in the graph. Example::

            Before: p -> self
                    bx -> x -> ax
            After:  p -> x -> self
                    bx -> ax

        Args:
            x (Node): The node to put before this node. Must be a member of the same graph.
        """
        assert self.graph == x.graph, "Attempting to move a Node into a different Graph"
        if self == x:
            warnings.warn("Trying to prepend a node to itself. This behavior has no effect on the graph.")
            return
        x._remove_from_list()
        p = self._prev
        p._next, x._prev = x, p
        x._next, self._prev = self, x

        # compute x._sort_key
        psk = x._prev._sort_key
        nsk = x._next._sort_key
        if len(psk) > len(nsk):
            *prefix, idx = psk[:len(nsk) + 1]
            x._sort_key = (*prefix, idx + 1)
        elif len(psk) < len(nsk):
            *prefix, idx = nsk[:len(psk) + 1]
            x._sort_key = (*prefix, idx - 1)
        else:  # same length, increase length by 1
            x._sort_key = (*psk, 0)

    def __gt__(self, other: 'Node'):
        return self._sort_key > other._sort_key

    def __lt__(self, other: 'Node'):
        return self._sort_key < other._sort_key

    def __ge__(self, other: 'Node'):
        return self > other or self == other

    def __le__(self, other: 'Node'):
        return self < other or self == other

    @compatibility(is_backward_compatible=True)
    def append(self, x: 'Node') -> None:
        """
        Insert ``x`` after this node in the list of nodes in the graph.
        Equivalent to ``self.next.prepend(x)``

        Args:
            x (Node): The node to put after this node. Must be a member of the same graph.
        """
        self._next.prepend(x)

    def _remove_from_list(self):
        p, n = self._prev, self._next
        p._next, n._prev = n, p

    @property
    def args(self) -> Tuple[Argument, ...]:
        """
        The tuple of arguments to this ``Node``. The interpretation of arguments
        depends on the node's opcode. See the :class:`Node` docstring for more
        information.

        Assignment to this property is allowed. All accounting of uses and users
        is updated automatically on assignment.
        """
        return self._args

    @args.setter
    def args(self, a : Tuple[Argument, ...]):
        """
        Set the tuple of arguments to this Node. The interpretation of arguments
        depends on the node's opcode. See the ``fx.Graph`` docstring for more
        information.
        """
        # DO NOT CALL `__update_args_kwargs` directly. The correct way to
        # set `args` is via direct assignment, i.e. `node.args = new_args`
        self.__update_args_kwargs(map_arg(a, lambda x: x), self._kwargs)  # type: ignore[arg-type]

    @property
    def kwargs(self) -> Dict[str, Argument]:
        """
        The dict of keyword arguments to this ``Node``. The interpretation of arguments
        depends on the node's opcode. See the :class:`Node` docstring for more
        information.

        Assignment to this property is allowed. All accounting of uses and users
        is updated automatically on assignment.
        """
        return self._kwargs

    @kwargs.setter
    def kwargs(self, k : Dict[str, Argument]):
        """
        Set the dict of kwargs to this Node. The interpretation of arguments
        depends on the node's opcode. See the ``fx.Graph`` docstring for more
        information.
        """
        # DO NOT CALL `__update_args_kwargs` directly. The correct way to
        # set `args` is via direct assignment, i.e. `node.kwargs = new_kwargs`
        self.__update_args_kwargs(self._args, map_arg(k, lambda x: x))  # type: ignore[arg-type]

    @property
    def all_input_nodes(self) -> List['Node']:
        """
        Return all Nodes that are inputs to this Node. This is equivalent to
        iterating over ``args`` and ``kwargs`` and only collecting the values that
        are Nodes.

        Returns:

            List of ``Nodes`` that appear in the ``args`` and ``kwargs`` of this
            ``Node``, in that order.
        """
        return list(self._input_nodes.keys())

    @compatibility(is_backward_compatible=True)
    def update_arg(self, idx : int, arg : Argument) -> None:
        """
        Update an existing positional argument to contain the new value
        ``arg``. After calling, ``self.args[idx] == arg``.

        Args:

            idx (int): The index into ``self.args`` of the element to update
            arg (Argument): The new argument value to write into ``args``
        """
        args = list(self.args)
        args[idx] = arg
        self.args = tuple(args)

    @compatibility(is_backward_compatible=True)
    def insert_arg(self, idx : int, arg : Argument) -> None:
        """
        Insert an positional argument to the argument list with given index.

        Args:

            idx (int): The index of the element in ``self.args`` to be inserted before.
            arg (Argument): The new argument value to insert into ``args``
        """
        assert 0 <= idx <= len(self.args), "insert_args index must be between 0 and len(self.args)"
        args_left = self.args[:idx]
        args_right = self.args[idx:]

        self._args = args_left + (arg,) + args_right

        _new_input_nodes = {}
        map_arg(arg, _new_input_nodes.setdefault)

        for new_use in _new_input_nodes.keys():
            if new_use not in self._input_nodes:
                self._input_nodes.setdefault(new_use)
                new_use.users.setdefault(self)

    @compatibility(is_backward_compatible=True)
    def update_kwarg(self, key : str, arg : Argument) -> None:
        """
        Update an existing keyword argument to contain the new value
        ``arg``. After calling, ``self.kwargs[key] == arg``.

        Args:

            key (str): The key in ``self.kwargs`` of the element to update
            arg (Argument): The new argument value to write into ``kwargs``
        """
        kwargs = dict(self.kwargs)
        kwargs[key] = arg
        self.kwargs = kwargs

    @property
    def stack_trace(self) -> Optional[str]:
        """
        Return the Python stack trace that was recorded during tracing, if any.
        When traced with fx.Tracer, this property is usually populated by
        `Tracer.create_proxy`. To record stack traces during tracing for debug purposes,
        set `record_stack_traces = True` on the `Tracer` instance.
        When traced with dynamo, this property will be populated by default by
        `OutputGraph.create_proxy`.

        stack_trace would have the innermost frame at the end of the string.
        """
        return self.meta.get("stack_trace", None)

    @stack_trace.setter
    def stack_trace(self, trace : Optional[str]):
        self.meta["stack_trace"] = trace

    def __update_args_kwargs(self, new_args : Tuple['Argument', ...], new_kwargs : Dict[str, 'Argument']):
        """
        This API is internal. Do *not* call it directly.
        """
        self._args = new_args
        self._kwargs = new_kwargs

        for old_use in self._input_nodes.keys():
            old_use.users.pop(self)

        self._input_nodes = {}
        map_arg(self._args, self._input_nodes.setdefault)
        map_arg(self._kwargs, self._input_nodes.setdefault)

        for new_use in self._input_nodes.keys():
            new_use.users.setdefault(self)

    def __repr__(self) -> str:
        if self._repr_fn:
            return self._repr_fn(self)
        return self.name

    def _pretty_print_target(self, target):
        """
        Make target printouts more user-friendly.
        1) builtins will be printed as `builtins.xyz`
        2) operators will be printed as `operator.xyz`
        3) other callables will be printed with qualified name, e.g. torch.add
        """
        if isinstance(target, str):
            return target
        if hasattr(target, '__module__'):
            if not hasattr(target, '__name__'):
                # Just to be defensive, if we don't have `__name__`, get the
                # qualname. Not sure if this happens for any members of `operator`
                # or `builtins`. This fallback path is not as good, since e.g.
                # things in `operator` have `_operator` as their __module__.
                return _get_qualified_name(target)
            if target.__module__ == 'builtins':
                return f'builtins.{target.__name__}'
            elif target.__module__ == '_operator':
                return f'operator.{target.__name__}'
        return _get_qualified_name(target)

    @compatibility(is_backward_compatible=True)
    def format_node(self,
                    placeholder_names: Optional[List[str]] = None,
                    maybe_return_typename: Optional[List[str]] = None) -> Optional[str]:
        """
        Return a descriptive string representation of ``self``.

        This method can be used with no arguments as a debugging
        utility.

        This function is also used internally in the ``__str__`` method
        of ``Graph``. Together, the strings in ``placeholder_names``
        and ``maybe_return_typename`` make up the signature of the
        autogenerated ``forward`` function in this Graph's surrounding
        GraphModule. ``placeholder_names`` and ``maybe_return_typename``
        should not be used otherwise.

        Args:
            placeholder_names: A list that will store formatted strings
                representing the placeholders in the generated
                ``forward`` function. Internal use only.
            maybe_return_typename: A single-element list that will store
                a formatted string representing the output of the
                generated ``forward`` function. Internal use only.

        Returns:
            str: If 1) we're using ``format_node`` as an internal helper
                in the ``__str__`` method of ``Graph``, and 2) ``self``
                is a placeholder Node, return ``None``. Otherwise,
                return a  descriptive string representation of the
                current Node.
        """
        if self.op == 'placeholder':
            assert isinstance(self.target, str)
            arg_str = self.target
            arg_str += arg_str + f': {_type_repr(self.type)}' if self.type else ''
            if placeholder_names:
                placeholder_names.append(arg_str)
                return None
            maybe_typename = f'{_type_repr(self.type)} ' if self.type else ''
            default_val = '(default=' + str(self.args[0]) + ')' if self.args else ''
            return f'%{self.name} : {maybe_typename}[num_users={len(self.users)}] = {self.op}[target={self.target}]{default_val}'
        elif self.op == 'get_attr':
            maybe_typename = f'{_type_repr(self.type)} ' if self.type is not None else ''
            return f'%{self.name} : {maybe_typename}[num_users={len(self.users)}] = ' \
                   f'{self.op}[target={self._pretty_print_target(self.target)}]'
        elif self.op == 'output':
            if self.type and maybe_return_typename:
                maybe_return_typename[0] = f' -> {_type_repr(self.type)}'
            return f'return {self.args[0]}'
        else:
            maybe_typename = f'{_type_repr(self.type)} ' if self.type is not None else ''
            return f'%{self.name} : {maybe_typename}[num_users={len(self.users)}] = ' \
                   f'{self.op}[target={self._pretty_print_target(self.target)}](' \
                   f'args = {_format_arg(self.args)}, kwargs = {_format_arg(self.kwargs)})'

    @compatibility(is_backward_compatible=True)
    def replace_all_uses_with(self,
                              replace_with : 'Node',
                              delete_user_cb: Callable[['Node'], bool] = lambda user: True,
                              *,
                              propagate_meta=False
                              ) -> List['Node']:
        """
        Replace all uses of ``self`` in the Graph with the Node ``replace_with``.

        Args:

            replace_with (Node): The node to replace all uses of ``self`` with.
            delete_user_cb (Callable): Callback that is called to determine
              whether a given user of the self node should be removed.
            propagate_meta (bool): Whether or not to copy all properties
              on the .meta field of the original node onto the replacement node.
              For safety, this is only valid to do if the replacement node
              doesn't already have an existing .meta field.

        Returns:

            The list of Nodes on which this change was made.
        """
        if propagate_meta:
            assert len(replace_with.meta) == 0, \
                'Called node.replace_all_uses_with(replace_with, propagate_meta=True), ' \
                'but replace_with already has .meta keys'
            for k, v in self.meta.items():
                replace_with.meta[k] = v
        to_process = list(self.users)
        skipped = []
        m = self.graph.owning_module
        for use_node in to_process:
            if not delete_user_cb(use_node):
                skipped.append(use_node)
                continue

            def maybe_replace_node(n : Node) -> Node:
                if n == self:
                    return replace_with
                else:
                    return n

            if getattr(m, "_replace_hook", None):
                m._replace_hook(old=self, new=replace_with.name, user=use_node)

            new_args = map_arg(use_node.args, maybe_replace_node)
            new_kwargs = map_arg(use_node.kwargs, maybe_replace_node)
            assert isinstance(new_args, tuple)
            assert isinstance(new_kwargs, dict)
            use_node.__update_args_kwargs(new_args, new_kwargs)

        assert len(self.users) - len(skipped) == 0
        return [n for n in to_process if n not in skipped]

    @compatibility(is_backward_compatible=False)
    def is_impure(self):
        """
        Returns whether this op is impure, i.e. if its op is a placeholder or
        output, or if a call_function or call_module which is impure.

        Returns:

            bool: If the op is impure or not.
        """
        if self.op in {"placeholder", "output"}:
            return True

        # Check if an impure function.
        if self.op == "call_function":
            return self.target in _side_effectful_functions

        # Check if an impure module.
        if self.op == "call_module":
            assert (
                self.graph.owning_module is not None
            ), "self.graph.owning_module not set for purity check"
            target_mod = self.graph.owning_module.get_submodule(self.target)
            assert (
                target_mod is not None
            ), f"Did not find expected submodule target {self.target}"
            return getattr(target_mod, "_is_impure", False)

        return False

    @compatibility(is_backward_compatible=False)
    def normalized_arguments(
            self, root : torch.nn.Module, arg_types : Optional[Tuple[Any]] = None,
            kwarg_types : Optional[Dict[str, Any]] = None,
            normalize_to_only_use_kwargs : bool = False) -> Optional[ArgsKwargsPair]:
        """
        Returns normalized arguments to Python targets. This means that
        `args/kwargs` will be matched up to the module/functional's
        signature and return exclusively kwargs in positional order
        if `normalize_to_only_use_kwargs` is true.
        Also populates default values. Does not support positional-only
        parameters or varargs parameters.

        Supports module calls.

        May require `arg_types` and `kwarg_types` in order to disambiguate overloads.

        Args:
            root (torch.nn.Module): Module upon which to resolve module targets.
            arg_types (Optional[Tuple[Any]]): Tuple of arg types for the args
            kwarg_types (Optional[Dict[str, Any]]): Dict of arg types for the kwargs
            normalize_to_only_use_kwargs (bool): Whether to normalize to only use kwargs.

        Returns:

            Returns NamedTuple ArgsKwargsPair, or `None` if not successful.
        """
        if self.op == 'call_function':
            assert callable(self.target)
            return normalize_function(self.target, self.args, self.kwargs, arg_types, kwarg_types)  # type: ignore[arg-type]
        elif self.op == 'call_module':
            assert isinstance(self.target, str)
            return normalize_module(root, self.target, self.args, self.kwargs)  # type: ignore[arg-type]

        return None

    @compatibility(is_backward_compatible=True)
    def replace_input_with(self, old_input: 'Node', new_input: 'Node'):
        """
        Loop through input nodes of ``self``, and replace all instances of
        ``old_input`` with ``new_input``.

        Args:

            old_input (Node): The old input node to be replaced.
            new_input (Node): The new input node to replace ``old_input``.
        """
        def maybe_replace_node(n : Node) -> Node:
            return new_input if n == old_input else n

        m = self.graph.owning_module
        if getattr(m, "_replace_hook", None):
            m._replace_hook(old=old_input, new=new_input.name, user=self)

        new_args = map_arg(self.args, maybe_replace_node)
        new_kwargs = map_arg(self.kwargs, maybe_replace_node)
        assert isinstance(new_args, tuple)
        assert isinstance(new_kwargs, dict)
        self.__update_args_kwargs(new_args, new_kwargs)

    def _rename(self, candidate: str):
        if candidate == self.name:
            return
        name = self.graph._graph_namespace.create_name(candidate, None)
        self.name = name
        self.graph._graph_namespace._rename_object(self, name)

    def __setattr__(self, name: str, value: Any) -> None:
        if name == 'name' and hasattr(self, "name"):
            m = self.graph.owning_module
            if getattr(m, "_replace_hook", None):
                assert isinstance(value, str)
                for user in self.users:
                    m._replace_hook(old=self, new=value, user=user)
        update = False
        if (
                hasattr(self, name) and
                hasattr(self.graph, "_find_nodes_lookup_table") and
                self in self.graph._find_nodes_lookup_table
        ):
            update = True
            self.graph._find_nodes_lookup_table.remove(self)
        object.__setattr__(self, name, value)
        if update:
            self.graph._find_nodes_lookup_table.insert(self)

@compatibility(is_backward_compatible=True)
def map_arg(a: Argument, fn: Callable[[Node], Argument]) -> Argument:
    """
    Apply fn to each Node appearing arg. arg may be a list, tuple, slice, or dict with string keys.
    """
    assert callable(fn), "torch.fx.map_arg(a, fn): fn must be a callable"
    return map_aggregate(a, lambda x: fn(x) if isinstance(x, Node) else x)

@compatibility(is_backward_compatible=True)
def map_aggregate(a: Argument, fn: Callable[[Argument], Argument]) -> Argument:
    """
    Apply fn to each Node appearing arg. arg may be a list, tuple, slice, or dict with string keys.
    """
    if isinstance(a, tuple):
        t = tuple(map_aggregate(elem, fn) for elem in a)
        # Support NamedTuple (if it has `_fields`) by repacking into original type.
        return t if not hasattr(a, '_fields') else type(a)(*t)
    elif isinstance(a, list):
        return immutable_list(map_aggregate(elem, fn) for elem in a)
    elif isinstance(a, dict):
        return immutable_dict((k, map_aggregate(v, fn)) for k, v in a.items())
    elif isinstance(a, slice):
        return slice(map_aggregate(a.start, fn), map_aggregate(a.stop, fn), map_aggregate(a.step, fn))
    else:
        return fn(a)<|MERGE_RESOLUTION|>--- conflicted
+++ resolved
@@ -61,7 +61,7 @@
 
 
 @compatibility(is_backward_compatible=False)
-def has_side_effect(fn: Callable) -> None:
+def has_side_effect(fn: Callable) -> Callable:
     _side_effectful_functions.add(fn)
     return fn
 
@@ -237,14 +237,7 @@
         # does not produce a value, it's more of a notation. Thus, this value
         # describes the type of args[0] in the ``return`` node.
         self.type : Optional[Any] = return_type
-<<<<<<< HEAD
-        self._prev = self
-        self._next = self
-        self._erased = False
-        self._sort_key = ()
-=======
         self._sort_key: Any = ()
->>>>>>> d3b82306
 
         # If set, use this fn to print this node
         self._repr_fn : Optional[Callable[[Node], str]] = None
@@ -317,6 +310,7 @@
         psk = x._prev._sort_key
         nsk = x._next._sort_key
         if len(psk) > len(nsk):
+            idx: int
             *prefix, idx = psk[:len(nsk) + 1]
             x._sort_key = (*prefix, idx + 1)
         elif len(psk) < len(nsk):
@@ -443,7 +437,7 @@
 
         self._args = args_left + (arg,) + args_right
 
-        _new_input_nodes = {}
+        _new_input_nodes: Dict[Node, None] = {}
         map_arg(arg, _new_input_nodes.setdefault)
 
         for new_use in _new_input_nodes.keys():
