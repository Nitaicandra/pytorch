--- conflicted
+++ resolved
@@ -173,8 +173,6 @@
         else:
             return None
 
-<<<<<<< HEAD
-=======
     def maybe_as_bool(self):
         import sympy
 
@@ -185,7 +183,6 @@
         else:
             return None
 
->>>>>>> 6bcf1566
     def is_int(self):
         return self.pytype is int
 
