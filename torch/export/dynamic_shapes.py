--- conflicted
+++ resolved
@@ -1,18 +1,20 @@
-<<<<<<< HEAD
-=======
 # mypy: allow-untyped-defs
->>>>>>> 04037f3d
 import builtins
 import dataclasses
 import inspect
-import math
 import sys
 import weakref
 from collections import defaultdict
-from typing import Any, Callable, Dict, List, Optional, Tuple, TYPE_CHECKING, Union
+from typing import Any, Callable, Dict, List, Optional, Set, Tuple, TYPE_CHECKING, Union
 
 import torch
-from torch.utils._pytree import _get_node_type, BUILTIN_TYPES, SUPPORTED_NODES, tree_map
+from torch.utils._pytree import (
+    _get_node_type,
+    BUILTIN_TYPES,
+    SUPPORTED_NODES,
+    tree_flatten,
+    tree_map,
+)
 
 from .exported_program import ExportedProgram
 
@@ -23,7 +25,13 @@
 
     from ..fx.experimental.symbolic_shapes import ShapeEnv, StrictMinMaxConstraint
 
-__all__ = ["Constraint", "Dim", "dims", "dynamic_dim"]
+__all__ = [
+    "Constraint",
+    "Dim",
+    "dims",
+    "dynamic_dim",
+    "refine_dynamic_shapes_from_suggested_fixes",
+]
 
 
 class _Dim(type):
@@ -258,17 +266,14 @@
     shared: Optional[_ConstraintTarget] = None
     debug_name: Optional[str] = None
 
-    def _clone_with_range(self, lower=0, upper=math.inf):
+    def _clone_with_range(self, lower=0, upper=None):
         # Import sympy locally
         from torch.fx.experimental.symbolic_shapes import StrictMinMaxConstraint
         from torch.utils._sympy.value_ranges import ValueRanges
 
-<<<<<<< HEAD
-=======
         if upper is None:
             upper = sys.maxsize - 1
 
->>>>>>> 04037f3d
         constraint_range = StrictMinMaxConstraint(
             vr=self.constraint_range.vr & ValueRanges(lower=lower, upper=upper),
             warn_only=False,
@@ -496,7 +501,6 @@
         )
 
     # Import sympy locally
-    import sympy
 
     from torch.fx.experimental.symbolic_shapes import StrictMinMaxConstraint
     from torch.utils._sympy.value_ranges import ValueRanges
@@ -506,11 +510,7 @@
         id(t),
         index,
         StrictMinMaxConstraint(
-<<<<<<< HEAD
-            vr=ValueRanges(lower=0, upper=sympy.oo), warn_only=False
-=======
             vr=ValueRanges(lower=0, upper=sys.maxsize - 1), warn_only=False
->>>>>>> 04037f3d
         ),
         debug_name=debug_name,
     )
@@ -909,4 +909,157 @@
             else:
                 constraints.append(primary)
 
-    return constraints  # type: ignore[return-value]+    return constraints  # type: ignore[return-value]
+
+
+def _get_dim_name_mapping(
+    dynamic_shapes: Union[Dict[str, Any], Tuple[Any], List[Any], None]
+):
+    name_to_dim = {}
+    for dim in tree_flatten(
+        dynamic_shapes,
+        is_leaf=lambda x: isinstance(x, _Dim),
+    )[0]:
+        if dim is None or isinstance(dim, int):
+            continue
+        name_to_dim[dim.__name__] = dim
+        if isinstance(dim, _DerivedDim):
+            name_to_dim[dim.root.__name__] = dim.root  # type: ignore[attr-defined]
+    return name_to_dim
+
+
+def refine_dynamic_shapes_from_suggested_fixes(
+    msg: str,
+    dynamic_shapes: Union[Dict[str, Any], Tuple[Any], List[Any]],
+) -> Union[Dict[str, Any], Tuple[Any], List[Any]]:
+    """
+    For working with export's dynamic shapes suggested fixes, and/or automatic dynamic shapes.
+    Refines the given dynamic shapes spec, given a ConstraintViolation error message and the original dynamic shapes.
+
+    For most cases behavior is straightforward - i.e. for suggested fixes that specialize or refine a Dim's range,
+    or fixes that suggest a derived relation, the new dynamic shapes spec will be updated as such.
+
+    e.g.
+    Suggested fixes:
+
+        dim = Dim('dim', min=3, max=6) -> this just refines the dim's range
+        dim = 4 -> this specializes to a constant
+        dy = dx + 1 -> dy was specified as an independent dim, but is actually tied to dx with this relation
+
+    However, suggested fixes associated with derived dims can be more complicated.
+    For example, if a suggested fix is provided for a root dim, the new derived dim value is evaluated based on the root.
+
+    e.g.
+    dx = Dim('dx')
+    dy = dx + 2
+    dynamic_shapes = {"x": (dx,), "y": (dy,)}
+
+    Suggested fixes:
+
+        dx = 4  # specialization will lead to dy also specializing = 6
+        dx = Dim('dx', max=6)  # dy now has max = 8
+
+    Derived dims suggested fixes can also be used to express divisibility constraints.
+    This involves creating new root dims that aren't tied to a particular input shape.
+    In this case the root dims won't appear directly in the new spec, but as a root of
+    one of the dims.
+
+    e.g.
+    Suggested fixes:
+
+        _dx = Dim('_dx', max=1024)  # this won't appear in the return result, but dx will
+        dx = 4*_dx  # dx is now divisible by 4, with a max value of 4096
+    """
+
+    import re
+
+    import sympy
+
+    from torch._dynamo.exc import UserError, UserErrorType
+    from torch.fx.experimental.symbolic_shapes import _is_supported_equivalence
+
+    try:
+        shape_fixes_msg = msg.split("Suggested fixes:")[1].strip()
+    except Exception as exc:
+        raise UserError(
+            UserErrorType.INVALID_INPUT,
+            "Suggested fixes not found in error message given to refine_dynamic_shapes_from_suggested_fixes()",
+        ) from exc
+
+    # build shape_fixes dictionary
+    shape_fixes = {}
+    for fix in shape_fixes_msg.split("\n"):
+        fix = fix.strip()
+        if match := re.match(r"(.*) = Dim\('(.*)'.*\)", fix):
+            name = match.group(1)
+            _min, _max = None, None
+            if match_min := re.match(r".* = Dim\('.*', min\=([0-9]+).*\)", fix):
+                _min = int(match_min.group(1))
+            if match_max := re.match(r".* = Dim\('.*'.*max\=([0-9]+)\)", fix):
+                _max = int(match_max.group(1))
+            shape_fixes[name] = Dim(name, min=_min, max=_max)
+        else:
+            name, expr = fix.split(" = ")
+            expr = sympy.sympify(expr)
+            if isinstance(expr, sympy.Number):
+                shape_fixes[name] = int(expr)  # static, integer
+            else:
+                shape_fixes[name] = expr  # relation or derived dim
+
+    name_to_dim = _get_dim_name_mapping(dynamic_shapes)
+
+    # track derived dim roots
+    roots: Set[str] = set()
+    for k, c in shape_fixes.items():
+        assert isinstance(c, (int, _Dim, _DerivedDim, sympy.Expr))
+        if isinstance(c, sympy.Expr):  # check dim/derived dim expression
+            assert _is_supported_equivalence(c)
+            shape_fixes[k] = c
+            roots.add(str(next(iter(c.free_symbols))))
+        if isinstance(c, _DerivedDim):
+            roots.add(c.root.__name__)  # type: ignore[attr-defined]
+
+    # check keys are existing dims or new roots
+    for k, c in shape_fixes.items():
+        assert k in name_to_dim or k in roots
+
+    # cache so we don't produce multiple derived dim objects
+    derived_dim_cache: Dict[str, _DerivedDim] = {}
+
+    def apply_fixes(dim, dummy):
+        if dim is None or isinstance(dim, int):  # not dynamic
+            return dim
+        elif dim.__name__ in shape_fixes:  # directly fix
+            fix = shape_fixes[dim.__name__]
+            if isinstance(fix, sympy.Expr):  # now derived or related
+                if str(fix) in derived_dim_cache:
+                    return derived_dim_cache[str(fix)]
+                else:
+                    symbol = next(iter(fix.free_symbols))
+                    # try to locate symbol
+                    if symbol.name in shape_fixes:  # type: ignore[attr-defined]
+                        root = shape_fixes[symbol.name]  # type: ignore[attr-defined]
+                    else:
+                        assert symbol.name in name_to_dim  # type: ignore[attr-defined]
+                        root = name_to_dim[symbol.name]  # type: ignore[attr-defined]
+                    # figure out value of fix
+                    modulus, remainder = sympy.polys.polytools.div(fix, symbol)
+                    dim = root
+                    if modulus != 1:
+                        dim = int(modulus) * dim
+                    if remainder != 0:
+                        dim = dim + int(remainder)
+                    derived_dim_cache[str(fix)] = dim
+                    return dim
+            else:
+                return fix
+        elif isinstance(dim, _DerivedDim) and dim.root.__name__ in shape_fixes:  # type: ignore[attr-defined]
+            if dim.__name__ in derived_dim_cache:
+                return derived_dim_cache[dim.__name__]
+            else:  # evaluate new derived value based on root
+                _dim = dim.fn(shape_fixes[dim.root.__name__])  # type: ignore[attr-defined]
+                derived_dim_cache[dim.__name__] = _dim
+                return _dim
+        return dim  # unchanged dim
+
+    return _tree_map(apply_fixes, dynamic_shapes, dynamic_shapes)