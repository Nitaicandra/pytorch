--- conflicted
+++ resolved
@@ -7,14 +7,12 @@
 from types import ModuleType
 from typing import Callable, Dict, Optional, Tuple, Union
 
-<<<<<<< HEAD
-import onnx
-import onnxscript
-from onnxscript import evaluator, opset18
-from onnxscript.function_libs.torch_aten import graph_building, ops
-=======
 try:
     import onnx
+    import onnxscript
+    from onnxscript import evaluator, opset18
+    from onnxscript.function_libs.torch_aten import graph_building, ops
+    # TODO: Handle imports
 except ImportError:
     onnx = ModuleType("onnx")
 
@@ -24,7 +22,6 @@
         )
 
     onnx.__getattr__ = _onnx_not_available
->>>>>>> 4338080b
 
 import torch
 import torch._C
@@ -487,31 +484,7 @@
     #         opset_version=opset_version,
     #     )
 
-<<<<<<< HEAD
     return onnxscript_graph, onnxscript_value_name_to_real_tensor
-=======
-    return g, ts_name_to_real_tensor
-
-
-def _ts_graph_to_onnx_model_in_protobuf(
-    ts_graph, ts_name_to_real_tensor, opset_version
-) -> Union["onnx.ModelProto", bytes]:
-    proto, _, _, _ = ts_graph._export_onnx(
-        initializers=ts_name_to_real_tensor,
-        onnx_opset_version=opset_version,
-        dynamic_axes={},
-        defer_weight_export=False,
-        operator_export_type=torch.onnx.OperatorExportTypes.ONNX,
-        strip_doc_string=False,
-        keep_initializers_as_inputs=False,
-        custom_opsets={},
-        add_node_names=True,
-        onnx_file_path="",
-        node_attr_to_name={},
-    )
-
-    return proto
->>>>>>> 4338080b
 
 
 def shape_inference_with_fake_tensor(decomposed_module: torch.fx.GraphModule, *args):
