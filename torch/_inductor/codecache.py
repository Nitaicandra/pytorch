from __future__ import annotations

import base64
import copyreg
import dataclasses
import functools
import hashlib
import importlib
import io
import json
import logging
import multiprocessing
import os
import pathlib
import pickle
import pkgutil
import platform
import re
import shlex
import shutil
import signal
import struct
import subprocess
import sys
import sysconfig
import tempfile
import textwrap
import threading
import warnings
from bisect import bisect_right
from concurrent.futures import Future, ProcessPoolExecutor, ThreadPoolExecutor
from copy import copy
from ctypes import c_void_p, cdll, CDLL
from functools import partial
from pathlib import Path
from threading import Thread
from time import sleep, time
from types import ModuleType
from typing import (
    Any,
    Callable,
    cast,
    Dict,
    List,
    Optional,
    Set,
    Tuple,
<<<<<<< HEAD
=======
    Type,
>>>>>>> 2354e3c5
    TYPE_CHECKING,
    Union,
)

import torch

from torch._dynamo.device_interface import (
    get_interface_for_device,
    get_registered_device_interfaces,
)
from torch._dynamo.utils import counters, dynamo_timed
from torch._inductor import config, exc, metrics
from torch._inductor.codegen.cuda import cuda_env
from torch._inductor.utils import cache_dir, developer_warning, is_linux
from torch._subclasses.fake_tensor import (
    extract_tensor_metadata,
    FakeTensor,
    TensorMetadata,
)
from torch.fx.experimental.symbolic_shapes import has_hint, hint_int, ShapeEnv

if TYPE_CHECKING:
    from torch._dynamo.device_interface import DeviceInterface
    from torch._inductor.graph import GraphLowering
    from torch._inductor.ir import ChoiceCaller

from torch.hub import _Faketqdm, tqdm

_HERE = os.path.abspath(__file__)
_TORCH_PATH = os.path.dirname(os.path.dirname(_HERE))
_LINKER_SCRIPT = os.path.join(_TORCH_PATH, "_inductor/script.ld")

if config.is_fbcode():
    from triton.fb import build_paths
    from triton.fb.build import _run_build_command

    from torch._inductor.fb.utils import (
        log_global_cache_errors,
        log_global_cache_stats,
        log_global_cache_vals,
        use_global_cache,
    )
else:

    def log_global_cache_errors(*args, **kwargs):
        pass

    def log_global_cache_stats(*args, **kwargs):
        pass

    def log_global_cache_vals(*args, **kwargs):
        pass

    def use_global_cache() -> bool:
        return False


output_code_log = torch._logging.getArtifactLogger(__name__, "output_code")

LOCK_TIMEOUT = 600

# timing metrics for time spent in the compilation
_cumulative_compile_time = 0.0
_t0: Optional[float] = None


def _compile_start() -> None:
    global _t0
    if _t0 is None:
        _t0 = time()


def _compile_end() -> None:
    global _cumulative_compile_time, _t0
    if _t0 is not None:
        t1 = time()
        _cumulative_compile_time += t1 - _t0
        _t0 = None
        # print("CUMULATIVE COMPILE TIME", _cumulative_compile_time)


log = logging.getLogger(__name__)


def cpp_wrapper_cache_dir(name: str) -> str:
    cu_str = (
        "cpu"
        if torch.version.cuda is None
        else f'cu{torch.version.cuda.replace(".", "")}'
    )
    python_version = f"py{sys.version_info.major}{sys.version_info.minor}"
    build_folder = f"{python_version}_{cu_str}"

    cpp_wrapper_dir = os.path.join(cache_dir(), build_folder)
    cpp_wrapper_build_directory = os.path.join(cpp_wrapper_dir, name)
    os.makedirs(cpp_wrapper_build_directory, exist_ok=True)
    return cpp_wrapper_build_directory


def get_cpp_wrapper_cubin_path_name():
    return "cubin_path" if torch.version.hip is None else "hsaco_path"


class CacheBase:
    @staticmethod
    @functools.lru_cache(None)
    def get_system() -> Dict[str, Any]:
        try:
            import triton

            triton_version = triton.__version__
        except ModuleNotFoundError:
            triton_version = None

        try:
            system: Dict[str, Any] = {
                "device": {
                    "name": torch.cuda.get_device_properties(
                        torch.cuda.current_device()
                    ).name,
                },
                "version": {
                    "cuda": torch.version.cuda,
                    "triton": triton_version,
                },
            }
        except (AssertionError, RuntimeError):
            # If cuda is not installed, none of the above config is relevant.
            system = {}

        system["hash"] = hashlib.sha256(
            json.dumps(system, sort_keys=True).encode("utf-8")
        ).hexdigest()

        return system

    @staticmethod
    @functools.lru_cache(None)
    def get_local_cache_path() -> Path:
        return Path(os.path.join(cache_dir(), "cache", CacheBase.get_system()["hash"]))

    @staticmethod
    @functools.lru_cache(None)
    def get_global_cache_path() -> Optional[Path]:
        return (
            Path(os.path.join(config.global_cache_dir, CacheBase.get_system()["hash"]))
            if config.global_cache_dir is not None
            else None
        )

    def __init__(self) -> None:
        if not torch.cuda.is_available():
            return

        self.system = CacheBase.get_system()

        self.local_cache_path = CacheBase.get_local_cache_path()
        self.global_cache_path = CacheBase.get_global_cache_path()

    def get_local_cache(self) -> Dict[str, Any]:
        if not self.local_cache_path.is_file():
            return {}
        with open(self.local_cache_path) as local_cache_fp:
            local_cache = json.load(local_cache_fp)
        return local_cache["cache"]

    def update_local_cache(self, local_cache: Dict[str, Any]) -> None:
        if not os.path.exists(self.local_cache_path.parent):
            os.makedirs(self.local_cache_path.parent, exist_ok=True)

        write_atomic(
            str(self.local_cache_path),
            json.dumps({"system": self.system, "cache": local_cache}, indent=4),
        )


class LocalCache(CacheBase):
    def lookup(self, *keys: str) -> Optional[Dict[str, Any]]:
        cache = self.get_local_cache()

        sub_cache = cache
        for key in keys:
            if key in cache:
                sub_cache = cache[key]
            else:
                return None

        return sub_cache

    def set_value(self, *keys: str, value: Any) -> None:
        cache = self.get_local_cache()

        sub_cache = cache
        for key in keys[0:-1]:
            sub_cache.setdefault(key, {})
            sub_cache = sub_cache[key]
        sub_cache[keys[-1]] = value

        self.update_local_cache(cache)


class PersistentCache(CacheBase):
    @functools.lru_cache(None)
    def get_global_cache(self):
        if self.global_cache_path is None or not self.global_cache_path.is_file():
            return {}
        with open(self.global_cache_path) as global_cache_fp:
            global_cache = json.load(global_cache_fp)
        return global_cache["cache"]

    def lookup(
        self,
        choices: List[ChoiceCaller],
        op: str,
        inputs: str,
        benchmark: Callable[[Any], Dict[ChoiceCaller, float]],
    ) -> Dict[ChoiceCaller, float]:
        """
        Check to see if we have benchmarked the given choice callers. For each
        choice caller:

            1. Check global_cache[op][inputs][choice][precision], return benchmark if cached.
            2. Check local_cache[op][inputs][choice][precision], return benchmark if cached.
            3.
                a. `max_autotune_gemm=True`: benchmark the choice, update
                    local_cache[op][inputs][choice], and return the benchmark.
                b. `max_autotune_gemm=False`: don't benchmark the choice, return nothing.
        """
        precision = torch.get_float32_matmul_precision()

        log_stats = partial(log_global_cache_stats, self.system, op, inputs, precision)
        log_vals = partial(log_global_cache_vals, self.system, op, inputs, precision)
        log_errors = partial(
            log_global_cache_errors, self.system, op, inputs, precision
        )
        timings = {}

        def check_cache(cache, callback=None) -> bool:
            """Check if `cache` contains data for all the choices"""
            hit = True
            for choice in choices:
                choice_hash = choice.hash_key()
                if choice_hash in cache.get(op, {}).get(inputs, {}).get(precision, {}):
                    # cache hit
                    timings[choice] = cache[op][inputs][precision][choice_hash]
                else:
                    # cache miss
                    hit = False
                    break
            if callback:
                callback(cached=hit)
            return hit

        if config.max_autotune or config.max_autotune_gemm:
            local_cache = self.get_local_cache()
            # check local cache first since it is data specific to the current machine
            if not check_cache(local_cache) and not (
                use_global_cache()
                and check_cache(self.get_global_cache(), callback=log_stats)
            ):
                try:
                    # re-benchmark everything to try to get consistent numbers from the same machine
                    timings = benchmark(choices)
                    assert all(choice in timings for choice in choices)
                    local_cache.setdefault(op, {})
                    local_cache[op].setdefault(inputs, {}).setdefault(precision, {})
                    for choice, timing in timings.items():
                        local_cache[op][inputs][precision][choice.hash_key()] = timing
                except RuntimeError as e:
                    # catch and log autotuning failures
                    log_errors(e)
                    raise e

                self.update_local_cache(local_cache)

                timings_to_log = {
                    choice.hash_key(): timings[choice] for choice in choices
                }
                log_vals(timings_to_log)
        elif use_global_cache():
            # only check global cache, not local one
            check_cache(self.get_global_cache(), callback=log_stats)
            # may have a partial cache hit, where not everything is benchmarked

        return timings


def get_lock_dir() -> str:
    lock_dir = os.path.join(cache_dir(), "locks")
    if not os.path.exists(lock_dir):
        os.makedirs(lock_dir, exist_ok=True)
    return lock_dir


def sha256_hash(data: bytes) -> str:
    # [:51] to strip off the "Q====" suffix common to every hash value.
    return base64.b32encode(hashlib.sha256(data).digest())[:51].decode("utf-8").lower()


def code_hash(code: Union[str, bytes], extra: str = ""):
    hashing_str = code if isinstance(code, bytes) else code.encode("utf-8")
    if extra != "":
        hashing_str = hashing_str + b"||" + extra.encode("utf-8")
    return "c" + sha256_hash(hashing_str)


def get_path(
    basename: str, extension: str, specified_dir: str = ""
) -> Tuple[str, str, str]:
    if specified_dir:
        if os.path.isabs(specified_dir):
            subdir = specified_dir
        else:
            subdir = os.path.join(cache_dir(), specified_dir)
    else:
        subdir = os.path.join(cache_dir(), basename[1:3])
    path = os.path.join(subdir, f"{basename}.{extension}")
    return basename, subdir, path


def get_hash(content: Union[str, bytes], extra: str = "", hash_type: str = "code"):
    if hash_type == "code":
        return code_hash(content, extra)
    if hash_type in ["cubin", "hsaco"]:
        return code_hash(repr(content))
    raise AssertionError(f"Unknown hash type {hash_type}")


def write(
    content: Union[str, bytes],
    extension: str,
    extra: str = "",
    hash_type: str = "code",
    specified_dir: str = "",
) -> Tuple[str, str]:
    # use striped content to compute hash so we don't end up with different
    # hashes just because the content begins/ends with differnet number of
    # spaces.
    key: str = get_hash(content.strip(), extra, hash_type)
    basename, subdir, path = get_path(key, extension, specified_dir)
    if not os.path.exists(subdir):
        os.makedirs(subdir, exist_ok=True)
    if not os.path.exists(path):
        write_atomic(path, content)
    return basename, path


def write_atomic(path: str, content: Union[str, bytes]) -> None:
    # Write into temporary file first to avoid conflicts between threads
    # Avoid using a named temporary file, as those have restricted permissions
    assert isinstance(
        content, (str, bytes)
    ), "Only strings and byte arrays can be saved in the cache"
    path = pathlib.Path(path)
    tmp_path = path.parent / f".{os.getpid()}.{threading.get_ident()}.tmp"
    write_mode = "w" if isinstance(content, str) else "wb"
    with tmp_path.open(write_mode) as f:
        f.write(content)
    tmp_path.rename(path)


@dataclasses.dataclass
class TensorMetadataAndValues:
    """
    TensorMetadata plus the elements as a list of raw values.
    Used for hashing inlined constants.
    """

    tensor_metadata: TensorMetadata
    values: List[Any]


def _ident(x: Any) -> Any:
    return x


def _reduce_fake_tensor(t):
    """
    See FxGraphCachePickler. Custom reducer to pickle FakeTensors.
    """
    metadata = extract_tensor_metadata(t)
    return (_ident, (metadata,))


def _reduce_tensor(t):
    """
    See FxGraphCachePickler. Custom reducer to pickle Tensors.
    If we see tensors, we know they're constants stored as attributes on
    the GraphModule. Include the values in the key calculation. Small
    tensors will be inlined, so we can't serve the same cache entry for
    different values anyway. Large constants are treated as parameters,
    so we could conceivably reuse a cache entry. To do that, however,
    PyCodeCache would need more complexity to create a new module from its
    cache, but with the right constants attached as attributes.
    """
    if t.is_mkldnn:
        # TODO: These tensors don't currently pickle, so we can't cache a
        # compiled graph containing them. Just fail now. If mkldnn tensors
        # get pickling support, we can remove this.
        raise BypassFxGraphCache()

    # Very large tensors could be expensive to copy to cpu and hash. Let's
    # at least report if we find slowness.
    start = time()
    values = t.tolist()
    elapsed = time() - start
    if elapsed > 1.0:
        warnings.warn(
            f"FX graph cache handling of a large constant took {elapsed:.1}s. Please file an issue."
        )

    metadata = extract_tensor_metadata(t)
    return (_ident, (TensorMetadataAndValues(metadata, values),))


def _reduce_symint(s):
    """
    See FxGraphCachePickler. Custom reducer to pickle SymInts.
    """
    # For hashing purposes, we only care about the name of the symbol and
    # not the backed value. We evaluate guards stored with a cached graph
    # to ensure a cached entity with SymInt args is safe to reuse.
    return (_ident, (str(s),))


class FxGraphCachePickler(pickle.Pickler):
    """
    Custom pickler to customize the pickling of some objects (Tensors), only for the
    purpose of computing a hash for keying into the FxGraphCache. Tensors contain
    objects that don't pickle and/or vary between runs, and we want to capture the
    data that allow us to compute a stable, but safe hash.
    """

    dispatch_table = copyreg.dispatch_table.copy()
    dispatch_table[FakeTensor] = _reduce_fake_tensor
    dispatch_table[torch.Tensor] = _reduce_tensor
    dispatch_table[torch.SymInt] = _reduce_symint

    @staticmethod
    def dumps(obj) -> bytes:
        """
        Pickle an object using the FxGraphCachePickler.
        """
        with io.BytesIO() as stream:
            pickler = FxGraphCachePickler(stream)
            pickler.dump(obj)
            return stream.getvalue()

    @staticmethod
    def get_hash(obj: Any) -> str:
        """
        Serialize an object using the FxGraphCachePickler and return a hash
        of the pickled object.
        """
        serialized_data = FxGraphCachePickler.dumps(obj)
        return sha256_hash(serialized_data)


@functools.lru_cache(None)
def get_inductor_code_hash() -> bytes:
    """
    Compute a hash of all inductor code modules. Used by the FxGraph cache
    so any inductor code changes would result in new cache keys.
    """
    inductor_root = os.path.dirname(__file__)

    contents: Dict[str, bytes] = {}
    for lib in pkgutil.iter_modules([inductor_root]):
        spec = lib.module_finder.find_spec(lib.name, None)
        assert spec is not None
        module = spec.origin
        assert module is not None
        with open(module, "rb") as f:
            contents[module] = f.read()

    return hashlib.sha256(pickle.dumps(contents)).digest()


@dataclasses.dataclass
class OrderedSetHolder:
    """
    See FxGraphHashDetails. Holds a sorted list to support stable hashing
    of set kwargs.
    """

    items: List[Any]


class BypassFxGraphCache(Exception):
    """
    Exception to indicate that the FxGraphCache should be bypassed.
    """

    pass


class FxGraphHashDetails:
    """
    Object to capture all the details for a compiled FX graph relevant to computing
    a safe and stable cache key.
    """

    # Excluded kwargs param that are not stable between runs
    EXCLUDED_KWARGS = ["graph_id"]

    def __init__(
        self,
        gm: torch.fx.GraphModule,
        example_inputs: List[torch.Tensor],
        fx_kwargs: Dict[str, Any],
    ):
        self.gm = gm
        self.example_inputs = example_inputs

        # Order kwargs so hashing is stable to changes in kwarg order.
        self.fx_kwargs = {}
        for k in sorted(fx_kwargs):
            if k not in self.EXCLUDED_KWARGS:
                if type(fx_kwargs[k]) is set:
                    # Special case to handle set params. Python sets can't be
                    # ordered, so sort the elements and store them in a proxy.
                    self.fx_kwargs[k] = OrderedSetHolder(sorted(fx_kwargs[k]))
                else:
                    self.fx_kwargs[k] = fx_kwargs[k]

        # 'Deterministic algorithms' can affect codegen via lowering to cuda kernels.
        self.deterministic_algorithms_settings = (
            torch.are_deterministic_algorithms_enabled(),
            torch.is_deterministic_algorithms_warn_only_enabled(),
            torch.utils.deterministic.fill_uninitialized_memory,  # type: ignore[attr-defined]
        )

        # Global settings affecting matmul codegen.
        self.cuda_matmul_settings = (
            torch.backends.cuda.matmul.allow_tf32,
            torch.backends.cuda.matmul.allow_fp16_reduced_precision_reduction,
            torch.backends.cuda.matmul.allow_bf16_reduced_precision_reduction,
        )

        # Also hash on various system info (including the triton compiler version).
        self.torch_version = torch.__version__
        self.system_info = CacheBase.get_system()

        # And the inductor configuration and code.
        self.inductor_code_hash = get_inductor_code_hash()
        try:
            self.inductor_config = config.save_config()
        except (TypeError, AttributeError) as e:
            # Some configs options are callables, e.g., post_grad_custom_pre_pass,
            # and may not pickle.
            log.debug("Can't pickle inductor config: %s", e)
            raise BypassFxGraphCache() from e

    def debug_str(self) -> str:
        """
        Get a printable string describing in more detail all the attributes
        comprising this object. Useful for debugging when one graph hashes
        to a different value than another.
        """

        def get_str(obj) -> str:
            if isinstance(obj, torch.Tensor):
                return str(extract_tensor_metadata(obj))
            elif isinstance(obj, bytes):
                return "<bytes>"
            else:
                return str(obj)

        lines = []
        for attr, obj in vars(self).items():
            if isinstance(obj, list):
                for ii in range(len(obj)):
                    h = FxGraphCachePickler.get_hash(obj[ii])
                    lines.append(f"[{h}] {attr}[{ii}]: {get_str(obj[ii])}")
            elif isinstance(obj, dict):
                for k, v in obj.items():
                    h = FxGraphCachePickler.get_hash(v)
                    lines.append(f"[{h}] {attr}[{k}]: {get_str(v)}")
            else:
                h = FxGraphCachePickler.get_hash(obj)
                lines.append(f"[{h}] {attr}: {get_str(obj)}")
        return "\n".join(lines)


def compiled_fx_graph_hash(
    gm: torch.fx.GraphModule,
    example_inputs: List[torch.Tensor],
    fx_kwargs: Dict[str, Any],
) -> str:
    """
    Generate a unique hash of the FX graph for caching.
    """
    details = FxGraphHashDetails(gm, example_inputs, fx_kwargs)
    # The prefix distinguishes among the other kinds of objects we
    # cache in this module.
    key = "f" + FxGraphCachePickler.get_hash(details)
    log.debug("FX graph cache hash details for key %s:\n%s", key, details.debug_str())
    return key


class FxGraphCache:
    """
    Supports caching and reusing compiled Fx graphs.

    The overall strategy is as follows:
    - This cache stores entries on disk. When saving an entry, we can't
      serialize callables (that could be C++, Triton, etc.), so we serialize
      their own disk cache location. We then recreate the compiled artifact
      after fetching from disk.
    - For indexing the cache, we gather the fields relevant to identifying an
      FxGraph (the graph module, graph inputs, system settings etc.) into an
      FxGraphCacheDetails object, pickle it, and compute a hash for the key.
      See FxGraphCachePickler.
    - Among the metadata we store, we also include a guards expression that's
      appropriate for validating any symbols for Tensor arguments that have
      symbolic bounds. On cache lookup then, we evaluate those guards in the
      current context to validate that a cached entry can be served.
    - A given graph could have multiple compiled versions, corresponding to
      different sets of guards. Therefore, we store cache entries in the form:
          <temp dir>/<fx graph hash>/<serialized metatdata>
    - On lookup, we compute the key from the graph details, iterate over all
      leaf files in the corresponding subdirectory, deserialize the entry, and
      evaluate its guards expression. If the evaluation succeeds, we have a
      cache hit. If it fails, we compile the graph and store a new entry.
    - Finally, on a cache hit, we need to make sure any guards that would
      have been created during compilation are added to the current context.
    """

    # TODO(masnesral): Investigate whether it's beneficial to store compiled graphs
    # in an in-memory cache after loading from disk.
    @staticmethod
    def _get_tmp_dir() -> str:
        """
        Get the toplevel temporary directory for storing compiled graphs.
        """
        return os.path.join(cache_dir(), "fxgraph")

    @staticmethod
    def _get_tmp_dir_for_key(key: str) -> str:
        """
        Return the disk location for a given cache key.
        """
        return os.path.join(FxGraphCache._get_tmp_dir(), key[1:3], key)

    @staticmethod
    def _filter_symints(inputs: List[Any]) -> List[torch.SymInt]:
        """
        Get the SymInt objects from the input list.
        """
        return [s for s in inputs if isinstance(s, torch.SymInt)]

    @staticmethod
    def _get_shape_env() -> Optional[ShapeEnv]:
        """
        Helper to get the shape env from the tracing context.
        """
        ctx = torch._guards.TracingContext.try_get()
        if not ctx:
            return None
        return ctx.fake_mode.shape_env

    @staticmethod
    def _lookup_graph(
        key: str,
        example_inputs: List[torch.Tensor],
    ) -> Optional[CompiledFxGraph]:
        """
        Lookup a compiled graph in the cache by key. On a hit, return the
        deserialized CompiledFxGraph object. On a miss, return None.
        """
        subdir = FxGraphCache._get_tmp_dir_for_key(key)
        if not os.path.exists(subdir):
            return None

        shape_env = FxGraphCache._get_shape_env()
        assert shape_env is not None

        symints = FxGraphCache._filter_symints(example_inputs)
        assert all(has_hint(s) for s in symints)
        hints = [hint_int(s) for s in symints]

        # Iterate over any entries in the subdir for this key and evaluate
        # their guards to determine whether there's a hit.
        graph = None

        for path in sorted(os.listdir(subdir)):
            with open(os.path.join(subdir, path), "rb") as f:
                candidate: CompiledFxGraph = pickle.load(f)

            if not candidate.guards_expr:
                # No guards to evaluate, so this is a hit.
                graph = candidate
                break

            # Evaluate the guard expression in the current context.
            # If there's not a cache hit, we don't want the evaluation to
            # affect the current env, e.g., cause the creation of new guards,
            # so we evaluate with the hints instead of the symbols.
            hit = bool(
                shape_env.evaluate_guards_expression(candidate.guards_expr, hints)
            )
            log.debug(
                "fx graph cache key %s evaluating guards [%s] with values %s => hit=%s",
                key,
                candidate.guards_expr,
                hints,
                hit,
            )
            if hit:
                graph = candidate
                break

        if graph is None:
            return None

        # See _save_graph(); we don't store the callable in the cache entry so
        # recreate it here from the PyCodeCache disk cache.
        try:
            graph.current_callable = PyCodeCache.load_by_key_path(
                graph.cache_key,
                graph.artifact_path,
                graph.cache_linemap,
                graph.constants,
            ).call
        except OSError:
            # Not expected, but in case the PyCodeCache entry is removed from
            # underneath us, treat it as a cache miss and recompile.
            log.error("Failed to load cached artifact: %s", graph.artifact_path)
            return None

        # Now re-evaluate with the symints to add any guards to the current env.
        if graph.guards_expr:
            check = bool(
                shape_env.evaluate_guards_expression(graph.guards_expr, symints)
            )
            assert check is True
            log.debug(
                "fx graph cache key %s post-load guards: %s", key, shape_env.guards
            )

        # Increment the cached metrics by the amounts recorded when the FX
        # graph was compiled for this cache entry. Pretending these counters
        # were incremented normally is useful for testing with the cache enabled.
        metrics.CachedMetricsHelper.apply_deltas(graph.metrics_deltas)

        return graph

    @staticmethod
    def _save_graph(
        key: str, compiled_graph: CompiledFxGraph, example_inputs: List[torch.Tensor]
    ):
        """
        Store a serialized CompiledFxGraph on disk.
        """
        disk_compiled_graph = copy(compiled_graph)
        # We can't really serialize callables that may be C++/Triton/etc.,
        # so we serialize their PyCodeCache disk cache location instead.
        # TODO: This could be better if we're ever able to serialize compiled
        # models to disk.
        disk_compiled_graph.current_callable = None

        # Before serializing, compute the guard expression that will be used to
        # ensure that a CompiledFxGraph is valid when loaded from the cache. It's
        # sufficient to consider only the SymInt args to the fx graph since the
        # Tensor shapes are already captured in the hash for the cache key. Any
        # Tensor arg with a symbolic shape will have a SymInt arg for the graph.
        shape_env = FxGraphCache._get_shape_env()
        assert shape_env is not None
        symints = FxGraphCache._filter_symints(example_inputs)
        disk_compiled_graph.guards_expr = shape_env.produce_guards_expression(symints)

        try:
            content = pickle.dumps(disk_compiled_graph)
        except Exception as e:
            log.debug("fx graph cache unable to serialize compiled graph: %s", e)
            counters["inductor"]["fxgraph_cache_pickle_error"] += 1
            return

        subdir = FxGraphCache._get_tmp_dir_for_key(key)
        if not os.path.exists(subdir):
            os.makedirs(subdir, exist_ok=True)

        # Use a hash of the serialized CompiledFxGraph to get a unique file
        # name. The specific name doesn't matter since a lookup involves
        # iterating over all entries in the parent subdir.
        path = os.path.join(subdir, sha256_hash(content))
        write_atomic(path, content)

    @staticmethod
    def _check_can_cache():
        """
        Check some conditions that would preclude caching and raise BypassFxGraphCache
        to bypass in case caching is not possible.
        """
        if config.freezing or config.aot_inductor.use_runtime_constant_folding:
            # Freezing can embed constants that wouldn't be static across runs.
            raise BypassFxGraphCache()

        if FxGraphCache._get_shape_env() is None:
            # The treatment of guards in the caching implementation requires that
            # we have a shape env.
            log.debug("fx graph cache no shape env")
            raise BypassFxGraphCache()

    @staticmethod
    def load(
        compile_fx_fn: Callable[..., Any],
        gm: torch.fx.GraphModule,
        example_inputs: List[torch.Tensor],
        fx_kwargs: Dict[str, Any],
    ):
        """
        Load a compiled graph from the cache. If a cached entry does not exist,
        compile the graph and save it to the cache.
        """
        from filelock import FileLock

        compiled_graph = None
        try:
            FxGraphCache._check_can_cache()
            key = compiled_fx_graph_hash(gm, example_inputs, fx_kwargs)

            lock_path = os.path.join(get_lock_dir(), key + ".lock")
            with FileLock(lock_path, timeout=LOCK_TIMEOUT):
                compiled_graph = FxGraphCache._lookup_graph(key, example_inputs)
                if compiled_graph is None:
                    log.debug("fx graph cache miss for key %s", key)
                    counters["inductor"]["fxgraph_cache_miss"] += 1
                    compiled_graph = compile_fx_fn(gm, example_inputs, **fx_kwargs)
                    FxGraphCache._save_graph(key, compiled_graph, example_inputs)
                else:
                    log.debug("fx graph cache hit for key %s", key)
                    counters["inductor"]["fxgraph_cache_hit"] += 1
        except BypassFxGraphCache:
            counters["inductor"]["fxgraph_cache_bypass"] += 1

        if not compiled_graph:
            compiled_graph = compile_fx_fn(gm, example_inputs, **fx_kwargs)

        return compiled_graph

    @staticmethod
    def clear():
        """
        Clear out the on-disk cache.
        """
        try:
            shutil.rmtree(FxGraphCache._get_tmp_dir())
        except FileNotFoundError:
            pass


@dataclasses.dataclass
class CompiledFxGraph:
    """
    Class holding a compiled FX graph. This is the object serialized on disk
    to support FxGraph caching.
    """

    current_callable: Optional[Callable[..., Any]]
    cache_key: str
    artifact_path: str
    cache_linemap: Optional[List[Tuple[int, str]]]
    device_types: Set[str]
    device_idxs: Set[int]
    mutated_inputs: Set[str]
    mutated_input_idxs: Set[int]
    constants: Dict[str, torch.Tensor]
    output_strides: Optional[List[Optional[Tuple[int, ...]]]]
    disabled_cudagraphs_reason: Optional[str]
    metrics_deltas: metrics.CachedMetricsDeltas
    # This is a string representation of an expression we serialize
    # with the object so the guards can be evaluated in a different
    # context in order to verify the validity of serving a cached
    # fx graph. The expression must be generated by:
    # ShapeEnv.produce_guards_expression()
    guards_expr: Optional[str]

    _boxed_call: Optional[bool] = None

    def __init__(
        self,
        current_callable: Optional[Callable[..., Any]],
        graph: GraphLowering,
        output_strides: List[Optional[Tuple[int, ...]]],
        disabled_cudagraphs_reason: Optional[str],
        metrics_deltas: metrics.CachedMetricsDeltas,
    ):
        self.current_callable = current_callable
        self.cache_key = graph.cache_key
        self.artifact_path = graph.cache_path
        self.cache_linemap = graph.cache_linemap
        self.device_types = graph.device_types
        self.device_idxs = graph.device_idxs
        self.mutated_inputs = graph.mutated_inputs
        self.mutated_input_idxs = set(graph.mutated_input_idxs)
        self.constants = graph.constants
        self.output_strides = output_strides
        self.disabled_cudagraphs_reason = disabled_cudagraphs_reason
        self.metrics_deltas = metrics_deltas
        self.guards_expr = None

    def __call__(self, inputs: List[Any]) -> Any:
        assert self.current_callable is not None
        return self.current_callable(inputs)


def cpp_compiler() -> str:
    if config.is_fbcode():
        return build_paths.cc()
    if isinstance(config.cpp.cxx, (list, tuple)):
        search = tuple(config.cpp.cxx)
    else:
        search = (config.cpp.cxx,)
    return cpp_compiler_search(search)


@functools.lru_cache(1)
def cpp_compiler_search(search: str) -> str:
    for cxx in search:
        try:
            if cxx is None:
                # gxx package is only available for Linux
                # according to https://anaconda.org/conda-forge/gxx/
                if sys.platform != "linux":
                    continue
                # Do not install GXX by default
                if not os.getenv("TORCH_INDUCTOR_INSTALL_GXX"):
                    continue
                from filelock import FileLock

                lock_dir = get_lock_dir()
                lock = FileLock(
                    os.path.join(lock_dir, "g++.lock"), timeout=LOCK_TIMEOUT
                )
                with lock:
                    cxx = install_gcc_via_conda()
            subprocess.check_output([cxx, "--version"])
            return cxx
        except (subprocess.SubprocessError, FileNotFoundError, ImportError):
            continue
    raise exc.InvalidCxxCompiler()


def install_gcc_via_conda() -> str:
    """On older systems, this is a quick way to get a modern compiler"""
    prefix = os.path.join(cache_dir(), "gcc")
    cxx_path = os.path.join(prefix, "bin", "g++")
    if not os.path.exists(cxx_path):
        log.info("Downloading GCC via conda")
        conda = os.environ.get("CONDA_EXE", "conda")
        if conda is None:
            conda = shutil.which("conda")
        if conda is not None:
            subprocess.check_call(
                [
                    conda,
                    "create",
                    f"--prefix={prefix}",
                    "--channel=conda-forge",
                    "--quiet",
                    "-y",
                    "python=3.8",
                    "gxx",
                ],
                stdout=subprocess.PIPE,
            )
    return cxx_path


def is_gcc() -> bool:
    if sys.platform == "darwin" and is_apple_clang():
        return False
    return bool(re.search(r"(gcc|g\+\+)", cpp_compiler()))


@functools.lru_cache(None)
def is_apple_clang() -> bool:
    cxx = cpp_compiler()
    version_string = subprocess.check_output([cxx, "--version"]).decode("utf8")
    return "Apple" in version_string.splitlines()[0]


def is_clang() -> bool:
    # Mac OS apple clang maybe named as gcc, need check compiler info.
    if sys.platform == "darwin":
        return is_apple_clang()
    return bool(re.search(r"(clang|clang\+\+)", cpp_compiler()))


class VecISA:
    _bit_width: int
    _macro: str
    _arch_flags: str
    _dtype_nelements: Dict[torch.dtype, int]
    _valid: bool = False

    # Note [Checking for Vectorized Support in Inductor]
    # TorchInductor CPU vectorization reuses PyTorch vectorization utility functions
    # Hence, TorchInductor would depend on Sleef* to accelerate mathematical functions
    # like exp, pow, sin, cos and etc.
    # But PyTorch and TorchInductor might use different compilers to build code. If
    # PyTorch uses gcc-7/g++-7 to build the release package, the libtorch_cpu.so
    # will not expose the Sleef* AVX512 symbols since gcc-7/g++-7 cannot pass
    # avx512 check in CMake - FindAVX.cmake. But TorchInductor install the latest
    # gcc/g++ compiler by default while it could support the AVX512 compilation.
    # Therefore, there would be a conflict sleef version between PyTorch and
    # TorchInductor. Hence, we dry-compile the following code to check whether current
    # HW platform and PyTorch both could support AVX512 or AVX2. And suppose ARM
    # also needs the logic
    # In fbcode however, we are using the same compiler for pytorch and for inductor codegen,
    # making the runtime check unnecessary.
    _avx_code = """
#if defined(CPU_CAPABILITY_AVX512) || defined(CPU_CAPABILITY_AVX2) || defined(CPU_CAPABILITY_ZVECTOR) || defined(CPU_CAPABILITY_NEON)
#include <ATen/cpu/vec/functional.h>
#include <ATen/cpu/vec/vec.h>
#endif

__attribute__((aligned(64))) float in_out_ptr0[16] = {0.0};

extern "C" void __avx_chk_kernel() {
    auto tmp0 = at::vec::Vectorized<float>(1);
    auto tmp1 = tmp0.exp();
    tmp1.store(in_out_ptr0);
}
"""  # noqa: B950

    _avx_py_load = """
import torch
from ctypes import cdll
cdll.LoadLibrary("__lib_path__")
"""

    def bit_width(self) -> int:
        return self._bit_width

    def nelements(self, dtype: torch.dtype = torch.float) -> int:
        return self._dtype_nelements[dtype]

    def build_macro(self) -> str:
        return self._macro

    def build_arch_flags(self) -> str:
        return self._arch_flags

    def __hash__(self) -> int:
        return hash(str(self))

    @functools.lru_cache(None)
    def __bool__(self) -> bool:
        if config.cpp.vec_isa_ok is not None:
            return config.cpp.vec_isa_ok

        if config.is_fbcode():
            return True

        if self._valid:
            return True

        key, input_path = write(VecISA._avx_code, "cpp")
        from filelock import FileLock

        lock_dir = get_lock_dir()
        lock = FileLock(os.path.join(lock_dir, key + ".lock"), timeout=LOCK_TIMEOUT)
        with lock:
            output_path = input_path[:-3] + "so"
            build_cmd = shlex.split(
                cpp_compile_command(
                    input_path, output_path, warning_all=False, vec_isa=self
                )
            )
            try:
                # Check build result
                compile_file(input_path, output_path, build_cmd)
                subprocess.check_call(
                    [
                        sys.executable,
                        "-c",
                        VecISA._avx_py_load.replace("__lib_path__", output_path),
                    ],
                    stderr=subprocess.DEVNULL,
                    env={**os.environ, "PYTHONPATH": ":".join(sys.path)},
                )
            except Exception as e:
                self._valid = False

            self._valid = True
            return self._valid


@dataclasses.dataclass
class VecNEON(VecISA):
    _bit_width = 256  # This is required to leverage the compute implemented in aten/src/ATen/cpu/vec/vec256/vec256_float_neon.h
    _macro = "-DCPU_CAPABILITY_NEON"
    _arch_flags = ""  # Unused
    _dtype_nelements = {torch.float: 8, torch.bfloat16: 16, torch.float16: 16}

    def __str__(self) -> str:
        return "neon"  # Unused

    __hash__: Callable[[VecISA], Any] = VecISA.__hash__


@dataclasses.dataclass
class VecAVX512(VecISA):
    _bit_width = 512
    _macro = "-DCPU_CAPABILITY_AVX512"
    _arch_flags = "-mavx512f -mavx512dq -mavx512vl -mavx512bw -mfma"
    _dtype_nelements = {torch.float: 16, torch.bfloat16: 32, torch.float16: 32}

    def __str__(self) -> str:
        return "avx512"

    __hash__: Callable[[VecISA], Any] = VecISA.__hash__


@dataclasses.dataclass
class VecAVX2(VecISA):
    _bit_width = 256
    _macro = "-DCPU_CAPABILITY_AVX2"
    _arch_flags = "-mavx2 -mfma"
    _dtype_nelements = {torch.float: 8, torch.bfloat16: 16, torch.float16: 16}

    def __str__(self) -> str:
        return "avx2"

    __hash__: Callable[[VecISA], Any] = VecISA.__hash__


@dataclasses.dataclass
class VecZVECTOR(VecISA):
    _bit_width = 256
    _macro = "-DCPU_CAPABILITY_ZVECTOR -DCPU_CAPABILITY=ZVECTOR -DHAVE_ZVECTOR_CPU_DEFINITION"
    _arch_flags = "-mvx -mzvector"
    _dtype_nelements = {torch.float: 8, torch.bfloat16: 16, torch.float16: 16}

    def __str__(self) -> str:
        return "zvector"

    __hash__: Callable[[VecISA], Any] = VecISA.__hash__


class InvalidVecISA(VecISA):
    _bit_width = 0
    _macro = ""
    _arch_flags = ""
    _dtype_nelements = {}

    def __str__(self) -> str:
        return "INVALID_VEC_ISA"

    def __bool__(self) -> bool:  # type: ignore[override]
        return False

    __hash__: Callable[[VecISA], Any] = VecISA.__hash__


invalid_vec_isa = InvalidVecISA()
supported_vec_isa_list = [VecAVX512(), VecAVX2()]


# Cache the cpuinfo to avoid I/O overhead. Meanwhile, the cpuinfo content
# might have too much redundant content that is useless for ISA check. Hence,
# we only cache some key isa information.
@functools.lru_cache(None)
def valid_vec_isa_list() -> List[VecISA]:
    if sys.platform == "darwin" and platform.processor() == "arm":
        return [VecNEON()]

    if sys.platform != "linux":
        return []

    if platform.machine() == "s390x":
        return [VecZVECTOR()]

    # Try to load the cpuinfo from persist cache
    base_name = "cpu_info"
    from filelock import FileLock

    lock = FileLock(
        os.path.join(get_lock_dir(), f"{base_name}.lock"), timeout=LOCK_TIMEOUT
    )

    json_data = None
    with lock:
        cpu_info_conf = os.path.join(cache_dir(), f"{base_name}.json")
        if os.path.exists(cpu_info_conf):
            with open(cpu_info_conf) as f:
                try:
                    json_data = json.load(f)
                except Exception as e:
                    pass

    isa_list = []
    if json_data is not None:
        try:
            assert isinstance(json_data, list)
            valid_vec_isas: Dict[str, VecISA] = {}
            for isa in supported_vec_isa_list:
                valid_vec_isas[str(isa)] = isa

            for item in json_data:
                if item in valid_vec_isas:
                    valid_vec_isas[item]._valid = True
                    isa_list.append(valid_vec_isas[item])

            return isa_list
        except Exception as e:
            return []

    # Cannot get the cpuinfo from persist cache, then we need to parse it from /proc/cpuinfo
    with open("/proc/cpuinfo") as _cpu_info:
        _cpu_info_content = _cpu_info.read()
        for isa in supported_vec_isa_list:
            if str(isa) in _cpu_info_content and isa:
                isa_list.append(isa)

    # Save cache
    with lock:
        if not os.path.exists(cpu_info_conf) and isa_list:
            with open(cpu_info_conf, "w") as _cpu_info_conf:
                json.dump([str(isa) for isa in isa_list], _cpu_info_conf)

    return isa_list


def pick_vec_isa() -> VecISA:
    if config.is_fbcode():
        return VecAVX2()

    _valid_vec_isa_list: List[VecISA] = valid_vec_isa_list()
    if not _valid_vec_isa_list:
        return invalid_vec_isa

    # If the simdlen is None, it indicates determin the vectorization length automatically
    if config.cpp.simdlen is None:
        assert _valid_vec_isa_list
        return _valid_vec_isa_list[0]

    for isa in _valid_vec_isa_list:
        if config.cpp.simdlen == isa.bit_width():
            return isa

    return invalid_vec_isa


def get_compile_only(compile_only: bool = True) -> str:
    return "-c" if compile_only else ""


def get_shared(shared: bool = True, compile_only: bool = False) -> str:
    if not shared:
        return ""
    if compile_only:
        return "-fPIC"
    if platform.system() == "Darwin" and "clang" in cpp_compiler():
        # This causes undefined symbols to behave the same as linux
        return "-shared -fPIC -undefined dynamic_lookup"
    else:
        return "-shared -fPIC"


def get_warning_all_flag(warning_all: bool = True) -> str:
    return "-Wall" if warning_all else ""


def get_glibcxx_abi_build_flags() -> str:
    return "-D_GLIBCXX_USE_CXX11_ABI=" + str(int(torch._C._GLIBCXX_USE_CXX11_ABI))


def cpp_flags() -> str:
    flags = ["-std=c++17", "-Wno-unused-variable", "-Wno-unknown-pragmas"]
    if is_clang():
        flags.append("-Werror=ignored-optimization-argument")
    return " ".join(flags)


def cpp_wrapper_flags() -> str:
    return "-DTORCH_INDUCTOR_CPP_WRAPPER"


def optimization_flags() -> str:
    base_flags = "-O0 -g" if config.aot_inductor.debug_compile else "-O3 -DNDEBUG"
    base_flags += " -ffast-math -fno-finite-math-only"
    if not config.cpp.enable_unsafe_math_opt_flag:
        base_flags += " -fno-unsafe-math-optimizations"
    if not config.cpp.enable_floating_point_contract_flag:
        base_flags += " -ffp-contract=off"

    if config.is_fbcode():
        # FIXME: passing `-fopenmp` adds libgomp.so to the generated shared library's dependencies.
        # This causes `ldopen` to fail in fbcode, because libgomp does not exist in the default paths.
        # We will fix it later by exposing the lib path.
        return base_flags

    if sys.platform == "darwin":
        # Per https://mac.r-project.org/openmp/ right way to pass `openmp` flags to MacOS is via `-Xclang`
        # Also, `-march=native` is unrecognized option on M1
        base_flags += " -Xclang"
    else:
        if platform.machine() == "ppc64le":
            base_flags += " -mcpu=native"
        else:
            base_flags += " -march=native"

    # Internal cannot find libgomp.so
    if not config.is_fbcode():
        base_flags += " -fopenmp"
    return base_flags


def use_custom_generated_macros() -> str:
    return "-D C10_USING_CUSTOM_GENERATED_MACROS"


def use_fb_internal_macros() -> str:
    if config.is_fbcode():
        openmp_lib = build_paths.openmp_lib()
        preprocessor_flags = " ".join(
            (
                "-D C10_USE_GLOG",
                "-D C10_USE_MINIMAL_GLOG",
                "-D C10_DISABLE_TENSORIMPL_EXTENSIBILITY",
            )
        )
        return f"-Wp,-fopenmp {openmp_lib} {preprocessor_flags}"
    else:
        return ""


def use_standard_sys_dir_headers() -> str:
    if config.is_fbcode():
        return "-nostdinc"
    else:
        return ""


@functools.lru_cache(None)
def is_conda_llvm_openmp_installed() -> bool:
    try:
        command = "conda list llvm-openmp --json"
        output = subprocess.check_output(command.split()).decode("utf8")
        return len(json.loads(output)) > 0
    except subprocess.SubprocessError:
        return False


@functools.lru_cache(None)
def homebrew_libomp() -> Tuple[bool, str]:
    try:
        # check if `brew` is installed
        subprocess.check_output(["which", "brew"])
        # get the location of `libomp` if it is installed
        # this is the location that `libomp` **would** be installed
        # see https://github.com/Homebrew/brew/issues/10261#issuecomment-756563567 for details
        libomp_path = (
            subprocess.check_output(["brew", "--prefix", "libomp"])
            .decode("utf8")
            .strip()
        )
        # check if `libomp` is installed
        omp_available = os.path.exists(libomp_path)
        return omp_available, libomp_path
    except subprocess.SubprocessError:
        return False, ""


def get_include_and_linking_paths(
    include_pytorch: bool = False,
    vec_isa: VecISA = invalid_vec_isa,
    cuda: bool = False,
    aot_mode: bool = False,
) -> Tuple[List[str], str, str, str, str]:
    if (
        config.is_fbcode()
        and "CUDA_HOME" not in os.environ
        and "CUDA_PATH" not in os.environ
    ):
        os.environ["CUDA_HOME"] = os.path.dirname(build_paths.cuda())
    from torch.utils import cpp_extension

    macros = vec_isa.build_macro() if vec_isa != invalid_vec_isa else ""
    build_arch_flags = ""
    if sys.platform == "linux" and (
        include_pytorch
        or vec_isa != invalid_vec_isa
        or cuda
        or config.cpp.enable_kernel_profile
    ):
        # Note - We include pytorch only on linux right now. There is more work
        # to do to enable OMP build on darwin where PyTorch is built with IOMP
        # and we need a way to link to what PyTorch links.
        ipaths = cpp_extension.include_paths(cuda) + [sysconfig.get_path("include")]
        lpaths = cpp_extension.library_paths(cuda) + [
            sysconfig.get_config_var("LIBDIR")
        ]

        libs = []

        # No need to manually specify libraries in fbcode.
        if not config.is_fbcode():
            libs += ["torch", "torch_cpu"]
            libs += ["gomp"]
            if not aot_mode:
                libs += ["torch_python"]
        else:
            # internal remote execution is able to find omp, but not gomp
            libs += ["omp"]
            if aot_mode:
                ipaths += [os.path.dirname(cpp_prefix_path())]
                if cuda:
                    # This is a special treatment for Meta internal cuda-12 where all libs
                    # are in lib/cuda-12 and lib/cuda-12/stubs
                    for i, path in enumerate(lpaths):
                        if path.startswith(
                            os.environ["CUDA_HOME"]
                        ) and not os.path.exists(f"{path}/libcudart_static.a"):
                            for root, dirs, files in os.walk(path):
                                if "libcudart_static.a" in files:
                                    lpaths[i] = os.path.join(path, root)
                                    lpaths.append(os.path.join(lpaths[i], "stubs"))
                                    break
        if macros:
            if config.is_fbcode() and vec_isa != invalid_vec_isa:
                cap = str(vec_isa).upper()
                macros = " ".join(
                    [
                        vec_isa.build_arch_flags(),
                        f"-D CPU_CAPABILITY={cap}",
                        f"-D CPU_CAPABILITY_{cap}",
                        f"-D HAVE_{cap}_CPU_DEFINITION",
                    ]
                )

        if cuda:
            if macros is None:
                macros = ""
            macros += " -D USE_ROCM" if torch.version.hip else " -D USE_CUDA"

        if cuda:
            if torch.version.hip is not None:
                libs += ["c10_hip", "torch_hip"]
                macros += " -D __HIP_PLATFORM_AMD__"
            else:
                if config.is_fbcode():
                    libs += ["cuda"]
                else:
                    libs += ["c10_cuda", "cuda", "torch_cuda"]
        build_arch_flags = vec_isa.build_arch_flags()
    else:
        # Note - this is effectively a header only inclusion. Usage of some header files may result in
        # symbol not found, if those header files require a library.
        # For those cases, include the lpath and libs command as we do for pytorch above.
        # This approach allows us to only pay for what we use.
        ipaths = cpp_extension.include_paths(cuda) + [sysconfig.get_path("include")]
        if aot_mode:
            ipaths += [os.path.dirname(cpp_prefix_path())]
        lpaths = []
        if sys.platform == "darwin":
            # only Apple builtin compilers (Apple Clang++) require openmp
            omp_available = not is_apple_clang()

            # check the `OMP_PREFIX` environment first
            if os.getenv("OMP_PREFIX") is not None:
                header_path = os.path.join(os.getenv("OMP_PREFIX"), "include", "omp.h")  # type: ignore[arg-type]
                valid_env = os.path.exists(header_path)
                if valid_env:
                    ipaths.append(os.path.join(os.getenv("OMP_PREFIX"), "include"))  # type: ignore[arg-type]
                    lpaths.append(os.path.join(os.getenv("OMP_PREFIX"), "lib"))  # type: ignore[arg-type]
                else:
                    warnings.warn("environment variable `OMP_PREFIX` is invalid.")
                omp_available = omp_available or valid_env

            libs = [] if omp_available else ["omp"]

            # prefer to use openmp from `conda install llvm-openmp`
            if not omp_available and os.getenv("CONDA_PREFIX") is not None:
                omp_available = is_conda_llvm_openmp_installed()
                if omp_available:
                    conda_lib_path = os.path.join(os.getenv("CONDA_PREFIX"), "lib")  # type: ignore[arg-type]
                    ipaths.append(os.path.join(os.getenv("CONDA_PREFIX"), "include"))  # type: ignore[arg-type]
                    lpaths.append(conda_lib_path)
                    # Prefer Intel OpenMP on x86 machine
                    if os.uname().machine == "x86_64" and os.path.exists(
                        os.path.join(conda_lib_path, "libiomp5.dylib")
                    ):
                        libs = ["iomp5"]

            # next, try to use openmp from `brew install libomp`
            if not omp_available:
                omp_available, libomp_path = homebrew_libomp()
                if omp_available:
                    ipaths.append(os.path.join(libomp_path, "include"))
                    lpaths.append(os.path.join(libomp_path, "lib"))

            # if openmp is still not available, we let the compiler to have a try,
            # and raise error together with instructions at compilation error later
        else:
            libs = ["omp"] if config.is_fbcode() else ["gomp"]

    # Unconditionally import c10 for non-abi-compatible mode to use TORCH_CHECK - See PyTorch #108690
    if not config.abi_compatible:
        libs += ["c10"]
        lpaths += [cpp_extension.TORCH_LIB_PATH]

    # third party libs
    if config.is_fbcode():
        ipaths.append(build_paths.sleef())
        ipaths.append(build_paths.openmp())
        ipaths.append(build_paths.python())
        ipaths.append(build_paths.cc_include())
        ipaths.append(build_paths.libgcc())
        ipaths.append(build_paths.libgcc_arch())
        ipaths.append(build_paths.libgcc_backward())
        ipaths.append(build_paths.glibc())
        ipaths.append(build_paths.linux_kernel())
        ipaths.append(build_paths.cuda())
        # We also need to bundle includes with absolute paths into a remote directory
        # (later on, we copy the include paths from cpp_extensions into our remote dir)
        ipaths.append("include")

    static_link_libs = []
    if aot_mode and cuda and config.is_fbcode():
        # For Meta internal cuda-12, it is recommended to static link cudart
        static_link_libs = ["-Wl,-Bstatic", "-lcudart_static", "-Wl,-Bdynamic"]

    lpaths_str = " ".join(["-L" + p for p in lpaths])
    libs_str = " ".join(static_link_libs + ["-l" + p for p in libs])
    return ipaths, lpaths_str, libs_str, macros, build_arch_flags


def cpp_compile_command(
    input: Union[str, List[str]],
    output: str,
    warning_all: bool = True,
    shared: bool = True,
    include_pytorch: bool = False,
    vec_isa: VecISA = invalid_vec_isa,
    cuda: bool = False,
    aot_mode: bool = False,
    compile_only: bool = False,
    use_absolute_path: bool = False,
    use_mmap_weights: bool = False,
) -> str:
    ipaths, lpaths, libs, macros, build_arch_flags = get_include_and_linking_paths(
        include_pytorch, vec_isa, cuda, aot_mode
    )
    if isinstance(input, str):
        input = [input]
    ipaths_str = " ".join(["-I" + p for p in ipaths])
    clang_flags = ""
    if config.is_fbcode():
        if aot_mode and not use_absolute_path:
            inp_name = input
            out_name = output
            linker_script = _LINKER_SCRIPT
        else:
            # We need to copy any absolute-path torch includes
            inp_name = [os.path.basename(i) for i in input]
            out_name = os.path.basename(output)
            linker_script = os.path.basename(_LINKER_SCRIPT)
        assert is_clang()
        # Use clang runtime instead of libgcc
        clang_flags += " --rtlib=compiler-rt"
        clang_flags += " -fuse-ld=lld"
        clang_flags += f" -Wl,--script={linker_script}"
        linker_paths = "-B" + build_paths.glibc_lib()
        linker_paths += " -L" + build_paths.glibc_lib()
    else:
        inp_name = input
        out_name = output
        linker_paths = ""  # let the compiler pick
    if compile_only:
        libs, lpaths = "", ""
    inp_name_str = " ".join(inp_name)
    if use_mmap_weights:
        macros += " -D USE_MMAP_SELF"

    return re.sub(
        r"[ \n]+",
        " ",
        f"""
            {cpp_compiler()} {inp_name_str} {get_shared(shared, compile_only)}
            {get_warning_all_flag(warning_all)} {cpp_flags()}
            {get_glibcxx_abi_build_flags()}
            {ipaths_str} {lpaths} {libs} {build_arch_flags}
            {macros} {linker_paths} {clang_flags}
            {optimization_flags()}
            {use_custom_generated_macros()}
            {use_fb_internal_macros()}
            {use_standard_sys_dir_headers()}
            {get_compile_only(compile_only)}
            -o {out_name}
        """,
    ).strip()


def run_command_and_check(cmd: str):
    cmd = shlex.split(cmd)
    try:
        subprocess.check_call(cmd)
    except subprocess.CalledProcessError as e:
        raise exc.CppCompileError(cmd, e.output) from e


@functools.lru_cache(None)
def split_aot_inductor_output_path(path: str) -> Tuple[str, str]:
    """Returns the path where the AOT Inductor compiled kernels are stored."""
    if path.endswith(".so"):
        return os.path.split(path)
    else:
        return path, ""


class CudaKernelParamCache:
    cache: Dict[str, Dict[str, str]] = dict()
    clear = staticmethod(cache.clear)

    @classmethod
    def set(cls, key: str, params: Dict[str, str], cubin: str) -> None:
        bin_type = "cubin" if torch.version.hip is None else "hsaco"
        _, path = write(
            cubin,
            bin_type,
            hash_type=bin_type,
            specified_dir=split_aot_inductor_output_path(
                config.aot_inductor.output_path
            )[0],
        )

        params[get_cpp_wrapper_cubin_path_name()] = path

        cls.cache[key] = params

    @classmethod
    def get(cls, key: str) -> Optional[Dict[str, str]]:
        return cls.cache.get(key, None)

    @classmethod
    def get_keys(cls):
        return cls.cache.keys()


class AotCodeCompiler:
    @classmethod
    def compile(
        cls,
        graph: GraphLowering,
        source_code: str,
        serialized_extern_kernel_nodes: Optional[str],
        cuda: bool,
    ) -> str:
        picked_vec_isa = pick_vec_isa()
        cpp_command = repr(
            cpp_compile_command(
                "i",
                "o",
                vec_isa=picked_vec_isa,
                cuda=cuda,
                aot_mode=graph.aot_mode,
            )
        )
        fbcode_aot_cpu_re = False
        use_absolute_path = False
        if config.is_fbcode():
            ld_command = build_paths.ld()
            if not cuda and graph.aot_mode:  # Meta internal AOTInductor CPU
                objcopy_command = build_paths.objcopy_fallback()
                fbcode_aot_cpu_re = True
                use_absolute_path = True
            else:
                objcopy_command = build_paths.objcopy()
        else:
            ld_command = "ld"
            objcopy_command = "objcopy"

        (
            specified_output_path,
            specified_so_name,
        ) = split_aot_inductor_output_path(config.aot_inductor.output_path)
        key, input_path = write(
            source_code,
            "cpp",
            extra=cpp_command,
            specified_dir=specified_output_path,
        )
        output_code_log.info("Output code written to: %s", input_path)

        def _compile_consts_linux(consts: bytes) -> str:
            _, consts_path = write(
                consts,
                "bin",
                specified_dir=specified_output_path,
            )

            consts_o = os.path.splitext(consts_path)[0] + ".o"
            if fbcode_aot_cpu_re:
                cmd = f"{ld_command} -r -b binary -o {os.path.basename(consts_o)} {os.path.basename(consts_path)}"
                compile_file(consts_path, consts_o, cmd.split())
                os.chmod(consts_o, 0o644)
            else:
                cmd = f"{ld_command} -r -b binary -o {consts_o} {consts_path}"
                run_command_and_check(cmd)
            log.debug("aot constant binary command: %s", cmd)

            # .data section is between .text and .bss. When the size of .data is large,
            # during the linking, the relocation of .text against .bss may overflow.
            # Rename it to .ldata so that it won't be in between the .text and .bss section
            cmd = (
                f"{objcopy_command} --rename-section"
                " .data=.ldata"
                f" {consts_o} {consts_o}"
            )
            log.debug("aot constant rename section command: %s", cmd)
            run_command_and_check(cmd)

            cmd = f"rm {consts_path}"
            log.debug("aot constant bin removal command: %s", cmd)
            run_command_and_check(cmd)

            if fbcode_aot_cpu_re:
                body = re.sub(r"[\W]", "_", os.path.basename(consts_path))
            else:
                body = re.sub(r"[\W]", "_", consts_path)

            symbol_list = []
            symbol_list.append(
                f"{objcopy_command} --redefine-sym _binary_{body}_start=_binary_constants_bin_start {consts_o}"
            )
            symbol_list.append(
                f"{objcopy_command} --redefine-sym _binary_{body}_size=_binary_constants_bin_size {consts_o}"
            )
            symbol_list.append(
                f"{objcopy_command} --redefine-sym _binary_{body}_end=_binary_constants_bin_end {consts_o}"
            )
            log.debug("aot constant binary redefine symbol: %s", " ".join(symbol_list))
            for cmd in symbol_list:
                run_command_and_check(cmd)
            return consts_o

        def _compile_consts_darwin(consts: bytes) -> str:
            is_large_consts = len(consts) > 1024
            consts_asm = "\t.section\t__DATA,__data\n"
            consts_asm += "\t.globl\t__binary_constants_bin_start\n"
            consts_asm += "__binary_constants_bin_start:\n"
            if not is_large_consts:
                for c in consts:
                    consts_asm += f"\t.byte {c}\n"
                # Add one element even if constants are empty
                # Otherwise assembler will not put them in data section
                if not consts:
                    consts_asm += "\t.space 1\n"
            else:
                consts_asm += "\t.quad 0x1234567899abcdef\n"
                consts_asm += f"\t.space {len(consts) - 8}\n"
            consts_asm += ".globl\t__binary_constants_bin_end\n"
            consts_asm += "__binary_constants_bin_end:\n"
            _, consts_path = write(
                consts_asm,
                "S",
                specified_dir=specified_output_path,
            )
            consts_o = os.path.splitext(consts_path)[0] + ".o"
            cmd = f"{cpp_compiler()} -c -o {consts_o} {consts_path}"
            run_command_and_check(cmd)
            if is_large_consts:
                with open(consts_o, "r+b") as f:
                    f.seek(0)
                    hdr = f.read(1024)
                    # Search for magic number and write the actual data over it
                    start_idx = hdr.find(b"\xef\xcd\xab\x99\x78\x56\x34\x12")
                    assert start_idx != -1
                    f.seek(start_idx)
                    pos = 0
                    while pos < len(consts):
                        rc = f.write(consts[pos:])
                        pos += rc
            return consts_o

        from filelock import FileLock

        lock_dir = get_lock_dir()
        lock = FileLock(os.path.join(lock_dir, key + ".lock"), timeout=LOCK_TIMEOUT)
        with lock:
            # Currently, this only support serializing extern nodes in fbcode
            # Eventually, we should also have a serializer for OSS.
            if config.is_fbcode() and serialized_extern_kernel_nodes:
                output_json = os.path.splitext(input_path)[0] + ".json"
                with open(output_json, "w") as f:
                    f.write(serialized_extern_kernel_nodes)

            output_so = (
                config.aot_inductor.output_path
                if specified_so_name
                else os.path.splitext(input_path)[0] + ".so"
            )

            output_o = os.path.splitext(input_path)[0] + ".o"
            consts_size = sum(
                tensor.untyped_storage().nbytes()
                for (name, tensor) in graph.constants.items()
                if name not in graph.folded_constants
            )
            # TODO: Fix mmap weights with cuda
            use_mmap_weights = (
                not cuda and not config.is_fbcode() and consts_size > 2_000_000_000
            )
            if config.aot_inductor.force_mmap_weights and not cuda:
                use_mmap_weights = True
            compile_cmd = cpp_compile_command(
                input=input_path,
                output=output_o,
                vec_isa=picked_vec_isa,
                cuda=cuda,
                aot_mode=graph.aot_mode,
                compile_only=True,
                use_absolute_path=use_absolute_path,
                use_mmap_weights=use_mmap_weights,
            )
            log.debug("aot compilation command: %s", compile_cmd)
            if fbcode_aot_cpu_re:
                compile_file(input_path, output_o, compile_cmd.split())
                os.chmod(output_o, 0o644)
            else:
                run_command_and_check(compile_cmd)

            def _to_bytes(t: torch.Tensor) -> bytes:
                # This serializes the tensor's untyped_storage to bytes by accessing
                # the raw data of the underlying structure.
                import ctypes

                if t.numel() == 0:
                    return b""

                t_cpu = t.untyped_storage().cpu()
                raw_array = ctypes.cast(
                    t_cpu.data_ptr(),
                    ctypes.POINTER(ctypes.c_ubyte * t_cpu.nbytes()),
                )

                return bytes(raw_array.contents)

            serialized_weights = b"".join(
                _to_bytes(graph.get_original_value_of_constant(name))
                for name in graph.constants.keys()
                if name not in graph.folded_constants
            )
            if not use_mmap_weights:
                aot_constants = serialized_weights
                magic_number = 0
            else:
                magic_number = cast(
                    int, torch.randint(0, torch.iinfo(torch.int64).max, (1,)).item()
                )
                aot_constants = struct.pack("qq", consts_size + 8, magic_number)
            consts_o = {
                "linux": _compile_consts_linux,
                "darwin": _compile_consts_darwin,
            }[sys.platform](aot_constants)

            link_cmd = cpp_compile_command(
                input=[output_o, consts_o],
                output=output_so,
                vec_isa=picked_vec_isa,
                cuda=cuda,
                aot_mode=graph.aot_mode,
                use_absolute_path=use_absolute_path,
            )
            log.debug("aot linkage command: %s", link_cmd)
            if fbcode_aot_cpu_re:
                compile_file([output_o, consts_o], output_so, link_cmd.split())
                os.chmod(output_so, 0o755)
            else:
                run_command_and_check(link_cmd)

            if use_mmap_weights:
                with open(output_so, "a+b") as f_so:
                    so_size = f_so.tell()
                    # Page align the weights
                    f_so.write(b" " * (16384 - so_size % 16384))
                    f_so.write(serialized_weights)
                    f_so.write(struct.pack("q", magic_number))

            # Append cmds to the end of codegen-ed wrapper file
            with open(input_path, "a") as f:
                f.write("\n")
                f.write(f"// Compile cmd\n// {compile_cmd}\n")
                f.write(f"// Link cmd\n// {link_cmd}\n")

        return output_so


# Putting this fn in cpp.py (unfortunately) causes a deadlock, which is why it's in codecache.py.
# Why? importing from cpp.py invokes codecache.pick_vec_isa(), which takes out a lock.
# Cycle goes:
# - CppCodeCache.load()
# - pick_vec_isa()
# - valid_vec_isa_list()
# - VecISA.__bool__() <-- takes out a lock
# - compile_file() <-- imports cpp_prefix_path from cpp, which causes us to try to take out the same lock.
@functools.lru_cache
def cpp_prefix_path() -> str:
    path = Path(__file__).parent / "codegen/cpp_prefix.h"
    with path.open() as f:
        content = f.read()
        _, filename = write(
            content,
            "h",
        )
    return filename


def cpp_prefix() -> str:
    filename = cpp_prefix_path()
    if config.is_fbcode():
        # We need relative paths, since we bundle up
        # everything that we compile into a folder for remote compilation.
        return f'#include "{os.path.basename(filename)}"'
    else:
        return f'#include "{filename}"'


# Given a path to an input cpp file and an output path,
# Attempts to compile the file, storing the output in "output_path"
@dynamo_timed
def compile_file(
    input_path: Union[str, List[str]], output_path: str, cmd: List[str]
) -> None:
    input_paths = [input_path] if isinstance(input_path, str) else input_path
    input_files = [
        os.path.basename(ip) if config.is_fbcode() else ip for ip in input_paths
    ]
    try:
        if config.is_fbcode():
            # Need to copy our header into the same folder as the sourcecode.
            header_path = cpp_prefix_path()
            header_name = os.path.basename(header_path)
            output_name = os.path.basename(output_path)
            # When we build remotely, we need to make sure to carefully copy any files
            # that are required during the compilation process into our build directly.
            # This is where all of the ATen/c10/Torch includes come from.
            torch_includes_path = os.path.join(_TORCH_PATH, "include")
            with tempfile.TemporaryDirectory() as tmp_dir:
                # Copy everything to tmp compilation folder
                shutil.copy(header_path, os.path.join(tmp_dir, header_name))
                shutil.copy(_LINKER_SCRIPT, os.path.join(tmp_dir, "script.ld"))
                for p, f in zip(input_paths, input_files):
                    shutil.copy(p, os.path.join(tmp_dir, f))
                dest_include_path = os.path.join(tmp_dir, "include")
                shutil.copytree(torch_includes_path, dest_include_path)
                # Run the build
                output_file_path = _run_build_command(cmd, tmp_dir, output_name)
                # Copy output from the build
                if os.path.exists(output_path):
                    os.remove(output_path)
                shutil.copy(output_file_path, output_path)
        else:
            subprocess.check_output(cmd, stderr=subprocess.STDOUT)
    except subprocess.CalledProcessError as e:
        output = e.output.decode("utf-8")
        openmp_problem = "'omp.h' file not found" in output or "libomp" in output
        if openmp_problem and sys.platform == "darwin":
            instruction = (
                "\n\nOpenMP support not found. Please try one of the following solutions:\n"
                "(1) Set the `CXX` environment variable to a compiler other than Apple clang++/g++ "
                "that has builtin OpenMP support;\n"
                "(2) install OpenMP via conda: `conda install llvm-openmp`;\n"
                "(3) install libomp via brew: `brew install libomp`;\n"
                "(4) manually setup OpenMP and set the `OMP_PREFIX` environment variable to point to a path"
                " with `include/omp.h` under it."
            )
            output += instruction
        raise exc.CppCompileError(cmd, output) from e


_libgomp: Optional[CDLL] = None


def custom_op_wrapper(op: str, *args):
    # This function will be called from generated cpp wrapper code in the JIT mode.
    # Because tensors will be passed in as AtenTensorHandle, we need to explicitly convert them.
    def convert_arg(arg):
        if str(type(arg)) == "<class 'PyCapsule'>":
            # No easy way to do isinstance check on PyCapsule
            return torch._C._aoti.alloc_tensor_by_stealing_from_void_ptr(arg)
        elif isinstance(arg, (list, tuple)):
            return type(arg)(convert_arg(a) for a in arg)
        else:
            return arg

    converted_args = [convert_arg(arg) for arg in args]

    assert op.startswith("torch.ops."), (
        op + " can not be called through custom_op_wrapper"
    )
    func = None
    for i, s in enumerate(op.split(".")):
        if i == 0:
            func = importlib.import_module(s)
        func = getattr(func, s)

    assert callable(func), op + " can not be loaded through custom_op_wrapper"
    result = func(*converted_args)
    if isinstance(result, (list, tuple)):
        for r in result:
            assert isinstance(r, torch.Tensor), op + " returns a list of non-tensors"
        return torch._C._aoti.unsafe_alloc_void_ptrs_from_tensors(result)  # type: ignore[arg-type]
    else:
        assert isinstance(result, torch.Tensor), op + " returns a non-tensor"
        return torch._C._aoti.unsafe_alloc_void_ptr_from_tensor(result)


class CppCodeCache:
    cache: Dict[str, Union[CDLL, ModuleType, str]] = {}
    clear = staticmethod(cache.clear)
    cpp_compile_command_flags: Dict[str, Any] = {}

    @staticmethod
    def _load_library_inner(path: str, key: str) -> Union[CDLL, ModuleType]:
        return cdll.LoadLibrary(path)

    @classmethod
    def _load_library(cls, path: str, key: str) -> Union[CDLL, ModuleType]:
        try:
            return cls._load_library_inner(path, key)
        except (ImportError, OSError) as e:
            if "gomp" in str(e) and os.path.exists("/usr/lib64/libgomp.so.1"):
                # hacky workaround for fbcode/buck
                global _libgomp
                _libgomp = cdll.LoadLibrary("/usr/lib64/libgomp.so.1")
                return cls._load_library_inner(path, key)
            if "failed to map segment from shared object" in str(e):
                raise OSError(
                    f"{e}.  The most common reason this may occur is if the {tempfile.gettempdir()} folder "
                    "is mounted with noexec (e.g., by default Docker mounts tmp file systems "
                    f"as noexec).  Please remount {tempfile.gettempdir()} with exec enabled, or set another "
                    "temporary directory with TORCHINDUCTOR_CACHE_DIR environment variable."
                ) from e
            raise

    @classmethod
    def compile(cls, source_code: str, cuda: bool = False) -> Tuple[str, str]:
        cls.cpp_compile_command_flags.update({"cuda": cuda})
        picked_vec_isa = pick_vec_isa()
        cpp_command = repr(
            cpp_compile_command(
                "i", "o", vec_isa=picked_vec_isa, **cls.cpp_compile_command_flags
            )
        )
        key, input_path = write(source_code, "cpp", extra=cpp_command)
        output_path: str = input_path[:-3] + "so"

        if key not in cls.cache:
            from filelock import FileLock

            lock_dir = get_lock_dir()
            lock = FileLock(os.path.join(lock_dir, key + ".lock"), timeout=LOCK_TIMEOUT)
            with lock:
                if not os.path.exists(output_path):
                    cmd = shlex.split(
                        cpp_compile_command(
                            input=input_path,
                            output=output_path,
                            vec_isa=picked_vec_isa,
                            **cls.cpp_compile_command_flags,
                        )
                    )
                    compile_file(input_path, output_path, cmd)
                    assert os.path.exists(
                        output_path
                    ), f"Failed to compile {input_path}"
        else:
            assert os.path.exists(output_path), f"Failed to find {output_path}"

        return key, output_path

    @classmethod
    def load(cls, source_code: str, cuda: bool = False) -> Union[CDLL, ModuleType, str]:
        source_code_key, output_so_path = cls.compile(source_code, cuda)
        if source_code_key not in cls.cache:
            cls.cache[source_code_key] = cls._load_library(
                output_so_path, source_code_key
            )
            cls.cache[source_code_key].key = source_code_key  # type: ignore[union-attr]
        return cls.cache[source_code_key]


# Customized Python binding for cpp kernels
class CppPythonBindingsCodeCache(CppCodeCache):
    cache: Dict[str, Union[CDLL, ModuleType, str]] = {}
    clear = staticmethod(cache.clear)
    cpp_compile_command_flags = {
        # kernels have no dependency on libtorch
        "include_pytorch": False,
        "shared": True,
    }
    entry_function = "kernel"
    call_entry_function = "%s(%s);Py_RETURN_NONE;"
    extra_parse_arg = ""
    suffix_template = textwrap.dedent(
        """
        // Python bindings to call %s():
        #define PY_SSIZE_T_CLEAN
        #include <Python.h>
        #include <sstream>
        #include <cstdlib>

        // This is defined in guards.cpp so we don't need to import PyTorch headers that are slooow.
        // We manually link it below to workaround issues with fbcode build.
        static void* (*_torchinductor_pyobject_tensor_data_ptr)(PyObject* obj);

        template <typename T> static inline T parse_arg(PyObject* args, size_t n) {
            static_assert(std::is_pointer<T>::value, "arg type must be pointer or long");
            return static_cast<T>(_torchinductor_pyobject_tensor_data_ptr(PyTuple_GET_ITEM(args, n)));
        }
        template <> inline long parse_arg<long>(PyObject* args, size_t n) {
            auto result = PyLong_AsSsize_t(PyTuple_GET_ITEM(args, n));
            if(result == -1 && PyErr_Occurred())
                [[unlikely]] throw std::runtime_error("expected int arg");
            return result;
        }

        %s

        static PyObject* %s_py(PyObject* self, PyObject* args) {
            try {
                if(!PyTuple_CheckExact(args))
                    [[unlikely]] throw std::runtime_error("tuple args required");
                if(PyTuple_GET_SIZE(args) != %s)
                    [[unlikely]] throw std::runtime_error("requires %s args");
                %s
            } catch(std::exception const& e) {
                PyErr_SetString(PyExc_RuntimeError, e.what());
                return nullptr;
            } catch(...) {
                PyErr_SetString(PyExc_RuntimeError, "unhandled error");
                return nullptr;
            }
        }

        static PyMethodDef py_methods[] = {
            {"%s", %s_py, METH_VARARGS, ""},
            {NULL, NULL, 0, NULL}};

        static struct PyModuleDef py_module =
            {PyModuleDef_HEAD_INIT, "%s", NULL, -1, py_methods};

        PyMODINIT_FUNC PyInit_%s(void) {
            const char* str_addr = std::getenv("_TORCHINDUCTOR_PYOBJECT_TENSOR_DATA_PTR");
            if(!str_addr) {
                PyErr_SetString(PyExc_RuntimeError, "_TORCHINDUCTOR_PYOBJECT_TENSOR_DATA_PTR must be set");
                return nullptr;
            }
            std::istringstream iss(str_addr);
            uintptr_t addr = 0;
            iss >> addr;
            _torchinductor_pyobject_tensor_data_ptr =
                reinterpret_cast<decltype(_torchinductor_pyobject_tensor_data_ptr)>(addr);
            return PyModule_Create(&py_module);
        }
        """
    )

    @classmethod
    def _load_library_inner(cls, path: str, key: str) -> ModuleType:
        os.environ["_TORCHINDUCTOR_PYOBJECT_TENSOR_DATA_PTR"] = str(
            torch._C._dynamo.guards._torchinductor_pyobject_tensor_data_ptr  # type: ignore[attr-defined]
        )
        module_name = f"{key}.{cls.entry_function}"
        try:
            return sys.modules[module_name]
        except KeyError:
            pass
        spec = importlib.util.spec_from_file_location(module_name, path)
        assert spec is not None
        module = importlib.util.module_from_spec(spec)
        sys.modules[module_name] = module
        spec.loader.exec_module(module)  # type: ignore[union-attr]
        return module

    @classmethod
    def load_pybinding(
        cls,
        argtypes: List[str],
        source_code: str,
        cuda: bool = False,
        num_outputs: int = -1,
        kernel_meta_info: Any = None,
    ) -> Any:
        """
        Wrap a C++ function in fast Python bindings.

        Args:
            argtypes: The types of args to ENTRY_FUNCTION(), e.g. ["float*", "long"]
            source_code: C++ source code containing a ENTRY_FUNCTION() function

        Returns:
            A python version of ENTRY_FUNCTION()
        """
        parseargs = ", ".join(
            f"parse_arg<{argtype.replace('const ', '')}>(args, {n})"
            for n, argtype in enumerate(argtypes)
        )

        if config.aot_inductor.eager_mode:
            c_func_name_decl = textwrap.dedent(
                """
                extern "C" {
                    void aoti_eager_inductor_entry_cpp(
                            AtenTensorHandle* input_handles,
                            AtenTensorHandle* output_handles) {
                        inductor_entry_impl(input_handles, output_handles);
                    }
                }
                """
            )

            # Build the computation kernel
            source_code_key, output_so_path = cls.compile(
                source_code + c_func_name_decl, cuda
            )
            if source_code_key not in cls.cache:
                cls.cache[source_code_key] = output_so_path

            if kernel_meta_info:
                assert isinstance(kernel_meta_info, dict)
                eager_cache_dir = pathlib.Path(os.path.join(cache_dir(), "aten_eager"))
                eager_cache_dir.mkdir(parents=True, exist_ok=True)
                op_name, input_tensors_meta_info = next(iter(kernel_meta_info.items()))
                if op_name:
                    kernel_meta_info = {}
                    kernel_meta_info["meta_info"] = input_tensors_meta_info
                    kernel_meta_info["kernel_path"] = output_so_path

                    json_data = []
                    update_json = True
                    op_conf = os.path.join(eager_cache_dir, f"{op_name}.json")
                    mode = "r" if os.path.exists(op_conf) else "w"
                    with open(op_conf, mode) as f:
                        try:
                            json_data = json.load(f)
                        except Exception as e:
                            json_data = []

                        assert isinstance(json_data, list)
                        for item in json_data:
                            assert isinstance(item, dict)
                            if item["meta_info"] == input_tensors_meta_info:
                                update_json = False
                                break

                    if update_json:
                        json_data.append(kernel_meta_info)
                        with open(op_conf, "w") as f:
                            json.dump(json_data, f, indent=4)

            _extra_parse_arg = cls.extra_parse_arg % (
                output_so_path,
                num_outputs,
            )
        else:
            _extra_parse_arg = (
                cls.extra_parse_arg % num_outputs if cls.extra_parse_arg else ""
            )

        suffix = cls.suffix_template % (
            cls.entry_function,
            _extra_parse_arg,
            cls.entry_function,
            len(argtypes),
            len(argtypes),
            cls.call_entry_function % (cls.entry_function, parseargs),
            cls.entry_function,
            cls.entry_function,
            cls.entry_function,
            cls.entry_function,
        )

        if config.aot_inductor.eager_mode:
            # For eager mode, the compuation kernel has been compiled as a single
            # shared library, so we just compile the wrapper code(suffix) here.
            result = cls.load(suffix, cuda)
        else:
            result = cls.load(source_code + suffix, cuda)
        assert isinstance(result, ModuleType)
        return getattr(result, cls.entry_function)


class CppWrapperCodeCache(CppPythonBindingsCodeCache):
    cache: Dict[str, Union[CDLL, ModuleType, str]] = {}
    clear = staticmethod(cache.clear)
    cpp_compile_command_flags = {
        "include_pytorch": not config.abi_compatible,
        "shared": True,
    }
    entry_function = "inductor_entry_cpp"
    call_entry_function = "return %s(%s);"
    extra_parse_arg = textwrap.dedent(
        """
        #include <torch/csrc/inductor/aoti_torch/c/shim.h>

        static inline std::vector<AtenTensorHandle> unpack_tensor_handle_list(PyObject* pyvec) {
            std::vector<AtenTensorHandle> result;
            size_t result_len = PyList_GET_SIZE(pyvec);
            result.reserve(result_len);
            for (size_t i = 0; i < result_len; i++) {
                // AtenTensorHandle is essentially a pointer
                void* elem = PyCapsule_GetPointer(PyList_GET_ITEM(pyvec, i), NULL);
                result.push_back(reinterpret_cast<AtenTensorHandle>(elem));
            }
            return result;
        }

        static inline PyObject* pack_tensor_handle_list(const std::vector<AtenTensorHandle>& cppvec) {
            size_t result_len = cppvec.size();
            PyObject* result = PyList_New(static_cast<Py_ssize_t>(result_len));
            for (size_t i = 0; i < result_len; i++) {
                PyObject *elem =
                    cppvec[i] == nullptr
                        ? Py_None
                        // Store AtenTensorHandle as PyCapsulate
                        : PyCapsule_New(reinterpret_cast<void*>(cppvec[i]), NULL, NULL);
                PyList_SET_ITEM(result, i, elem);
            }
            return result;
        }

        template <> inline std::vector<AtenTensorHandle> parse_arg<std::vector<AtenTensorHandle>>(PyObject* args, size_t n) {
            return unpack_tensor_handle_list(PyTuple_GET_ITEM(args, n));
        }

        PyObject* inductor_entry_cpp(std::vector<AtenTensorHandle>&& input_handles) {
            // For outputs, we only allocate a vector to hold returned tensor handles,
            // not allocating the actual output tensor storage here
            std::vector<AtenTensorHandle> output_handles(%s);
            try {
                inductor_entry_impl(input_handles.data(), output_handles.data());
                return pack_tensor_handle_list(output_handles);
            } catch(std::exception const& e) {
                PyErr_SetString(PyExc_RuntimeError, e.what());
                return {};
            } catch(...) {
                PyErr_SetString(PyExc_RuntimeError, "unhandled error");
                return {};
            }
        }
        """
    )


class CppWrapperCodeCacheForEager(CppWrapperCodeCache):
    extra_parse_arg = textwrap.dedent(
        """
        #include <dlfcn.h>
        #include <vector>
        #include <pybind11/pybind11.h>
        #include <torch/csrc/inductor/aoti_torch/c/shim.h>

        static inline std::vector<AtenTensorHandle> unpack_tensor_handle_list(PyObject* pyvec) {
            std::vector<AtenTensorHandle> result;
            size_t result_len = PyList_GET_SIZE(pyvec);
            result.reserve(result_len);
            for (size_t i = 0; i < result_len; i++) {
                // AtenTensorHandle is essentially a pointer
                void* elem = PyCapsule_GetPointer(PyList_GET_ITEM(pyvec, i), NULL);
                result.push_back(reinterpret_cast<AtenTensorHandle>(elem));
            }
            return result;
        }

        static inline PyObject* pack_tensor_handle_list(const std::vector<AtenTensorHandle>& cppvec) {
            size_t result_len = cppvec.size();
            PyObject* result = PyList_New(static_cast<Py_ssize_t>(result_len));
            for (size_t i = 0; i < result_len; i++) {
                // Store AtenTensorHandle as PyCapsulate
                PyObject* elem = PyCapsule_New(reinterpret_cast<void*>(cppvec[i]), NULL, NULL);
                PyList_SET_ITEM(result, i, elem);
            }
            return result;
        }

        template <> inline std::vector<AtenTensorHandle> parse_arg<std::vector<AtenTensorHandle>>(PyObject* args, size_t n) {
            return unpack_tensor_handle_list(PyTuple_GET_ITEM(args, n));
        }

        using inductor_entry_cpp_t = void (*)(AtenTensorHandle*, AtenTensorHandle*);

        namespace {
            class SharedAOTIKernelObject {
            public:
                SharedAOTIKernelObject(const char* soPath) {
                    inductor_entry_cpp_so_handle = dlopen(soPath, RTLD_NOW | RTLD_LOCAL);
                    if (!inductor_entry_cpp_so_handle) {
                        throw std::runtime_error("Cannot load library: " + std::string(dlerror()));
                    }
                    inductor_entry_cpp_so_sym = dlsym(inductor_entry_cpp_so_handle, "aoti_eager_inductor_entry_cpp");
                    if (!inductor_entry_cpp_so_sym) {
                        dlclose(inductor_entry_cpp_so_handle);
                        inductor_entry_cpp_so_handle = nullptr;
                        throw std::runtime_error("Cannot load symbol 'inductor_entry_cpp': " + std::string(dlerror()));
                    }
                }
                ~SharedAOTIKernelObject() {
                    if (inductor_entry_cpp_so_handle) {
                        dlclose(inductor_entry_cpp_so_handle);
                        inductor_entry_cpp_so_handle = nullptr;
                        inductor_entry_cpp_so_sym = nullptr;
                    }
                }
                SharedAOTIKernelObject(const SharedAOTIKernelObject&) = delete;
                SharedAOTIKernelObject& operator=(const SharedAOTIKernelObject&) = delete;
                void operator()(
                        AtenTensorHandle* input_handles,
                        AtenTensorHandle* output_handles) {
                    reinterpret_cast<inductor_entry_cpp_t>(inductor_entry_cpp_so_sym)(
                        input_handles,
                        output_handles);
                }
            private:
                void* inductor_entry_cpp_so_handle = nullptr;
                void* inductor_entry_cpp_so_sym = nullptr;
            };
            SharedAOTIKernelObject aoti_eager_inductor_entry_cpp_kernel("%s");

            void inductor_entry_impl_shim(
                    AtenTensorHandle* input_handles,
                    AtenTensorHandle* output_handles) {
                pybind11::gil_scoped_release release;
                aoti_eager_inductor_entry_cpp_kernel(input_handles, output_handles);
            }
        }

        PyObject* inductor_entry_cpp(std::vector<AtenTensorHandle>&& input_handles) {
            // For outputs, we only allocate a vector to hold returned tensor handles,
            // not allocating the actual output tensor storage here
            std::vector<AtenTensorHandle> output_handles(%s);
            try {
                inductor_entry_impl_shim(input_handles.data(), output_handles.data());
                return pack_tensor_handle_list(output_handles);
            } catch(std::exception const& e) {
                PyErr_SetString(PyExc_RuntimeError, e.what());
                return {};
            } catch(...) {
                PyErr_SetString(PyExc_RuntimeError, "unhandled error");
                return {};
            }
        }

        """
    )


class PyCodeCache:
    cache: Dict[str, ModuleType] = dict()
    linemaps: Dict[str, List[Tuple[Any, ...]]] = dict()
    clear = staticmethod(cache.clear)

    @classmethod
    def write(cls, source_code: str, extra: str = "") -> Tuple[str, str]:
        return write(source_code, "py", extra=extra)

    @classmethod
    def load(
        cls,
        source_code: str,
        extra: str = "",
        linemap: Optional[List[Tuple[int, str]]] = None,
        attrs: Optional[Dict[str, Any]] = None,
    ) -> ModuleType:
        key, path = write(source_code, "py", extra=extra)
        return cls.load_by_key_path(key, path, linemap, attrs)

    @classmethod
    def load_by_key_path(
        cls,
        key: str,
        path: str,
        linemap: Optional[List[Tuple[int, str]]] = None,
        attrs: Optional[Dict[str, Any]] = None,
    ) -> ModuleType:
        if linemap is None:
            linemap = []
        if key not in cls.cache:
            with open(path) as f:
                try:
                    code = compile(f.read(), path, "exec")
                except Exception as e:
                    raise RuntimeError(
                        f"Failed to import {path}\n{type(e).__name__}: {e}"
                    ) from None
                mod = ModuleType(f"{__name__}.{key}")
                mod.__file__ = path
                mod.key = key  # type: ignore[attr-defined]
                exec(code, mod.__dict__, mod.__dict__)
                sys.modules[mod.__name__] = mod
                # another thread might set this first
                cls.cache.setdefault(key, mod)
                # unzip into separate lines/nodes lists
                cls.linemaps[path] = list(zip(*linemap))

                if attrs is not None:
                    for k, v in attrs.items():
                        setattr(mod, k, v)

        return cls.cache[key]

    @classmethod
    @functools.lru_cache(None)
    def stack_frames_for_code(
        cls, path: str, lineno: int
    ) -> Optional[List[Dict[str, Any]]]:
        if path not in cls.linemaps:
            return None
        # [(starting_line, <fx node>), ...]
        lines, nodes = cls.linemaps[path]
        p = bisect_right(lines, lineno)
        if p == 0:
            return None
        entry = nodes[p - 1]
        if not entry:
            return None

        def parse_stack_trace(stack_trace: str) -> List[Dict[str, Any]]:
            # ideally fx stores stack traces as data rather than a string
            # but this is not along a performance critical path
            regex = r'File "(.+)", line (\d+), in (.+)\n'
            matches = re.findall(regex, stack_trace)
            return [
                {"filename": f, "line": int(l), "name": n}
                for f, l, n in reversed(matches)
            ]

        return parse_stack_trace(entry)


class TritonCodeCache:
    @classmethod
    def load(cls, kernel_name: str, source_code: str) -> ModuleType:
        mod = PyCodeCache.load(source_code)
        return getattr(mod, kernel_name)


def _cuda_compiler() -> Optional[str]:
    if cuda_env.nvcc_exist(config.cuda.cuda_cxx):
        return config.cuda.cuda_cxx
    if cuda_env.nvcc_exist(os.getenv("CUDACXX")):
        return os.getenv("CUDACXX", "")
    if cuda_env.nvcc_exist(os.getenv("CUDA_HOME")):
        return os.path.realpath(os.path.join(os.getenv("CUDA_HOME", ""), "bin/nvcc"))
    return "nvcc"


def _cutlass_include_paths() -> List[str]:
    cutlass_path = config.cuda.cutlass_dir
    return [
        # Use realpath to get canonical absolute paths, in order not to mess up cache keys
        os.path.realpath(os.path.join(cutlass_path, "include")),
        os.path.realpath(os.path.join(cutlass_path, "tools/library/include")),
        os.path.realpath(os.path.join(cutlass_path, "tools/library/src")),
        os.path.realpath(os.path.join(cutlass_path, "tools/util/include")),
    ]


def _cuda_lib_options() -> List[str]:
    from torch.utils import cpp_extension

    extra_ldflags: List[str] = []
    if is_linux():
        extra_lib_dir = "lib64"
        if not os.path.exists(
            cpp_extension._join_cuda_home(extra_lib_dir)
        ) and os.path.exists(cpp_extension._join_cuda_home("lib")):
            # 64-bit CUDA may be installed in "lib"
            # Note that it's also possible both don't exist (see _find_cuda_home) - in that case we stay with "lib64"
            extra_lib_dir = "lib"
        extra_ldflags.append(f"-L{cpp_extension._join_cuda_home(extra_lib_dir)}")
        extra_ldflags.append(
            f'-L{cpp_extension._join_cuda_home(extra_lib_dir, "stubs")}'
        )
        extra_ldflags.append("-lcuda")
        extra_ldflags.append("-lcudart")
    else:
        raise NotImplementedError(
            "Unsupported env, failed to find cuda libs! Currently only Linux is supported."
        )
    return extra_ldflags


def _nvcc_host_compiler_options() -> List[str]:
    return [
        "-fPIC",
        "-fno-strict-aliasing",
        "-fvisibility=hidden",
        "-Wconversion",
    ]


def _nvcc_compiler_options() -> List[str]:
    arch = cuda_env.get_cuda_arch()
    if arch == "90":
        # Required by cutlass compilation.
        arch = "90a"
    code = [f"sm_{arch}", f"compute_{arch}"]
    if config.cuda.enable_cuda_lto:
        code += [f"lto_{arch}"]
    options = [
        "-t=0",
        "-DCUTLASS_ENABLE_TENSOR_CORE_MMA=1",
        "-w",
        f"-gencode=arch=compute_{arch},code=[{','.join(code)}]",
        config.cuda.compile_opt_level,
        "-std=c++17",
        "--expt-relaxed-constexpr",
        "-DNDEBUG",
    ]
    if config.cuda.enable_debug_info:
        options.extend(["-lineinfo", "-g", "-DCUTLASS_DEBUG_TRACE_LEVEL=1"])
    if config.cuda.enable_ptxas_info:
        options.extend(
            [
                "--keep",  # Keep the intermediate files for debugging (including ptx, sass, cubin etc.)
                "--ptxas-options=--warn-on-local-memory-usage",  # warn us if local memory is used in CUDA Kernels
                "--ptxas-options=--warn-on-spills",  # warn us if register spilling happens in CUDA Kernels
                "--resource-usage",  # Report on CUDA resource usage (shared mem, registers etc.)
                "--source-in-ptx",
            ]
        )  # Annotate the ptx file with source information
    if config.cuda.use_fast_math:
        options.extend(
            [
                "--use_fast_math",
                "-DCUTLASS_USE_TANH_FOR_SIGMOID=1",
            ]
        )
    return options


def cuda_compile_command(
    src_files: List[str],
    dst_file: str,
    dst_file_ext: str,
    extra_args: Optional[List[str]] = None,
) -> str:
    if extra_args is None:
        extra_args = []
    include_paths = _cutlass_include_paths()
    cuda_lib_options = _cuda_lib_options()
    nvcc_host_compiler_options = _nvcc_host_compiler_options()
    nvcc_compiler_options = _nvcc_compiler_options()
    options = (
        nvcc_compiler_options
        + extra_args
        + [
            f"-Xcompiler {opt}" if "=" in opt else f"-Xcompiler={opt}"
            for opt in nvcc_host_compiler_options
        ]
        + ["-I" + path for path in include_paths]
        + cuda_lib_options
    )
    src_file = " ".join(src_files)
    res = ""
    if dst_file_ext == "o":
        res = f"{_cuda_compiler()} {' '.join(options)} -c -o {dst_file} {src_file}"
    elif dst_file_ext == "so":
        options.append("-shared")
        res = f"{_cuda_compiler()} {' '.join(options)} -o {dst_file} {src_file}"
    elif dst_file_ext == "exe":
        res = f"{_cuda_compiler()} {' '.join(options)} -o {dst_file} {src_file}"
    else:
        raise NotImplementedError(f"Unsupported output file suffix {dst_file_ext}!")
    log.debug("CUDA command: %s", res)
    return res


class DLLWrapper:
    """A wrapper for a dynamic library."""

    def __init__(
        self,
        lib_path: str,
    ):
        self.lib_path = lib_path
        self.DLL = cdll.LoadLibrary(lib_path)
        self.is_open = True

    def close(self):
        if self.is_open:
            self._dlclose()
            self.is_open = False

    def _dlclose(self):
        f_dlclose = None

        if is_linux():
            syms = CDLL(None)
            if not hasattr(syms, "dlclose"):
                # Apline Linux
                syms = CDLL("libc.so")

            if hasattr(syms, "dlclose"):
                f_dlclose = syms.dlclose
        else:
            raise NotImplementedError("Unsupported env, failed to do dlclose!")

        if f_dlclose is not None:
            f_dlclose.argtypes = [c_void_p]
            f_dlclose(self.DLL._handle)
        else:
            log.warning(
                "dll unloading function was not found, library may not be unloaded properly!"
            )

    def __getattr__(self, name):
        if not self.is_open:
            raise RuntimeError(f"Cannot use closed DLL library: {self.lib_path}")

        method = getattr(self.DLL, name)

        def _wrapped_func(*args):
            err = method(*args)
            if err:
                raise RuntimeError(f"Error in function: {method.__name__}")

        return _wrapped_func

    def __enter__(self):
        return self

    def __exit__(self, *args):
        self.close()

    def __del__(self):
        self.close()


class CUDACodeCache:
    @dataclasses.dataclass
    class CacheEntry:
        input_path: str
        output_path: str

    cache: Dict[str, CacheEntry] = dict()
    clear = staticmethod(cache.clear)
    _SOURCE_CODE_SUFFIX = "cu"

    @classmethod
    def write(cls, source_code, dst_file_ext) -> Tuple[str, str]:
        """
        Writes source code into a file with dst_file_ext as the file extension.
        Returns the hash key of source code, and the path to the file.
        """

        cuda_command = repr(
            cuda_compile_command(["dummy_input"], "dummy_output", dst_file_ext)
        )
        key, input_path = write(
            source_code, cls._SOURCE_CODE_SUFFIX, extra=cuda_command
        )
        return key, input_path

    @classmethod
    def compile(
        cls, source_code, dst_file_ext, extra_args: Optional[List[str]] = None
    ) -> Tuple[str, str, str]:
        """
        Compiles CUDA source_code into a file with dst_file_ext extension.
        Returns a tuple of dst_file_path, hash_key, source_code_path
        """
        key, input_path = cls.write(source_code, dst_file_ext)
        if key not in cls.cache:
            from filelock import FileLock

            lock_dir = get_lock_dir()
            lock = FileLock(os.path.join(lock_dir, key + ".lock"), timeout=LOCK_TIMEOUT)
            with lock:
                output_path = input_path[: -len(cls._SOURCE_CODE_SUFFIX)] + dst_file_ext
                if not os.path.exists(output_path):
                    cmd = cuda_compile_command(
                        [input_path], output_path, dst_file_ext, extra_args
                    )
                    start_time = time()
                    log.debug("CUDA Compilation: %s", cmd)
                    cmd_parts = cmd.split(" ")
                    try:
                        subprocess.check_output(
                            cmd_parts, stderr=subprocess.STDOUT, env=os.environ
                        )
                    except subprocess.CalledProcessError as error:
                        raise exc.CUDACompileError(cmd_parts, error.output) from error
                    end_time = time()
                    log_duration_msg = f"CUDA Compilation took {end_time-start_time} seconds. Compile command: {cmd}"
                    log.info(log_duration_msg)
                else:
                    log.debug(
                        "CUDA Compilation skipped: %s since output already exists",
                        input_path,
                    )
                cls.cache[key] = CUDACodeCache.CacheEntry(input_path, output_path)

        return (cls.cache[key].output_path, key, input_path)

    @classmethod
    def load(cls, source_code, dst_file_ext) -> Tuple[DLLWrapper, str, str]:
        """
        Compiles source code and loads the generated .so file.
        Returns a tuple of DLLWrapper, hash_key, source_code_path
        """

        if dst_file_ext != "so":
            raise RuntimeError(
                f"Only support loading a .so file for now. "
                f"Requested file extension: {dst_file_ext}. Source code: {source_code}"
            )
        dst_file_path, hash_key, source_code_path = cls.compile(
            source_code, dst_file_ext
        )
        return (DLLWrapper(dst_file_path), hash_key, source_code_path)


def caching_device_properties():
    for _, device_interface in get_registered_device_interfaces():
        if device_interface.is_available():
            device_interface.Worker.get_device_properties()


def _set_triton_ptxas_path() -> None:
    if os.environ.get("TRITON_PTXAS_PATH") is not None:
        return
    ptxas_path = os.path.abspath(
        os.path.join(os.path.dirname(__file__), "..", "bin", "ptxas")
    )
    if not os.path.exists(ptxas_path):
        return
    if os.path.isfile(ptxas_path) and os.access(ptxas_path, os.X_OK):
        os.environ["TRITON_PTXAS_PATH"] = ptxas_path
    else:
        warnings.warn(f"{ptxas_path} exists but is not an executable")


def _worker_compile(
    kernel_name: str,
    source_code: str,
    cc: int,
    device: torch.device,
    device_interface: Type[DeviceInterface],
) -> None:
    device_interface.Worker.set_device(device.index)
    kernel = TritonCodeCache.load(kernel_name, source_code)
    kernel.precompile(warm_cache_only_with_cc=cc)


def _load_kernel(kernel_name: str, source_code: str) -> ModuleType:
    _set_triton_ptxas_path()
    kernel = TritonCodeCache.load(kernel_name, source_code)
    kernel.precompile()
    return kernel


class TritonFuture:
    kernel: ModuleType

    def __init__(
        self,
        kernel_name: str,
        source_code: str,
        future: Future[Any],
    ) -> None:
        self.kernel_name = kernel_name
        self.source_code = source_code
        self.future = future

    # @dynamo_utils.dynamo_timed
    def result(self) -> ModuleType:
        t0 = time()
        if hasattr(self, "kernel"):
            return self.kernel
        # If the worker failed this will throw an exception.
        self.future.result()
        kernel = self.kernel = _load_kernel(self.kernel_name, self.source_code)
        latency = time() - t0
        if latency > 50:
            developer_warning(
                f"Detected long compilation time of {latency} seconds for kernel name {self.kernel_name}"
            )
            developer_warning(self.source_code)
        del self.kernel_name, self.source_code, self.future
        return kernel


# If this process dies abnormally (e.g. segfault)
# it will not shut down the workers. Instead
# the workers will have their parent reassigned to the
# init process. This launches a separate thread to
# watch for the worker getting reassigned,
# and cleans it up in this case.
#
# This function cannot be an inner function since otherwise mp_context="spawn" would
# not work for ProcessPoolExecutor since inner functions cannot be pickled.
def _async_compile_initializer(orig_ppid) -> None:
    def run() -> None:
        while True:
            sleep(1)
            if orig_ppid != os.getppid():
                os.kill(os.getpid(), signal.SIGKILL)

    global _watchdog_thread
    _watchdog_thread = Thread(target=run, daemon=True)
    _watchdog_thread.start()
    # Ignore Ctrl-C (i.e. SIGINT) sent to pool workers to avoid meaningless log spam.
    signal.signal(signal.SIGINT, signal.SIG_IGN)


_watchdog_thread: Optional[Thread] = None

# Used to keep track of all process pools invoked so far.
_pool_set: Set[ProcessPoolExecutor] = set()


def shutdown_compile_workers() -> None:
    """Shut down all outstanding compile-worker pools."""
    global _pool_set
    for pool in _pool_set:
        pool.shutdown()
    _pool_set.clear()


class AsyncCompile:
    def __init__(self) -> None:
        pass

    @staticmethod
    @functools.lru_cache(1)
    def pool() -> ThreadPoolExecutor:
        assert config.compile_threads > 1
        return ThreadPoolExecutor(config.compile_threads)

    @staticmethod
    @functools.lru_cache(1)
    def process_pool() -> ProcessPoolExecutor:
        # ensure properties have been calculated before processes
        # are forked
        caching_device_properties()
        assert config.compile_threads > 1
        orig_ppid = os.getpid()

        ctx = multiprocessing.get_context(config.worker_start_method)
        pool = ProcessPoolExecutor(
            config.compile_threads,
            mp_context=ctx,
            initializer=partial(_async_compile_initializer, orig_ppid),
        )

        global _pool_set
        _pool_set.add(pool)

        # when this pool is created in a subprocess object, the normal exit handler
        # doesn't run, and we need to register our own handler.
        # exitpriority has to be high, because another one of the finalizers will
        # kill the worker thread that sends the shutdown message to the workers...
        multiprocessing.util.Finalize(None, pool.shutdown, exitpriority=sys.maxsize)
        return pool

    @classmethod
    def warm_pool(cls) -> None:
        if config.compile_threads <= 1:
            return
        _compile_start()
        pool = cls.process_pool()

        # We have to fork processes for compiler workers, but the more memory and other resources that are loaded, the
        # slower the os.fork time is, quite drastically. It also holds the GIL so we can't put it on another thread.

        # Examples:
        # A simple x + x + x script: 10ms seconds in the middle of the program, 2ms at startup
        # tf_efficientnet_b0 benchmark: 50ms! in the middle of the program , 3ms at startup

        # So we want to start the workers early when it is still cheap, and also to allow the workers to get
        # ready before we have work for them.

        # ProcessPoolExecutor also does not launch the workers until it finds a point when all the workers are idle.
        # But if we waited until then fork time will be long and we will be waiting for the processes to initialize.

        # We force them to start here with some YOLOing of the internal methods.
        if hasattr(pool, "_start_queue_management_thread"):
            pool._start_queue_management_thread()
        else:
            for _ in range(config.compile_threads):
                pool._adjust_process_count()
            if hasattr(pool, "_start_executor_manager_thread"):
                pool._start_executor_manager_thread()
        _compile_end()

    @classmethod
    def submit(cls, task: Callable[..., Any]) -> Any:
        if config.compile_threads <= 1:
            return task()
        return cls.pool().submit(task)

    def triton(
        self, kernel_name: str, source_code: str, device_str: str = "cuda"
    ) -> Union[TritonFuture, ModuleType]:
        _compile_start()

        if config.compile_threads > 1:
            device_interface = get_interface_for_device(device_str)
            device = torch.device(device_str, device_interface.current_device())
            cc = device_interface.get_compute_capability(device)
            future = self.process_pool().submit(
                _worker_compile, kernel_name, source_code, cc, device, device_interface
            )
            return TritonFuture(kernel_name, source_code, future)
        else:
            return _load_kernel(kernel_name, source_code)

    def multi_kernel(self, *args, **kwargs) -> Any:
        from torch._inductor.codegen.multi_kernel import MultiKernelCall

        # no need to call this in parallel since the sub-kernels are already parallel tasks
        return MultiKernelCall(*args, **kwargs)

    def cpp(self, source_code: str) -> ModuleType:
        def task():
            cpp_code_cache = cast(
                Union[CDLL, ModuleType], CppCodeCache.load(source_code)
            )
            return cpp_code_cache.load(source_code).kernel

        return self.submit(task)

    def cpp_pybinding(self, argtypes: List[str], source_code: str) -> ModuleType:
        return self.submit(
            functools.partial(
                CppPythonBindingsCodeCache.load_pybinding, argtypes, source_code
            )
        )

    def cuda(self, source_code, dst_file_ext):
        def task():
            return CUDACodeCache.load(source_code, dst_file_ext)[0]

        return self.submit(task)

    def wait(self, scope: Dict[str, Any]) -> None:
        num_kernels = len(
            [
                value
                for key, value in scope.items()
                if isinstance(value, (Future, TritonFuture))
            ]
        )
        pbar = tqdm(
            total=num_kernels,
            desc="Inductor Compilation",
            disable=config.disable_progress,
            delay=0,
        )
        if config.compile_threads > 1:
            for key, result in scope.items():
                if config.verbose_progress and not isinstance(pbar, _Faketqdm):
                    pbar.set_postfix_str(key)
                if isinstance(result, (Future, TritonFuture)):
                    scope[key] = result.result()
                    pbar.update(1)

        _compile_end()


if os.environ.get("TORCH_TNT_IN_USE", "0") == "1":
    # When TorchTNT is used, calling warm_pool() here will cause the
    # compile workers created not being able to be shut down inside
    # shutdown_compile_workers(). This may cause significant QPS drop.
    log.info("Do not call AsyncCompile.warm_pool() because TorchTNT is in use.")
elif sys.version_info >= (3, 12):
    log.info("AsyncCompile.warm_pool() is broken on 3.12+.")
else:
    AsyncCompile.warm_pool()<|MERGE_RESOLUTION|>--- conflicted
+++ resolved
@@ -45,10 +45,7 @@
     Optional,
     Set,
     Tuple,
-<<<<<<< HEAD
-=======
     Type,
->>>>>>> 2354e3c5
     TYPE_CHECKING,
     Union,
 )
