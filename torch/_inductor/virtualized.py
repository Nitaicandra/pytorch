"""
This file provides a number of "global" variables/handlers that are actually
thread local and dynamically scoped, with Inductor patching them to various
implementations depending on the situation.

These handlers are interacted with in a fairly stylized way.  Typically,
we will import V from this module::

    from .virtualized import V

Various handlers are accessible as attributes on this module; for example,
you might access ``V.graph.sizevars.size_hint`` to resolve a size hint associated with
a number.

There are a few distinct usage patterns for virtualized global variables:

1. Implicit argument passing.  Examples: ``V.current_node``, ``V.aot_compilation``.
   Use ``V.set_current_node`` to change what the current node is while we're
   executing some region of code, so code inside that region can query ``V.current_node``
   to find out what it is.  This is often more convenient than manually threading
   the current node as an argument through all call stacks.

2. Per-compilation global state.  Examples: ``V.fake_mode``, ``V.graph``.  For a
   given ``compile_fx`` invocation, these typically don't change, but they are
   associated with some internal state so they cannot just be global functions.
   We install these objects at the beginning of compilation and then you can
   conveniently access them without having to pass them around.

3. Alternate define-by-run interpretations.  Examples: ``V.ops``, ``V.kernel``.
   A commonly used IR in Inductor is define-by-run: instead of maintaining
   explicit syntax data structures, we instead represent loop bodies as
   callable functions, which internally invoke operations defined on
   ``V.ops``.  To perform semantic analysis, print or code generate these
   operations, we dynamically patch ``V.ops`` with an alternate handler with
   the intended semantics and then run the callable function.  For example, to
   extract out a traditional (FX) graph representation of the define-by-run
   IR, simply install a handler that records each ``ops`` call to a graph.

   TODO: Define a parent class / protocol that defines all of the operations
   V.ops is expected to support.

It is typically an error to access a virtualized global without having installed
an appropriate handler (you will get a NullHandler), although in some cases we
provide a default implementation.

One last thing: although most virtualized globals are accessed via ``V``, ``ops`` is
ubiquitous enough to have its own top level variable, so you will typically see
``ops.constant(...)`` rather than ``V.ops.constant(...)``.  In fact, these are not
equivalent; the former interface supports arithmetic overloads like ``x + y``
instead of forcing ``ops.add(x, y)``, so it should be preferred.
<<<<<<< HEAD

Some operators are seemingly unused, but they are implicitly used by ops_wrapper.
In particular, we typically have an operator for every basic pointwise PyTorch operation
supported.
=======
>>>>>>> 2ae66ddb
"""

from __future__ import annotations

import itertools
from contextlib import AbstractContextManager, contextmanager
from itertools import chain
from threading import local
<<<<<<< HEAD
from typing import (
    Any,
    Callable,
    Generic,
    List,
    Literal,
    Optional,
    Tuple,
    Type,
    TYPE_CHECKING,
    TypeVar,
    Union,
)
=======
from typing import Any, Callable, Generic, List, Type, TYPE_CHECKING, TypeVar, Union
>>>>>>> 2ae66ddb
from unittest.mock import patch

import sympy
from typing_extensions import Protocol

from torch._inductor.utils import IndentedBuffer

from torch.fx.graph import inplace_methods, magic_methods

from .utils import reduction_num_outputs, sympy_str, sympy_symbol

if TYPE_CHECKING:
    import torch
    from torch._inductor.debug import DebugContext
    from torch._inductor.graph import GraphLowering
    from torch._inductor.ir import InterpreterShim
    from torch._subclasses import FakeTensorMode

threadlocal = local()

T = TypeVar("T")
<<<<<<< HEAD
StoreMode = Optional[Literal["atomic_add"]]
ReductionType = Literal[
    "argmax",
    "argmin",
    "welford_reduce",
    "welford_combine",
    "any",
    "max",
    "min",
    "prod",
    "sum",
    "xor_sum",
]


class NullHandler:
    """
    Sentinel indicating that a global variable is unset ala None.  Typically,
    attempting to access the global variable before it's set is an error, but with
    NullHandler it won't fail until you try to access an attribute on it.
    """

    pass


class Virtualized(Generic[T]):
    """
=======


class NullHandler:
    """
    Sentinel indicating that a global variable is unset ala None.  Typically,
    attempting to access the global variable before it's set is an error, but with
    NullHandler it won't fail until you try to access an attribute on it.
    """

    pass


class Virtualized(Generic[T]):
    """
>>>>>>> 2ae66ddb
    Implements a global variable that redirects via thread local variable
    (NB: construct this class to create the global variable; this is not
    a singleton class!)

    This allows us to swap in different op implementations in codegen.

    NB: Despite the fact that we typically call these "handlers" (e.g., NullHandler is
    the default value of the variable), we sometimes use these variables to
    store other things, like booleans.
    """

    def __init__(self, vname: str, default: Union[Callable[[], T], Type[NullHandler]]):
        self._key: str = f"__torchinductor_{vname}"
        self._default = default

    def _set_handler(self, value: T) -> AbstractContextManager[None]:
        prior = self._get_handler()
        setattr(threadlocal, self._key, value)

        @contextmanager
        def ctx():
            try:
                yield
            finally:
                self._set_handler(prior)

        return ctx()

    def _get_handler(self) -> T:
        try:
            return getattr(threadlocal, self._key)
        except AttributeError:
            # TODO: To be honest, I feel we probably should just error in this
            # case, instead of making a null handler that will probably error
            # when you getattr on it
            return self._default()  # type: ignore[return-value]

    def __getattr__(self, name: str) -> Any:
        return getattr(self._get_handler(), name)


class NullKernelHandler(NullHandler):
    """
    We need access `V.kernel.removed_buffers` in DeferredLine class when there
    is no kernel in the context. This happens when codegening the wrapper.
    Initialize `removed_buffers` and `inplaced_to_remove` explicitly so we don't
    need call 'getattr' with default value which is error prone to typo in
    attribute name.
    """

    def __init__(self):
        super().__init__()
        self.removed_buffers = set()
        self.inplaced_to_remove = set()
        self.index_dtype = "tl.int64"


def _arg_str(a) -> str:
    if isinstance(a, sympy.Expr):
        return sympy_str(a)
    return str(a)


class MockHandler:
    def __getattr__(self, name):
        if name == "name":
            return "MockHandler"

        def inner(*args, **kwargs):
            fargs = [_arg_str(a) for a in args]
            fargs.extend(f"{k}={v}" for k, v in kwargs.items())
            return f"ops.{name}({', '.join(fargs)})"

        return inner

    @staticmethod
    def masked(mask, body, other) -> str:
        return f"ops.masked({mask}, {body()}, {other})"

    @staticmethod
    def indirect_indexing(index_var, size, check=True) -> sympy.Symbol:
        return sympy_symbol(f"({str(index_var)})")

    @classmethod
    def _init_cls(cls):
        def make_handler(format_string):
            @staticmethod  # type: ignore[misc]
            def inner(*args):
                return format_string.format(*args)

            return inner

        for name, format_string in chain(
            magic_methods.items(), inplace_methods.items()
        ):
            setattr(cls, name, make_handler(format_string))


# Use mypy to check protocol implemented correctly
def _typecheck_MockHandler(h: MockHandler) -> OpsHandler[str]:
    return h


# NB: This is not done as a parent class, because our ops handlers
# implementations make heavy use of __getattr__ magic, and pre-existing
# stubs for methods would interfere with this mechanism.
#
# TODO: A superclass that does desugaring for operations like
# reciprocal/square might be useful.
class OpsHandler(Protocol[T]):
    """
    Protocol describing the set of valid operations on ``torch._inductor.virtualized.ops``,
    as well as the contract for op handlers.  The type T signifies the domain
    of the abstract analysis AKA what all of the functions return / take as arguments
    anywhere compute occurs.

    While these operators are typically dtype polymorphic (e.g., you can use mul
    on both integers and floats), they do NOT do promotion and usually return the
    same dtype as the input.  You are expected to have handled type promotion
    during ATen decompositions.  Most operators correspond exactly to pointwise
    operations as defined by torch, so when in doubt about semantics, check the
    corresponding torch documentation.  These are all scalar operations (so they
    are defined to operate on a single element at a time.)

    For convenience, many operators take a src_dtype which indicates what the dtype
    of the input argument is.  Although in principle this can be derived by an
    analysis, providing this for ops where it is useful helps avoid having to repeatedly
    recompute dtype in code generation.

    Note that this often describes a class of static methods, for stateless
    ops handlers.

    Handlers are often defined using ``__getattr__`` metaprogramming, which means
    that you cannot declare that a type implements a protocol by inheriting from
    it (as the type stubs count as attribute declarations and impede the getattr
    magic method from being called).  Instead, define a function that casts an
    argument of your type to the protocol, which is sufficient to induce mypy to
    test that the protocol is implemented correctly.  Search for ``_typecheck_``
    in this file to see some examples.
    """

    def constant(self, value: Union[bool, float, int], dtype: torch.dtype) -> T:
        """Produces a scalar constant of type dtype."""
        ...

    def load_seed(self, name: str, offset: T):
        """Computes inductor_prims.lookup_seed."""
        ...

    def rand(self, seed: T, offset: T) -> T:
        """Computes inductor_prims.random with mode="rand".  offset has dtype int32."""
        ...

    def randn(self, seed: T, offset: T) -> T:
        """Computes inductor_prims.random with mode="randn".  offset has dtype int32."""
        ...

    def randint64(self, seed: T, offset: T, low: T, high: T) -> T:
        """Computes inductor_prims.randint.  offset has dtype int32."""
        ...

    def masked(self, mask: T, body: Callable[[], T], other: T) -> T:
        """
        Computes body, but only perform loads/stores if the boolean mask
        evaluates to true.  For example, you would use this if you needed to
        perform an indirect load that may not be valid on some elements;
        without masking, invalid accesses can cause IMAs.  When mask is true,
        the result is the result of body; otherwise it is other.

        Contrast this with ops.where, which can multiplex between two values
        that have been unconditionally computed.
        """
        ...

    def where(self, condition: T, input: T, other: T) -> T:
        """
        Computes torch.where: when condition is true, return input; otherwise return other.
        """
        ...

    def index_expr(self, expr: sympy.Expr, dtype: torch.dtype) -> T:
        """
        Converts a sympy expression into a scalar of type expr.  expr is typically
        an indexing expression, thus the name; however, it can also be used in
        non-indexing situations.
        """
        ...

    def to_dtype(
        self, x: T, dtype: torch.dtype, src_dtype: Optional[torch.dtype] = None
    ) -> T:
        """
        Convert x to dtype.  src_dtype can be optionally set to specify what the original
        dtype of x was, which can improve code generation (used by torch to(dtype=dtype)).
        """
        ...

    def to_dtype_bitcast(self, x: T, dtype: torch.dtype, src_dtype: torch.dtype) -> T:
        """
        Reinterpret cast x to dtype (reinterpreting the bits in memory as another dtype.)
        src_dtype must be the original type of x.
        """
        ...

    # ~~~~~~~~~~~~~~~~~~~~~~~~~~~~~~~~~~~~~~~~~~~~~~~~~~~~~~~~~~~~~~~~~
    # These operations are only available in a "kernel" context.  Check
    # torch._inductor.codegen.common.CSEProxy for their typical implementation
    # in op handler (routing to their respective implementations in the kernel
    # handler)
    #
    # Importantly, inside a kernel, indexing and mask variables are available
    # in scope, which are typically used by sympy.Expr indexing.

    def indirect_indexing(
        self, x: T, size: sympy.Expr, check: bool = True
    ) -> sympy.Expr:
        """
        Convert an integral x into a sympy.Expr that can be subsequently used in
        indexing computation.  'size' represents an upper bound on the what valid
        indexes can be; when 'check' is True, we check that the x is in bounds.
        """
        ...

    def load(self, name: str, index: sympy.Expr) -> T:
        """
        Load from the memory location 'name', offset by some indexing expression 'index'.
        """
        ...

    def store(
        self,
        name: str,
        index: sympy.Expr,
        value: T,
        mode: StoreMode = None,
    ) -> T:
        """
        Store 'value' to the memory location 'name' offset by 'expr'.  If
        specified, 'mode' can require the store to be an atomic addition.
        """
        ...

    # TODO: Better explain how the "collective" semantics of these ops;
    # remember that the input value is a scalar, you can't reduce on it in the
    # traditional sense!
    def reduction(
        self,
        dtype: torch.dtype,
        src_dtype: torch.dtype,
        reduction_type: ReductionType,
        value: T,
    ) -> Union[T, Tuple[T, ...]]:
        """
        Perform a 'reduction_type' reduction on 'value' of dtype 'src_dtype',
        using 'dtype' as the accumulation dtype for the reduction.  The result
        is an intermediate computation which should be stored to the final
        location using 'ops.store_reduction'.

        Valid reduction types are .  For Welford reduction types, this
        function returns multiple outputs; consult reduction_num_outputs to
        determine the amount in metaprogramming applications.
        """
        ...

    # TODO: in practice, this seems to actually return None, but not returning
    # a T makes common __getattr__ idioms not type correctly.  Figure out if
    # this should be returning something.
    def store_reduction(self, name: str, index: sympy.Expr, value: T) -> T:
        """
        Store the fully accumulated result of 'reduction' to the memory
        location 'name' offset by 'expr'.
        """
        ...

    def scan(
        self, dtype: torch.dtype, combine_fn: Callable[[T, T], T], value: T, init: T
    ) -> T:
        """
        Perform an associative scan on 'value'.
        """
        # TODO: Improve the description with some pseudocode
        ...

    def bucketize(
        self,
        values: T,
        offsets_name: str,
        offsets_size: sympy.Expr,
        indexing_dtype: torch.dtype,
        right: bool,
    ) -> T:
        # See [Note: Inductor bucketize op]
        ...

    # ~~~~~~~~~~~~~~~~~~~~~~~~~~~~~~~~~~~~~~~~~~~~~~~~~~~~~~~~~~~~~~~~~
    # The following ops have semantics that correspond exactly to the torch
    # operation with the same corresponding name.

    def abs(self, x0: T) -> T:
        ...

    def exp(self, x0: T) -> T:
        ...

    def exp2(self, x0: T) -> T:
        ...

    def expm1(self, x0: T) -> T:
        ...

    def sqrt(self, x0: T) -> T:
        ...

    def relu(self, x0: T) -> T:
        ...

    def minimum(self, x0: T, x1: T) -> T:
        ...

    def maximum(self, x0: T, x1: T) -> T:
        ...

    def cos(self, x0: T) -> T:
        ...

    def sin(self, x0: T) -> T:
        ...

    def lgamma(self, x0: T) -> T:
        ...

    def erf(self, x0: T) -> T:
        ...

    def cosh(self, x0: T) -> T:
        ...

    def sinh(self, x0: T) -> T:
        ...

    def acos(self, x0: T) -> T:
        ...

    def acosh(self, x0: T) -> T:
        ...

    def asin(self, x0: T) -> T:
        ...

    def asinh(self, x0: T) -> T:
        ...

    def atan2(self, x0: T, x1: T) -> T:
        ...

    def atan(self, x0: T) -> T:
        ...

    def atanh(self, x0: T) -> T:
        ...

    def copysign(self, x0: T, x1: T) -> T:
        ...

    def erfc(self, x0: T) -> T:
        ...

    def erfinv(self, x0: T) -> T:
        ...

    def hypot(self, x0: T, x1: T) -> T:
        ...

    def log10(self, x0: T) -> T:
        ...

    def nextafter(self, x0: T, x1: T) -> T:
        ...

    def logical_and(self, x0: T, x1: T) -> T:
        ...

    def logical_not(self, x0: T) -> T:
        ...

    def logical_or(self, x0: T, x1: T) -> T:
        ...

    def logical_xor(self, x0: T, x1: T) -> T:
        ...

    def bitwise_and(self, x0: T, x1: T) -> T:
        ...

    def bitwise_not(self, x0: T) -> T:
        ...

    def bitwise_or(self, x0: T, x1: T) -> T:
        ...

    def bitwise_xor(self, x0: T, x1: T) -> T:
        ...

    def bitwise_left_shift(self, x0: T, x1: T) -> T:
        ...

    def bitwise_right_shift(self, x0: T, x1: T) -> T:
        ...

    def rsqrt(self, x0: T) -> T:
        ...

    def log1p(self, x0: T) -> T:
        ...

    def tan(self, x0: T) -> T:
        ...

    def tanh(self, x0: T) -> T:
        ...

    def sigmoid(self, x0: T) -> T:
        ...

    def signbit(self, x0: T) -> T:
        ...

    def fmod(self, x0: T, x1: T) -> T:
        ...

    def log(self, x0: T) -> T:
        ...

    def isinf(self, x0: T) -> T:
        ...

    def isnan(self, x0: T) -> T:
        ...

    def round(self, x0: T) -> T:
        ...

    def floor(self, x0: T) -> T:
        ...

    def sign(self, x0: T) -> T:
        ...

    def to_int(self, x0: T) -> T:
        ...

    def trunc(self, x0: T) -> T:
        ...

    def truncdiv(self, x0: T, x1: T) -> T:
        ...

    def ceil(self, x0: T) -> T:
        ...

    def neg(self, x0: T) -> T:
        ...

    def reciprocal(self, x0: T) -> T:
        ...

    def eq(self, x0: T, x1: T) -> T:
        ...

    def ne(self, x0: T, x1: T) -> T:
        ...

    def lt(self, x0: T, x1: T) -> T:
        ...

    def gt(self, x0: T, x1: T) -> T:
        ...

    def le(self, x0: T, x1: T) -> T:
        ...

    def ge(self, x0: T, x1: T) -> T:
        ...

    def add(self, x0: T, x1: T) -> T:
        ...

    def sub(self, x0: T, x1: T) -> T:
        ...

    def mul(self, x0: T, x1: T) -> T:
        ...

    def floordiv(self, x0: T, x1: T) -> T:
        ...

    def truediv(self, x0: T, x1: T) -> T:
        ...

    def div(self, x0: T, x1: T) -> T:
        ...

    def mod(self, x0: T, x1: T) -> T:
        ...

    def pow(self, x0: T, x1: T) -> T:
        ...

    def and_(self, x0: T, x1: T) -> T:
        ...

    def or_(self, x0: T, x1: T) -> T:
        ...

    def xor(self, x0: T, x1: T) -> T:
        ...

    # ~~~~~~~~~~~~~~~~~~~~~~~~~~~~~~~~~~~~~~~~~~~~~~~~~~~~~~~~~~~~~~~~~
    # In CUDA, optimized implementations of other mathematical operations are
    # offered separately via libdevice for double precision computation (in
    # Triton, these go to tl.math rather than tl).  We lower to these
    # operators when doing FP64 on CUDA.  Note that some operators
    # unconditional go to tl.math.
    #
    # TODO(ezyang): Is this really the best way to do this?  What if we have
    # abs internally route to tl.math automatically when given a double
    # precision input?  One reason is that when doing codegen, we often don't
    # know what the dtype of the inputs are!  (In principle we do know, but
    # for many analyses it's not conveniently available.)

    def libdevice_abs(self, x0: T) -> T:
        ...

    def libdevice_exp(self, x0: T) -> T:
        ...

    def libdevice_sqrt(self, x0: T) -> T:
        ...

    def libdevice_cos(self, x0: T) -> T:
        ...

    def libdevice_sin(self, x0: T) -> T:
        ...

    def libdevice_sigmoid(self, x0: T) -> T:
        ...

    def libdevice_log(self, x0: T) -> T:
        ...


class KernelFormatterHandler:
    def __init__(self, parent_handler):
        self.parent_handler = parent_handler
        self.output = IndentedBuffer(1)
        self.var_counter = itertools.count()

    @staticmethod
    def ir_to_string(ir_fn, index, rindex=None) -> str:
        from .ir import FlexibleLayout

        args = [index, rindex] if rindex is not None else [index]
        names = ["index", "rindex"] if rindex is not None else ["index"]
        formatter = KernelFormatterHandler(MockHandler())

        with formatter.output.indent(-1):
            formatter.output.writeline(f"def inner_fn({', '.join(names)}):")
        for name, arg in zip(names, args):
            if arg:
                lhs = ", ".join(
                    [
                        str("_" if isinstance(v, (int, sympy.Integer)) else v)
                        for v in arg
                    ]
                )
                formatter.output.writeline(f"{lhs} = {name}")

        with V.set_ops_handler(formatter), patch.object(
            FlexibleLayout, "allow_indexing", True
        ):
            result = ir_fn(*args)
            return formatter.getvalue(result)

    def __getattr__(self, name) -> Callable[..., str]:
        def inner(*args, **kwargs):
            line = getattr(self.parent_handler, name)(*args, **kwargs)
            if name == "indirect_indexing":
                return line
            # replace line with a new variable name
            varname = f"tmp{next(self.var_counter)}"
            self.output.writeline(f"{varname} = {line}")
            return varname

        return inner

    def reduction(
        self,
        dtype: torch.dtype,
        src_dtype: torch.dtype,
        reduction_type: ReductionType,
        value: str,
    ) -> Union[str, tuple[str, ...]]:
        line = self.parent_handler.reduction(dtype, src_dtype, reduction_type, value)
        num_values = reduction_num_outputs(reduction_type)
        varnames = [f"tmp{next(self.var_counter)}" for _ in range(num_values)]
        self.output.writeline(f"{','.join(varnames)} = {line}")
        return tuple(varnames) if num_values > 1 else varnames[0]

    def getvalue(self, result):
        self.output.writeline(f"return {result}")
        return self.output.getvalue()


# Use mypy to check protocol implemented correctly
def _typecheck_KernelFormatterHandler(h: KernelFormatterHandler) -> OpsHandler[str]:
    return h


class WrapperHandler(Generic[T]):
    def __init__(self, inner: OpsHandler[T]):
        self._inner = inner

    def __getattr__(self, item):
        return getattr(self._inner, item)


# Use mypy to check protocol implemented correctly
def _typecheck_WrapperHandler(h: WrapperHandler[T]) -> OpsHandler[T]:
    return h


MockHandler._init_cls()

<<<<<<< HEAD
_ops: Virtualized[OpsHandler[Any]] = Virtualized("ops", MockHandler)
=======
_ops = Virtualized("ops", MockHandler)  # TODO: improve type
>>>>>>> 2ae66ddb
_graph: Virtualized[GraphLowering] = Virtualized("graph", NullHandler)
_real_inputs: Virtualized[List[torch.Tensor]] = Virtualized("real_inputs", NullHandler)
_fake_mode: Virtualized[FakeTensorMode] = Virtualized("fake_mode", NullHandler)
_kernel: Virtualized[NullKernelHandler] = Virtualized(
    "kernel", NullKernelHandler
)  # TODO: improve type
_debug: Virtualized[DebugContext] = Virtualized("debug", NullHandler)
_interpreter: Virtualized[InterpreterShim] = Virtualized("interpreter", NullHandler)
_aot_compilation: Virtualized[bool] = Virtualized("aot_compilation", NullHandler)
_current_node: Virtualized[torch.fx.Node] = Virtualized("current_node", NullHandler)


class OpsValue:
    """The return type of most ops calls.

    This exists so we can overload magic methods, and write mathematical
    expressions much more fluently. So instead of

        ops.add(ops.mul(ops.mul(ops.sub(ops.mul(_Ap2, x), _Ap3), x), x), _1)

    we can write

        (_Ap2 * x - _Ap3) * x * x + _1

    """

    value: Any

    def __init__(self, value):
        self.value = value

    def __str__(self):
        return str(self.value)

    def __repr__(self):
        return f"OpsValue({self.value!r})"

    def __add__(self, other):
        return ops.add(self, other)

    def __mul__(self, other):
        return ops.mul(self, other)

    def __sub__(self, other):
        return ops.sub(self, other)

    def __neg__(self):
        return ops.neg(self)

    def __truediv__(self, other):
        return ops.truediv(self, other)

    def __floordiv__(self, other):
        return ops.floordiv(self, other)

    def __mod__(self, other):
        return ops.mod(self, other)

    def __pow__(self, other):
        return ops.pow(self, other)


class OpsWrapper:
    """This wraps any returned IR values into an `OpsValue` instance, so that we
    can overload the magic methods for writing mathematical expressions fluently.
    """

    def __getattr__(self, name):
        def inner(*args, **kwargs):
            new_args = [OpsWrapper._unwrap(a) for a in args]
            new_kwargs = {k: OpsWrapper._unwrap(v) for k, v in kwargs.items()}
            return OpsWrapper._wrap(getattr(_ops, name)(*new_args, **new_kwargs))

        return inner

    @staticmethod
    def _unwrap(x):
        if isinstance(x, (list, tuple)):
            return tuple(OpsWrapper._unwrap(v) for v in x)
        if isinstance(x, OpsValue):
            return x.value
        return x

    @staticmethod
    def _wrap(x):
        if isinstance(x, (list, tuple)):
            return tuple(OpsValue(v) for v in x)
        return OpsValue(x)

    @staticmethod
    def indirect_indexing(index, size, check=True):
        # Returns a sympy value, not IR value
        index = OpsWrapper._unwrap(index)
        return _ops.indirect_indexing(index, size, check)


ops = OpsWrapper()

_MockHandler = MockHandler


class _V:
    MockHandler = MockHandler
    KernelFormatterHandler = KernelFormatterHandler
    WrapperHandler = WrapperHandler

    set_ops_handler: Callable[[Any], Any] = _ops._set_handler
    get_ops_handler: Callable[[], Any] = _ops._get_handler
    set_graph_handler: Callable[[GraphLowering], Any] = _graph._set_handler
    set_real_inputs: Callable[[Any], Any] = _real_inputs._set_handler
    get_real_inputs: Callable[[], Any] = _real_inputs._get_handler
    set_fake_mode: Callable[[Any], Any] = _fake_mode._set_handler
    get_fake_mode: Callable[[], Any] = _fake_mode._get_handler
    set_kernel_handler: Callable[[Any], Any] = _kernel._set_handler
    set_debug_handler: Callable[[Any], Any] = _debug._set_handler
    set_interpreter_handler: Callable[[Any], Any] = _interpreter._set_handler
    set_aot_compilation: Callable[[bool], Any] = _aot_compilation._set_handler
    get_aot_compilation: Callable[[], Any] = _aot_compilation._get_handler
    set_current_node: Callable[[Any], Any] = _current_node._set_handler
    get_current_node: Callable[[], Any] = _current_node._get_handler

    @property
    def ops(self) -> OpsHandler[Any]:
        """The operator handler specific to the current codegen task"""
        return _ops._get_handler()

    @property
    def graph(self) -> GraphLowering:
        """The graph currently being generated"""
        return _graph._get_handler()

    @property
    def real_inputs(self):
        """non-fake example inputs"""
        return _real_inputs._get_handler()

    @property
    def fake_mode(self):
        """The graph currently being generated"""
        return _fake_mode._get_handler()

    @property
    def kernel(self):
        """The kernel currently being generated"""
        return _kernel._get_handler()

    @property
    def debug(self):
        return _debug._get_handler()

    @property
    def interpreter(self):
        return _interpreter._get_handler()

    @property
    def aot_compilation(self):
        return _aot_compilation._get_handler()

    @property
    def current_node(self):
        return _current_node._get_handler()


V = _V()<|MERGE_RESOLUTION|>--- conflicted
+++ resolved
@@ -48,13 +48,10 @@
 ``ops.constant(...)`` rather than ``V.ops.constant(...)``.  In fact, these are not
 equivalent; the former interface supports arithmetic overloads like ``x + y``
 instead of forcing ``ops.add(x, y)``, so it should be preferred.
-<<<<<<< HEAD
 
 Some operators are seemingly unused, but they are implicitly used by ops_wrapper.
 In particular, we typically have an operator for every basic pointwise PyTorch operation
 supported.
-=======
->>>>>>> 2ae66ddb
 """
 
 from __future__ import annotations
@@ -63,7 +60,6 @@
 from contextlib import AbstractContextManager, contextmanager
 from itertools import chain
 from threading import local
-<<<<<<< HEAD
 from typing import (
     Any,
     Callable,
@@ -77,9 +73,6 @@
     TypeVar,
     Union,
 )
-=======
-from typing import Any, Callable, Generic, List, Type, TYPE_CHECKING, TypeVar, Union
->>>>>>> 2ae66ddb
 from unittest.mock import patch
 
 import sympy
@@ -101,7 +94,6 @@
 threadlocal = local()
 
 T = TypeVar("T")
-<<<<<<< HEAD
 StoreMode = Optional[Literal["atomic_add"]]
 ReductionType = Literal[
     "argmax",
@@ -129,22 +121,6 @@
 
 class Virtualized(Generic[T]):
     """
-=======
-
-
-class NullHandler:
-    """
-    Sentinel indicating that a global variable is unset ala None.  Typically,
-    attempting to access the global variable before it's set is an error, but with
-    NullHandler it won't fail until you try to access an attribute on it.
-    """
-
-    pass
-
-
-class Virtualized(Generic[T]):
-    """
->>>>>>> 2ae66ddb
     Implements a global variable that redirects via thread local variable
     (NB: construct this class to create the global variable; this is not
     a singleton class!)
@@ -327,7 +303,7 @@
 
     def index_expr(self, expr: sympy.Expr, dtype: torch.dtype) -> T:
         """
-        Converts a sympy expression into a scalar of type expr.  expr is typically
+        Converts a sympy expression into a scalar of type dtype.  expr is typically
         an indexing expression, thus the name; however, it can also be used in
         non-indexing situations.
         """
@@ -380,7 +356,7 @@
         index: sympy.Expr,
         value: T,
         mode: StoreMode = None,
-    ) -> T:
+    ) -> None:
         """
         Store 'value' to the memory location 'name' offset by 'expr'.  If
         specified, 'mode' can require the store to be an atomic addition.
@@ -420,7 +396,7 @@
         ...
 
     def scan(
-        self, dtype: torch.dtype, combine_fn: Callable[[T, T], T], value: T, init: T
+        self, dtype: torch.dtype, combine_fn: Callable[[T, T], T], value: T, init: int
     ) -> T:
         """
         Perform an associative scan on 'value'.
@@ -729,7 +705,7 @@
             result = ir_fn(*args)
             return formatter.getvalue(result)
 
-    def __getattr__(self, name) -> Callable[..., str]:
+    def __getattr__(self, name) -> Callable[..., Any]:
         def inner(*args, **kwargs):
             line = getattr(self.parent_handler, name)(*args, **kwargs)
             if name == "indirect_indexing":
@@ -746,7 +722,7 @@
         dtype: torch.dtype,
         src_dtype: torch.dtype,
         reduction_type: ReductionType,
-        value: str,
+        value: Union[str, tuple[str, ...]],
     ) -> Union[str, tuple[str, ...]]:
         line = self.parent_handler.reduction(dtype, src_dtype, reduction_type, value)
         num_values = reduction_num_outputs(reduction_type)
@@ -779,11 +755,7 @@
 
 MockHandler._init_cls()
 
-<<<<<<< HEAD
 _ops: Virtualized[OpsHandler[Any]] = Virtualized("ops", MockHandler)
-=======
-_ops = Virtualized("ops", MockHandler)  # TODO: improve type
->>>>>>> 2ae66ddb
 _graph: Virtualized[GraphLowering] = Virtualized("graph", NullHandler)
 _real_inputs: Virtualized[List[torch.Tensor]] = Virtualized("real_inputs", NullHandler)
 _fake_mode: Virtualized[FakeTensorMode] = Virtualized("fake_mode", NullHandler)
