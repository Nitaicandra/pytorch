--- conflicted
+++ resolved
@@ -149,11 +149,8 @@
                 **mm_options(config, m, n, k, layout),
             )
 
-<<<<<<< HEAD
-    if use_cutlass_template(layout, m, n, k):
-        CUTLASSGemmTemplate.add_cutlass_gemm_choices(
-            choices, layout, [mat1, mat2], fuseable=True, non_fuseable=True
-        )
+    if static_shape and is_nonzero and use_cutlass_template(layout, m, n, k):
+        CUTLASSGemmTemplate.add_cutlass_gemm_choices(choices, layout, [mat1, mat2])
 
     if use_cpp_packed_gemm_template(layout, mat1, mat2):
         CppPackedGemmTemplate.add_choices(
@@ -161,25 +158,6 @@
             layout,
             [mat1, mat2],
         )
-
-    from torch._inductor.ir import FixedLayout, FlexibleLayout
-
-    if (
-        len(choices) == 1
-        and use_aten_gemm_kernels()
-        and isinstance(layout, FixedLayout)
-    ):
-        # If we are not autotuning, we can swap to a FlexibleLayout
-        # in order to get fusion optimizations to kick in, e.g. ConcatFusion
-        layout = FlexibleLayout(
-            device=layout.device, dtype=layout.dtype, size=layout.size
-        )
-        choices = [aten_mm.bind((mat1, mat2), layout)]
-
-    return autotune_select_algorithm("mm", choices, [mat1, mat2], layout)
-=======
-    if static_shape and is_nonzero and use_cutlass_template(layout, m, n, k):
-        CUTLASSGemmTemplate.add_cutlass_gemm_choices(choices, layout, [mat1, mat2])
 
     if len(choices) == 0 and not use_aten_gemm_kernels():
         log.warning("No choices for GEMM, using ATen backend as fallback")
@@ -210,7 +188,6 @@
         numel *= dim
     nonzero = numel > 0
     return static_shape, nonzero
->>>>>>> 1b431b68
 
 
 @register_lowering(aten._int_mm, type_promotion_kind=None)
@@ -337,6 +314,15 @@
                 beta=beta,
             )
 
+    if use_cpp_packed_gemm_template(layout, mat1, mat2):
+        CppPackedGemmTemplate.add_choices(
+            choices,
+            layout,
+            [inp_expanded, mat1, mat2],
+            alpha=alpha,
+            beta=beta,
+        )
+
     add_aten_fallback = False
     if len(choices) == 0:
         log.warning("No choices for GEMM, using ATen backend as fallback")
@@ -378,23 +364,7 @@
             alpha=alpha,
             beta=beta,
         )
-<<<<<<< HEAD
-
-    if use_cpp_packed_gemm_template(layout, mat1, mat2):
-        CppPackedGemmTemplate.add_choices(
-            choices,
-            layout,
-            [inp_expanded, mat1, mat2],
-            alpha=alpha,
-            beta=beta,
-        )
-
-    return autotune_select_algorithm(
-        "addmm", choices, [inp_expanded, mat1, mat2], layout
-    )
-=======
         return fallback_choice.output_node()
->>>>>>> 1b431b68
 
 
 def fallback_mixed_mm(mat1, mat2, *, out):
