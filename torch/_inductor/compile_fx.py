--- conflicted
+++ resolved
@@ -497,7 +497,7 @@
     start = time.time()
 
     fx_graph_remote_cache = should_use_remote_fx_graph_cache()
-    inputs_to_check = get_input_idxs_to_check(example_inputs, range(num_fixed))
+    inputs_to_check = get_input_idxs_to_check(example_inputs, static_input_idxs)
     if (
         not config.force_disable_caches
         and (config.fx_graph_cache or fx_graph_remote_cache)
@@ -507,7 +507,7 @@
             if (
                 isinstance(input, torch.Tensor)
                 and input.device.type == "cuda"
-                and i < num_fixed
+                and i in static_input_idxs
             ):
                 input._is_inductor_static = True  # type: ignore[attr-defined]
 
@@ -652,13 +652,8 @@
 
     # cudagraphs does its own aligning of inputs
     if not cudagraphs:
-<<<<<<< HEAD
-        new_callable = align_inputs(
-            compiled_graph.current_callable, example_inputs, static_input_idxs
-=======
         new_callable = align_inputs_from_check_idxs(
             compiled_graph.current_callable, inputs_to_check
->>>>>>> 96fba0d1
         )
         if new_callable is not compiled_graph.current_callable:
             compiled_graph.current_callable = new_callable
