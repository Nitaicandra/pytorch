import builtins
import functools
import inspect
import itertools
import logging

import math
import operator
import sys
import textwrap
import time
from concurrent.futures import ThreadPoolExecutor
from io import StringIO

from typing import Any, Callable, Dict, List, Optional, Tuple, Union
from unittest.mock import patch

import sympy

import torch
from torch._dynamo.testing import rand_strided
from torch._dynamo.utils import counters, identity, preserve_rng_state

from . import config, ir
from .autotune_process import TensorMeta, TritonBenchmarkRequest
from .codecache import code_hash, PersistentCache, PyCodeCache
from .codegen.common import IndentedBuffer, KernelTemplate

from .codegen.triton import (
    gen_common_triton_imports,
    texpr,
    TritonKernel,
    TritonPrinter,
    TritonScheduling,
)

from .codegen.triton_utils import config_of, signature_to_meta
from .exc import CUDACompileError
from .ir import ChoiceCaller, PrimitiveInfoType
<<<<<<< HEAD
from .runtime.runtime_utils import do_bench, do_bench_cpu
=======
from .runtime.hints import DeviceProperties
from .runtime.runtime_utils import do_bench
>>>>>>> 68a1f787
from .utils import (
    get_dtype_size,
    is_cpu_device,
    Placeholder,
    restore_stdout_stderr,
    sympy_dot,
    sympy_index_symbol,
    sympy_product,
    unique,
)
from .virtualized import V

log = logging.getLogger(__name__)

# correctness checks struggle with fp16/tf32
VERIFY: Dict[str, Any] = dict()
PRINT_AUTOTUNE = True
DEBUG = False


class KernelNamespace:
    pass


# these objects are imported from the generated wrapper code
extern_kernels = KernelNamespace()


class PartialRender:
    """
    Some parts of a template need to be generated at the end, but
    inserted into the template at the start.  This allows doing a bunch
    of replacements after the initial render.
    """

    def __init__(self, code, replacement_hooks):
        super().__init__()
        self.code = code
        self.replacement_hooks = replacement_hooks

    def finalize(self):
        code = self.code
        assert code is not None, "can only be called once"
        self.code = None
        for key, fn in self.replacement_hooks.items():
            code = code.replace(key, fn())
        return code


class TritonTemplateKernel(TritonKernel):
    def __init__(
        self,
        kernel_name,
        input_nodes,
        output_node,
        defines,
        num_stages,
        num_warps,
        grid_fn,
        meta,
        call_sizes,
        use_jit=False,
        prefix_args=0,
        suffix_args=0,
        epilogue_fn=identity,
        subgraphs=None,
        *,
        index_dtype,
    ):
        super().__init__(
            sympy_product(output_node.get_size()),
            sympy.Integer(1),
            index_dtype=index_dtype,
        )
        self.input_nodes = input_nodes
        self.output_node = output_node
        self.named_input_nodes = {}
        self.defines = defines
        self.kernel_name = kernel_name
        self.template_mask = None
        self.use_jit = use_jit
        self.num_stages = num_stages
        self.num_warps = num_warps
        self.grid_fn = grid_fn
        self.meta = meta
        self.call_sizes = call_sizes
        # for templates with fixed epilogues
        self.prefix_args = prefix_args
        self.suffix_args = suffix_args
        self.epilogue_fn = epilogue_fn
        self.render_hooks = dict()
        self.triton_meta: Optional[Dict[str, object]] = None
        # For Templated Attention
        self.subgraphs = subgraphs

    def need_numel_args(self):
        return False

    def estimate_kernel_num_bytes(self):
        """
        Estimate the total number of bytes this kernel takes.
        For in/out nodes, sizes are counted twice: once for reading and
        once for writing.
        """
        ninplace_args = len(unique(self.args.inplace_buffers.values()))
        num_bytes = []
        for i, inp in enumerate(itertools.chain(self.input_nodes, (self.output_node,))):
            size = V.graph.sizevars.size_hints(inp.get_size())
            numel = functools.reduce(operator.mul, size)
            dtype_size = get_dtype_size(inp.get_dtype())
            num_bytes.append(numel * dtype_size * (1 + int(i < ninplace_args)))
        return sum(num_bytes)

    def jit_lines(self):
        if self.use_jit:
            return "@triton.jit"

        argdefs, _, signature = self.args.python_argdefs()
        triton_meta = {
            "signature": signature_to_meta(signature, size_dtype=self.index_dtype),
            "device": DeviceProperties.create(self.output_node.get_device()),
            "constants": {},
        }
        triton_meta["configs"] = [config_of(signature)]
        for arg_num in triton_meta["configs"][0].equal_to_1:  # type: ignore[index]
            triton_meta["constants"][arg_num] = 1  # type: ignore[index]
        matrix_instr_nonkdim = self.meta.get("matrix_instr_nonkdim", 0)
        if matrix_instr_nonkdim != 0:
            triton_meta["matrix_instr_nonkdim"] = matrix_instr_nonkdim

        self.triton_meta = triton_meta

        inductor_meta = {
            "kernel_name": str(Placeholder.DESCRIPTIVE_NAME),
            **TritonKernel.inductor_meta_common(),
        }
        if config.profile_bandwidth or config.benchmark_kernel:
            num_gb = self.estimate_kernel_num_bytes() / 1e9
            inductor_meta["kernel_num_gb"] = num_gb
        return f"""
            @triton_heuristics.template(
                num_stages={self.num_stages},
                num_warps={self.num_warps},
                triton_meta={triton_meta!r},
                inductor_meta={inductor_meta!r},
            )
            @triton.jit
        """

    def def_kernel(self, *argnames):
        """
        Hook called from template code to generate function def and
        needed args.
        """
        assert all(isinstance(x, str) for x in argnames)
        renames = IndentedBuffer(initial_indent=1)

        named_args = self.input_nodes[
            self.prefix_args : len(self.input_nodes) - self.suffix_args
        ]

        assert len(argnames) == len(named_args), (
            len(argnames),
            len(named_args),
            self.prefix_args,
            len(self.input_nodes),
        )

        for input_node in self.input_nodes[: self.prefix_args]:
            # get args in correct order
            self.args.input(input_node.get_name())

        for name, input_node in zip(argnames, named_args):
            arg_name = f"arg_{name}"
            self.named_input_nodes[name] = input_node
            self.args.input_buffers[input_node.get_name()] = arg_name

        # The args may be duplicated, so renaming must be after args are de-duplicated.
        for name in argnames:
            input_node = self.named_input_nodes[name]
            arg_name = self.args.input_buffers[input_node.get_name()]
            if input_node.get_layout().offset == 0:
                renames.writeline(f"{name} = {arg_name}")
            else:
                offset = texpr(self.rename_indexing(input_node.get_layout().offset))
                renames.writeline(f"{name} = {arg_name} + {offset}")

        for input_node in self.input_nodes[len(self.input_nodes) - self.suffix_args :]:
            # get args in correct order
            self.args.input(input_node.get_name())

        def hook():
            # python_argdefs() cannot be run until after the rest of the template lazily adds more args
            arg_defs, *_ = self.args.python_argdefs()
            code = IndentedBuffer()
            code.splice(gen_common_triton_imports())
            code.splice(self.jit_lines())
            code.writeline(f"def {self.kernel_name}({', '.join(arg_defs)}):")
            with code.indent():
                code.splice(self.defines)
                code.splice(renames.getvalue())
            return code.getvalue()

        assert "<DEF_KERNEL>" not in self.render_hooks
        self.render_hooks["<DEF_KERNEL>"] = hook
        return "<DEF_KERNEL>"

    def size(self, name: str, index: int):
        """
        Hook called from template code to get the size of an arg.
        Will add needed args to pass it in if it is dynamic.
        """
        assert isinstance(index, int)
        if name is None:
            val = self.output_node.get_size()[index]
        else:
            assert isinstance(name, str)
            val = self.named_input_nodes[name].get_size()[index]
        return texpr(self.rename_indexing(val))

    def stride(self, name, index):
        """
        Hook called from template code to get the stride of an arg.
        Will add needed args to pass it in if it is dynamic.
        """
        assert isinstance(index, int)
        if name is None:
            val = self.output_node.get_stride()[index]
        else:
            assert isinstance(name, str)
            val = self.named_input_nodes[name].get_stride()[index]
        return texpr(self.rename_indexing(val))

    def modification(self, **fixed_inputs) -> str:
        """This function generates the code body to populate
        a 'modification' placeholder within a template

        TODO come up with standardized way to modify templates, with
        potential multiple modifications
        """

        def add_input(name):
            return self.args.input(name)

        class PlaceholderSubstitution(V.WrapperHandler):  # type: ignore[name-defined]
            self.name = "PlaceholderSubstitution"

            def load(self, name: str, index: sympy.Expr):
                if name not in fixed_inputs:
                    # If it's not a fixed input, it's a load from a captured
                    # tensor
                    var = add_input(name)
                    return f"tl.load({var} + {index})"

                return f"({fixed_inputs[name]})"

            def indirect_indexing(self, index_var, size, check):
                return sympy_index_symbol(str(index_var))

        # if self.modification_cache is None:
        with V.set_ops_handler(PlaceholderSubstitution(V.ops)):
            assert isinstance(
                self.subgraphs, ir.ComputedBuffer
            ), "Expected the subgraph to be a ComputedBuffer"
            if isinstance(self.subgraphs.data, ir.InputBuffer):
                out = self.subgraphs.data.make_loader()((1,))
            else:
                out = self.subgraphs.data.inner_fn((1,))

        self.codegen_body()
        self.body.writeline(f"{fixed_inputs['out']} = {out.value}")

        body_val = self.body.getvalue()
        self.body.clear()
        self.cse.invalidate(set())
        return body_val

    def store_output(
        self,
        indices: Union[List[Any], Tuple[Any]],
        val: str,
        mask: Optional[str] = None,
    ):
        """
        Hook called from template code to store the final output
        (if the buffer hasn't been optimized away), then append any
        epilogue fusions.
        """
        assert isinstance(indices, (list, tuple))
        assert isinstance(val, str)
        assert isinstance(mask, (str, type(None)))
        assert self.template_mask is None
        indices = list(map(TritonPrinter.paren, indices))
        index_symbols = [sympy.Symbol(x) for x in indices]
        lengths = [V.graph.sizevars.simplify(s) for s in self.output_node.get_size()]
        assert len(indices) == len(lengths)

        # glue to make generated code use same indexing from template
        for name, range_tree_entry in zip(
            indices, self.range_trees[0].construct_entries(lengths)
        ):
            range_tree_entry.set_name(name)
        contiguous_index = sympy_dot(
            ir.FlexibleLayout.contiguous_strides(lengths), index_symbols
        )
        contiguous_index = self.rename_indexing(contiguous_index)
        self.body.writeline("xindex = " + texpr(contiguous_index))
        self.range_trees[0].lookup(sympy.Integer(1), sympy_product(lengths)).set_name(
            "xindex"
        )
        self.template_mask = mask
        self.template_indices = indices
        output_index = self.output_node.get_layout().make_indexer()(index_symbols)
        output_index = self.rename_indexing(output_index)
        if output_index == contiguous_index:
            output_index = sympy.Symbol("xindex")

        epilogue_args = [val]
        for input_node in itertools.chain(
            self.input_nodes[: self.prefix_args],
            self.input_nodes[len(self.input_nodes) - self.suffix_args :],
        ):
            input_node.freeze_layout()
            epilogue_args.append(input_node.make_loader()(index_symbols))

        V.ops.store(
            self.output_node.get_name(),
            output_index,
            self.epilogue_fn(*epilogue_args),
        )
        self.codegen_body()

        def hook():
            # more stuff might have been added since the codegen_body above
            self.codegen_body()
            return textwrap.indent(self.body.getvalue(), "    ").strip()

        assert "<STORE_OUTPUT>" not in self.render_hooks
        self.render_hooks["<STORE_OUTPUT>"] = hook
        return "<STORE_OUTPUT>"

    def render(self, template, kwargs):
        return PartialRender(
            template.render(**self.template_env(), **kwargs),
            self.render_hooks,
        )

    def make_load(self, name, indices, mask):
        """
        Optional helper called from template code to generate the code
        needed to load from an tensor.
        """
        assert isinstance(indices, (list, tuple))
        assert isinstance(name, str)
        assert isinstance(mask, str)
        stride = self.named_input_nodes[name].get_stride()
        indices = list(map(TritonPrinter.paren, indices))
        assert len(indices) == len(stride)
        index = " + ".join(
            f"{texpr(self.rename_indexing(s))} * {i}" for s, i in zip(stride, indices)
        )
        return f"tl.load({name} + ({index}), {mask})"

    def template_env(self):
        """
        Generate the namespace visible in the template.
        """
        return {
            fn.__name__: fn
            for fn in [
                self.def_kernel,
                self.size,
                self.stride,
                self.store_output,
                self.make_load,
                self.modification,
            ]
        }

    def indexing(
        self,
        index: sympy.Expr,
        *,
        dense_indexing=False,
        copy_shape=None,
        override_mask=None,
        block_ptr=False,
    ):
        """
        Override the default indexing to use our custom mask and force
        dense indexing.
        """
        return super().indexing(
            index,
            dense_indexing=False,
            copy_shape=self.template_mask,
            override_mask=self.template_mask,
            block_ptr=block_ptr,
        )

    def initialize_range_tree(self, pid_cache):
        super().initialize_range_tree(pid_cache)
        # ignore default codegen
        self.body.clear()
        self.indexing_code.clear()

    def call_kernel(self, name: str, node: Optional[ir.IRNode] = None):
        wrapper = V.graph.wrapper_code
        _, call_args, _ = self.args.python_argdefs()
        call_args = [str(a) for a in call_args]

        for i in range(len(call_args)):
            if V.graph.is_unspec_arg(call_args[i]):
                call_args[i] = call_args[i] + ".item()"
            if isinstance(call_args[i], sympy.Symbol):
                call_args[i] = texpr(call_args[i])

        if V.graph.cpp_wrapper:
            # In the cpp_wrapper case, we have to compute CUDA launch grid at runtime
            # if any dynamic dimension is involved. We rely on the Python version
            # of the grid function to generate those grid configs, which may contain
            # symbolic values. The wrapper will use cexpr to print out C++ code
            # appropriately for the grid configs.
            grid_args = [V.graph.sizevars.simplify(s) for s in self.call_sizes] + [
                self.meta
            ]
            grid = self.grid_fn(*grid_args)

            wrapper.generate_kernel_call(
                name,
                call_args,
                device_index=V.graph.scheduler.current_device.index,
                grid=grid,
                triton_meta=self.triton_meta,
            )
        else:
            stream_name = wrapper.write_get_raw_stream(
                V.graph.scheduler.current_device.index
            )

            wrapper.add_import_once(f"import {self.grid_fn.__module__}")
            meta = wrapper.add_meta_once(self.meta)

            grid_call = [
                texpr(V.graph.sizevars.simplify(s)) for s in self.call_sizes
            ] + [meta]
            grid_call = f"{self.grid_fn.__module__}.{self.grid_fn.__name__}({', '.join(grid_call)})"
            wrapper.writeline(
                f"{name}.run({', '.join(call_args)}, grid={grid_call}, stream={stream_name})"
            )


@functools.lru_cache(None)
def _jinja2_env():
    try:
        import jinja2

        return jinja2.Environment(
            undefined=jinja2.StrictUndefined,
        )
    except ImportError:
        return None


class TritonTemplate(KernelTemplate):
    index_counter = itertools.count()
    all_templates: Dict[str, "TritonTemplate"] = dict()

    def __init__(self, name: str, grid: Any, source: str, debug=False):
        super().__init__(name)
        self.grid = grid
        self.template = self._template_from_string(source)
        assert name not in self.all_templates, "duplicate template name"
        self.all_templates[name] = self
        self.debug = debug

    def generate(
        self,
        input_nodes,
        layout,
        num_stages,
        num_warps,
        prefix_args=0,
        suffix_args=0,
        epilogue_fn=identity,
        subgraphs=None,
        mutated_inputs=None,
        **kwargs,
    ):
        """This function generates a TritonTemplateCaller

        Args:
            input_nodes: List of input nodes
            layout: Output layout
            num_stages: Number of stages for triton launch
            num_warps: Number of warps for triton launch
            prefix_args: Number of input nodes to be passed as arguments
            suffix_args: Number of input nodes to be passed as arguments
            epilogue_fn: Optional epilogue function to be called on the output
            subgraphs: Optional subgraphs to be passed as arguments, these will be inlined
                into the triton template string
            mutated_inputs: Optional list of input nodes that are mutated by the kernel, this is helpful
                if you need to return multiple outputs. You can pass them as inputs and mark them as
                being mutated by the kernel.
        """
        assert self.template, "requires jinja2"
        defines = StringIO()
        for name, val in kwargs.items():
            defines.write(f"    {name} : tl.constexpr = {val}\n")
        defines = defines.getvalue()

        fake_out = ir.Buffer("buf_out", layout)
        kernel_name = f"triton_{self.name}"

        numel = sympy_product(layout.size)
        buffers = itertools.chain(input_nodes, (fake_out,))
        if not TritonScheduling.can_use_32bit_indexing(numel, buffers):
            raise NotImplementedError(
                "64-bit indexing is not yet implemented for triton templates"
            )

        kernel_options = dict(
            input_nodes=input_nodes,
            defines=defines,
            num_stages=num_stages,
            num_warps=num_warps,
            grid_fn=self.grid,
            meta=kwargs,
            call_sizes=layout.size,
            prefix_args=prefix_args,
            suffix_args=suffix_args,
            epilogue_fn=epilogue_fn,
            index_dtype="tl.int32",
            subgraphs=subgraphs,
        )
        with patch.object(
            V.graph, "get_dtype", self._fake_get_dtype(fake_out)
        ), TritonTemplateKernel(
            kernel_name=kernel_name,
            output_node=fake_out,
            use_jit=False,
            **kernel_options,
        ) as kernel:
            try:
                code = kernel.render(self.template, kwargs).finalize()
            except ZeroDivisionError:
                # TODO(nmacchioni): fix sympy division by zero
                return None
            if self.debug:
                print("Generated Code:\n", code)
            extra = (
                "-".join(
                    [
                        *[
                            f"{kwarg}={repr(kwargs[kwarg])}"
                            for kwarg in sorted(kwargs.keys())
                        ],
                        f"num_stages={num_stages}",
                        f"num_warps={num_warps}",
                    ]
                )
                + "-"
            )
            mod = PyCodeCache.load(code, extra)

        input_call_args = tuple(kernel.args.input_buffers.keys())
        output_call_args = tuple(kernel.args.output_buffers.keys())

        # We expect the input_buffer order to be [*input_nodes, *captured_buffers]
        expected_input_args = tuple(unique(x.get_name() for x in input_nodes))
        expected_output_args = (fake_out.get_name(),)
        assert input_call_args[: len(expected_input_args)] == expected_input_args, (
            input_call_args,
            expected_input_args,
        )
        assert output_call_args == expected_output_args, (
            output_call_args,
            expected_output_args,
        )

        full_input_nodes = tuple([V.graph.get_buffer(k) for k in input_call_args])
        extra_args = V.graph.sizevars.size_hints(
            map(sympy.expand, tuple(kernel.args.sizevars.keys())),
            fallback=config.unbacked_symint_fallback,
        )

        kernel_hash_name = f"triton_{self.name}_{next(self.index_counter)}"

        def make_kernel_render(out_node):
            kernel = TritonTemplateKernel(
                kernel_name=str(Placeholder.KERNEL_NAME),
                output_node=out_node,
                use_jit=False,
                **kernel_options,
            )
            render = functools.partial(
                kernel.render,
                self.template,
                kwargs,
            )
            return kernel, render

        # create the BenchmarkRequest
        assert mod.__file__ is not None
        grid = self.grid(
            *V.graph.sizevars.size_hints(
                layout.size,
                fallback=config.unbacked_symint_fallback,
            ),
            kwargs,
        )
        bmreq = TritonBenchmarkRequest(
            module_path=mod.__file__,
            module_cache_key=mod.key,
            kernel_name=kernel_name,
            grid=grid,
            extra_args=extra_args,
            num_stages=num_stages,
            num_warps=num_warps,
            matrix_instr_nonkdim=kwargs.get("matrix_instr_nonkdim", 0),
            input_tensor_meta=TensorMeta.from_irnodes(full_input_nodes),
            output_tensor_meta=TensorMeta.from_irnodes(layout),
        )

        return TritonTemplateCaller(
            kernel_hash_name,
            full_input_nodes,
            layout,
            make_kernel_render,
            extra.strip("-").replace("-", ", "),
            bmreq,
            log_info={
                "tile_shape": str(
                    (
                        kwargs.get("BLOCK_M", -1),
                        kwargs.get("BLOCK_K", -1),
                        kwargs.get("BLOCK_N", -1),
                    )
                ),
                "num_stages": num_stages,
                "num_warps": num_warps,
                "allow_tf32": str(kwargs.get("ALLOW_TF32", None)),
                "acc_type": str(kwargs.get("ACC_TYPE", None)),
            },
            mutated_inputs=mutated_inputs,
        )


class ExternKernelChoice:
    def __init__(
        self,
        kernel,
        cpp_kernel=None,
        *,
        name=None,
        has_out_variant=True,
        op_overload=None,
        use_fallback_kernel=False,
    ):
        super().__init__()
        name = name or kernel.__name__
        assert callable(kernel)
        assert not hasattr(extern_kernels, name), "duplicate extern kernel"
        self.name = name
        self.cpp_kernel_name = cpp_kernel
        self.has_out_variant = has_out_variant
        setattr(extern_kernels, name, kernel)
        self.op_overload = op_overload
        self.use_fallback_kernel = use_fallback_kernel

    def to_callable(self):
        return getattr(extern_kernels, self.name)

    def call_name(self):
        return f"extern_kernels.{self.name}"

    @functools.lru_cache(None)
    def hash_key(self):
        fn = self.to_callable()
        parts = [
            self.name,
            getattr(fn, "__name__", ""),
            getattr(fn, "__module__", ""),
        ]
        try:
            parts.append(inspect.getsource(fn))
        except Exception:
            pass
        return code_hash("-".join(parts))

    def bind(
        self,
        input_nodes,
        layout,
        ordered_kwargs_for_cpp_kernel=(),
        **kwargs,
    ):
        self.ordered_kwargs_for_cpp_kernel = ordered_kwargs_for_cpp_kernel
        return ExternKernelCaller(
            self, input_nodes, layout, kwargs, has_out_variant=self.has_out_variant
        )


class TritonTemplateCaller(ir.TritonTemplateCallerBase):
    def __init__(
        self,
        name,
        input_nodes,
        layout,
        make_kernel_render,
        debug_extra,
        bmreq,
        log_info: Optional[
            Dict[str, Union[PrimitiveInfoType, List[PrimitiveInfoType]]]
        ] = None,
        mutated_inputs=None,
    ):
        super().__init__(name, input_nodes, layout)
        self.make_kernel_render = make_kernel_render
        self.debug_extra = debug_extra
        self.bmreq: TritonBenchmarkRequest = bmreq
        if log_info is None:
            log_info = {}
        self.log_info: Dict[str, Any] = log_info
        self.log_info.update(
            {
                "backend": "Triton",
                "grid": str(self.bmreq.grid),
                "num_stages": self.bmreq.num_stages,
                "num_warps": self.bmreq.num_warps,
            }
        )
        self.mutated_inputs = mutated_inputs

    def benchmark(self, *args, out):
        assert self.bmreq is not None
        return self.bmreq.benchmark(*args, output_tensor=out)

    def precompile(self):
        assert self.bmreq is not None
        self.bmreq.precompile()

    def __str__(self):
        return f"TritonTemplateCaller({self.bmreq.module_path}, {self.debug_extra})"

    def call_name(self):
        return f"template_kernels.{self.name}"

    def hash_key(self):
        return "-".join(
            [
                self.name.rsplit("_", 1)[0],
                self.bmreq.module_cache_key,
            ]
        )

    def output_node(self):
        return ir.TensorBox.create(
            ir.TritonTemplateBuffer(
                layout=self.layout,
                inputs=self.input_nodes,
                make_kernel_render=self.make_kernel_render,
                debug_extra=self.debug_extra,
                mutated_inputs=self.mutated_inputs,
            )
        )

    def info_dict(self) -> Dict[str, Union[PrimitiveInfoType, List[PrimitiveInfoType]]]:
        """Information returned here is logged to the autotune log file when that is enabled."""
        return self.log_info

    def get_make_kernel_render(self):
        return self.make_kernel_render


class ExternKernelCaller(ChoiceCaller):
    def __init__(
        self,
        choice: ExternKernelChoice,
        input_nodes,
        layout,
        kwargs=None,
        *,
        has_out_variant=True,
    ):
        super().__init__(choice.name, input_nodes, layout)
        self.choice = choice
        self.kwargs = kwargs or {}
        self.has_out_variant = has_out_variant

    def __str__(self):
        return f"ExternKernelCaller({self.choice.call_name()})"

    def benchmark(self, *args, out):
        if out.numel() == 0:
            # no need to run the kerrnel of do benchmarking
            return 0.0
        if self.has_out_variant:
            return super().benchmark(*args, out=out)
        else:
            algo = self.to_callable()
            out_new = algo(*args)
            torch._C._dynamo.guards.assert_size_stride(
                out_new, tuple(out.size()), tuple(out.stride())
            )
            out.copy_(out_new)  # for correctness checking
            if is_cpu_device(args):
                return do_bench_cpu(lambda: algo(*args))
            else:
                return do_bench(lambda: algo(*args))

    def to_callable(self):
        fn = self.choice.to_callable()
        if self.kwargs:
            return functools.partial(fn, **self.kwargs)
        else:
            return fn

    def hash_key(self):
        return "-".join(
            [
                self.choice.name,
                *[
                    f"{kwarg}={repr(self.kwargs[kwarg])}"
                    for kwarg in sorted(self.kwargs.keys())
                ],
                self.choice.hash_key(),
            ]
        )

    def output_node(self):
        if config.abi_compatible and self.choice.use_fallback_kernel:
            assert (
                self.choice.op_overload is not None
            ), "Please provide an op_overload to use ir.FallbackKernel"
            inner = ir.FallbackKernel.create(
                self.choice.op_overload, *self.input_nodes, **self.kwargs
            )
        else:
            cls = ir.ExternKernelOut if self.has_out_variant else ir.ExternKernelAlloc
            inner = cls(
                layout=self.layout,
                inputs=self.input_nodes,
                python_kernel_name=self.choice.call_name(),
                cpp_kernel_name=self.choice.cpp_kernel_name,
                ordered_kwargs_for_cpp_kernel=self.choice.ordered_kwargs_for_cpp_kernel,
                op_overload=self.choice.op_overload,
                kwargs=self.kwargs,
            )

        return ir.TensorBox.create(inner)

    def info_dict(self) -> Dict[str, Union[PrimitiveInfoType, List[PrimitiveInfoType]]]:
        """Information returned here is logged to the autotune log file when that is enabled."""
        return {
            "backend": "extern",
            "kernel_call_name": self.choice.call_name(),
        }


class ErrorFromChoice(RuntimeError):
    def __init__(self, msg, choice: ChoiceCaller, inputs_str):
        msg += f"\nFrom choice {choice}\n{inputs_str}"
        super().__init__(msg)
        self.choice = choice


class NoValidChoicesError(RuntimeError):
    pass


class AlgorithmSelectorCache(PersistentCache):
    def __init__(self, *args, **kwargs):
        super().__init__(*args, **kwargs)

        # the autotuning will get occur in the scheduler, so there is
        # no guarantee that the first lowering for a given key will also be the
        # first to benchmark it. share a single precompilation function for all lowerings
        # of a particular key
        self.precompile_cache: Dict[str, Callable[[], None]] = {}

    def __call__(
        self,
        name,
        choices: List[ChoiceCaller],
        input_nodes,
        layout,
        # optional dict mapping arg indices to the functions
        # generating a torch.Tensor for that input from the
        # corresponding ir.Buffer. if passed for a given
        # arg, the function will be called instead of
        # generating a random torch.Tensor for benchmarking.
        input_gen_fns: Optional[Dict[int, Callable[[ir.Buffer], torch.Tensor]]] = None,
        precompilation_timeout_seconds: int = 60 * 60,
        return_multi_template=False,
    ):
        from .codegen.cuda.cuda_kernel import CUDATemplateCaller

        # Templates selected with input_gen_fns require specific input data to avoid IMA
        # Passing custom input gen fns to benchmark_fusion NYI, so skip deferred template selection
        if input_gen_fns is not None:
            return_multi_template = False

        # TODO - assert that we have not mutating kernels here

        # TODO(nmacchioni): remove once CI tests are fixed
        choices = [choice for choice in choices if choice is not None]

        if len(choices) == 0:
            raise NoValidChoicesError(
                "No choices to select, please consider adding ATEN into max_autotune_gemm_backends "
                "config (defined in torch/_inductor/config.py) to allow at least one choice. "
            )
        log.debug("Max autotune selects from %s choices.", str(len(choices)))

        if len(choices) == 1:
            if not isinstance(choices[0], CUDATemplateCaller):
                # CUDATemplateCaller still needs to go through autotuning process to retrieve workspace size.
                return choices[0].output_node()

        @functools.lru_cache(None)
        def make_benchmark_fn():
            return self.make_benchmark_fn(choices, input_nodes, layout, input_gen_fns)

        inputs_key = repr([self.key_of(x) for x in input_nodes])

        def precompile(choices) -> Callable[[], None]:
            def no_op(*args, **kwargs):
                return

            if (
                precompilation_timeout_seconds is None
                or precompilation_timeout_seconds <= 0
            ):
                return no_op
            num_workers = min(
                config.compile_threads,
                torch.get_num_threads(),
                len(choices),
            )
            if num_workers <= 0:
                return no_op

            # https://github.com/python/cpython/issues/106905
            if (
                sys.version_info.major == 3
                and sys.version_info.minor == 11
                and sys.version_info.micro <= 8
            ):
                return no_op

            # TODO - debug issue
            if torch.version.hip:
                return no_op

            # check local and global cache before precompiling
            timings = self.lookup(
                choices,
                name,
                inputs_key,
                benchmark=None,
            )

            if timings:
                return no_op

            if config.search_autotune_cache and not (
                config.max_autotune or config.max_autotune_gemm
            ):
                return no_op

            precompile_key = (
                f"{name}: {inputs_key} : {torch.get_float32_matmul_precision()}"
            )
            if precompile_func := self.precompile_cache.get(precompile_key):
                return precompile_func

            log.info(
                "Multithreaded precompilation for %d choices using %d worker threads",
                len(choices),
                num_workers,
            )

            # In rare circumstances, because python threads inherit global state,
            # thread pool executor can race and leave stdout/stderr in a state
            # different than the original values. we explicitly restore the state
            # here to avoid this issue.

            initial_stdout = sys.stdout
            initial_stderr = sys.stderr

            def precompile_with_captured_stdout(choice):
                with restore_stdout_stderr(initial_stdout, initial_stderr):
                    return choice.precompile()

            executor = ThreadPoolExecutor(max_workers=num_workers)
            futures = executor.map(
                lambda c: precompile_with_captured_stdout(c),
                [c for c in choices if hasattr(c, "precompile")],
                timeout=precompilation_timeout_seconds,
            )

            @functools.lru_cache(None)
            @restore_stdout_stderr(initial_stdout, initial_stderr)
            def wait_on_futures():
                counters["inductor"]["select_algorithm_precompile"] += 1
                try:
                    iterator = iter(futures)
                    while True:
                        try:
                            next(iterator)
                        except CUDACompileError:
                            log.error(  # noqa: G201
                                "CUDA Compilation error", exc_info=True
                            )
                except TimeoutError:
                    log.warning(
                        f"Precompilation timed out after {precompilation_timeout_seconds} seconds."  # noqa: G004
                    )
                except StopIteration:
                    pass
                except Exception as e:
                    try:
                        from triton.runtime.autotuner import OutOfResources

                        if isinstance(e, OutOfResources):
                            # This config is invalid due to requiring too many resources
                            pass
                        else:
                            raise e
                    except ImportError:
                        raise e

                executor.shutdown(wait=True)

            self.precompile_cache[precompile_key] = wait_on_futures

            return wait_on_futures

        def autotune(choices):
            return make_benchmark_fn()(choices)

        if config.autotune_in_subproc:
            from .autotune_process import tuning_pool

            # do the optional warmup
            tuning_pool.initialize()

        def do_autotuning(precompile_fn):
            precompile_start_ts = time.time()
            precompile_fn()
            precompile_elapse = time.time() - precompile_start_ts

            autotune_start_ts = time.time()
            timings = self.lookup(
                choices,
                name,
                inputs_key,
                autotune,
            )
            autotune_elapse = time.time() - autotune_start_ts

            if make_benchmark_fn.cache_info().currsize:
                counters["inductor"]["select_algorithm_autotune"] += 1

            if (
                make_benchmark_fn.cache_info().currsize
                or log.getEffectiveLevel() == logging.DEBUG
                or config.trace.log_autotuning_results
            ):
                self.log_results(
                    name, input_nodes, timings, autotune_elapse, precompile_elapse
                )

            return timings

        precompile_fn = precompile(choices)

        if return_multi_template and (config.max_autotune or config.max_autotune_gemm):

            def get_timings():
                timings = do_autotuning(precompile_fn)
                min_extern_choice = float("inf")
                for choice, timing in timings.items():
                    if isinstance(choice, ExternKernelCaller):
                        min_extern_choice = min(min_extern_choice, timing)

                timings = {
                    choice: time
                    for choice, time in timings.items()
                    if (
                        time <= min_extern_choice
                        or not isinstance(choice, ExternKernelCaller)
                    )
                }

                return timings

            return torch._inductor.ir.TensorBox.create(
                torch._inductor.ir.MultiTemplateBuffer(
                    layout,
                    input_nodes,
                    get_timings,
                )
            )

        # TODO - dont want to precompile if we have a cache hit
        timings = do_autotuning(precompile_fn)
        if timings == {} or choices[0] not in timings:
            return choices[0].output_node()

        selected_key = builtins.min(timings, key=timings.__getitem__)
        selected_time = timings[selected_key]
        if (not isinstance(selected_time, float)) or (not math.isfinite(selected_time)):
            raise NoValidChoicesError
        selected_choice = selected_key.output_node()
        log.debug("selected choice: %s", str(selected_choice))
        return selected_choice

    @classmethod
    def make_benchmark_fn(
        cls,
        choices,
        input_nodes,
        layout,
        input_gen_fns=None,
    ):
        if input_gen_fns is None:
            input_gen_fns = {}

        def get_inputs():
            # de-duplicate args
            unique_example_inputs = {
                x.get_name(): input_gen_fns.get(i, cls.benchmark_example_value)(x)
                for i, x in enumerate(input_nodes)
            }
            example_inputs = list(unique_example_inputs.values())
            example_inputs_extern = [
                torch.as_strided(
                    unique_example_inputs[input_node.get_name()],
                    V.graph.sizevars.size_hints(
                        input_node.get_size(),
                        fallback=config.unbacked_symint_fallback,
                    ),
                    V.graph.sizevars.size_hints(
                        input_node.get_stride(),
                        fallback=config.unbacked_symint_fallback,
                    ),
                    V.graph.sizevars.size_hint(
                        input_node.get_layout().offset,
                        fallback=config.unbacked_symint_fallback,
                    ),
                )
                for input_node in input_nodes
            ]

            out = cls.benchmark_example_value(layout)
            out_extern = torch.as_strided(
                out, out.size(), out.stride(), V.graph.sizevars.size_hint(layout.offset)
            )
            expected = None
            if VERIFY:
                choices[0].benchmark(*example_inputs_extern, out=out_extern)
                expected = out_extern.clone()

            return example_inputs, example_inputs_extern, out, out_extern, expected

        if DEBUG:
            print(f"{len(choices)} tuning requests:")

        def debug_str(example_inputs, out):
            def tensor_repr(x):
                return (
                    f"torch.empty_strided({tuple(x.size())!r}, {tuple(x.stride())!r}, "
                    f"dtype={x.dtype!r}, device={x.device.type!r})"
                )

            lines = [
                "inputs = [",
            ]
            for x in example_inputs:
                lines.append(f"    {tensor_repr(x)},")
            lines += ["]", f"out = {tensor_repr(out)}", ""]
            return "\n".join(lines)

        def benchmark_choice_in_current_process(
            choice, example_inputs, example_inputs_extern, out, out_extern, expected
        ):
            out.zero_()
            if isinstance(choice, ExternKernelCaller):
                # aten kernels want the offset baked in for sliced tensors
                result = choice.benchmark(*example_inputs_extern, out=out_extern)
            else:
                # triton templates want the base pointer for sliced tensors
                result = choice.benchmark(*example_inputs, out=out)
            if VERIFY and expected is not None:
                torch.testing.assert_close(out_extern, expected, **VERIFY)
            if torch.cuda.is_available():
                torch.cuda.synchronize()  # shake out any CUDA errors
            return result

        def benchmark_in_current_process(choices):
            inputs = get_inputs()
            example_inputs, _, out, _, _ = inputs
            timings = {}
            for choice in choices:
                try:
                    timing = benchmark_choice_in_current_process(choice, *inputs)
                except CUDACompileError as e:
                    log.error(
                        "CUDA compilation error during autotuning: \n%s. \nIgnoring this choice.",
                        str(e),
                    )
                    timing = float("inf")
                except RuntimeError as e:
                    msg = str(e)
                    if "invalid argument" in msg:
                        msg += "\n\nThis may mean this GPU is too small for max_autotune mode.\n\n"
                    else:
                        if "illegal memory access" in msg:
                            msg += "\n\nEither error in template or triton bug.\n"
<<<<<<< HEAD
                        raise ErrorFromChoice(
                            msg, choice, debug_str(example_inputs, out)
                        ) from e
=======
                    log.error(
                        "Runtime error during autotuning: \n%s. \nIgnoring this choice.",
                        msg,
                    )
                    timing = float("inf")
                except OutOfResources as e:
                    log.warning(e)
                    timing = float("inf")

>>>>>>> 68a1f787
                except AssertionError as e:
                    raise AssertionError(  # noqa: TRY200
                        f"Incorrect result from choice {choice}\n\n{e}"
                    )
                except Exception as e:
                    try:
                        from triton.runtime.autotuner import OutOfResources

                        if isinstance(e, OutOfResources):
                            log.warning(e)
                            timing = float("inf")
                        else:
                            raise e
                    except ImportError:
                        raise e

                timings[choice] = timing

            return timings

        def benchmark_in_sub_process(choices):
            from . import autotune_process

            # only benchmark triton kernel in sub process for now.
            # ATen/Extern kernel are still benchmarked in the current process.
            extern = [c for c in choices if isinstance(c, ExternKernelCaller)]
            triton = [c for c in choices if not isinstance(c, ExternKernelCaller)]

            timings = benchmark_in_current_process(extern)
            timings.update(autotune_process.benchmark_in_sub_process(triton))
            return timings

        benchmark = (
            benchmark_in_sub_process
            if config.autotune_in_subproc
            else benchmark_in_current_process
        )

        return benchmark

    @staticmethod
    def log_results(
        name: str,
        input_nodes: List[ir.IRNode],
        timings: Dict[ChoiceCaller, float],
        elapse: float,
        precompile_elapse: float,
    ):
        V.debug.log_autotuning_results(name, input_nodes, timings, elapse)
        if not (config.max_autotune or config.max_autotune_gemm) or not PRINT_AUTOTUNE:
            return
        sizes = ", ".join(
            [
                "x".join(
                    map(
                        str,
                        V.graph.sizevars.size_hints(
                            n.get_size(), fallback=config.unbacked_symint_fallback
                        ),
                    )
                )
                for n in input_nodes
            ]
        )
        n = None if log.getEffectiveLevel() == logging.DEBUG else 10
        top_k = sorted(timings, key=timings.__getitem__)[:n]
        best = top_k[0]
        best_time = timings[best]
        sys.stderr.write(f"AUTOTUNE {name}({sizes})\n")
        for choice in top_k:
            result = timings[choice]
            if result:
                sys.stderr.write(
                    f"  {choice.name} {result:.4f} ms {best_time/result:.1%}\n"
                )
            else:
                sys.stderr.write(
                    f"  {choice.name} {result:.4f} ms <DIVIDED BY ZERO ERROR>\n"
                )

        autotune_type_str = (
            "SubProcess" if config.autotune_in_subproc else "SingleProcess"
        )
        sys.stderr.write(
            f"{autotune_type_str} AUTOTUNE benchmarking takes {elapse:.4f} seconds and {precompile_elapse:.4f}"
            " seconds precompiling\n"
        )

    @staticmethod
    def benchmark_example_value(node):
        """
        Convert an ir.Buffer into a concrete torch.Tensor we can use for
        benchmarking.
        """
        if isinstance(node, ir.Layout):
            node = ir.Buffer("fake", node)
        # triton templates want the base tensor.
        if isinstance(node, ir.BaseView):
            node = node.unwrap_view()
        # preserve rng states to avoid the rand_strided call below changes
        # the rng states for the real model code.
        with preserve_rng_state():
            return rand_strided(
                V.graph.sizevars.size_hints(
                    node.get_size(),
                    fallback=config.unbacked_symint_fallback,
                ),
                V.graph.sizevars.size_hints(
                    node.get_stride(),
                    fallback=config.unbacked_symint_fallback,
                ),
                device=node.get_device(),
                dtype=node.get_dtype(),
                extra_size=node.layout.offset,
            )

    @staticmethod
    def key_of(node):
        """
        Extract the pieces of an ir.Buffer that we should invalidate cached
        autotuning results on.
        """
        sizevars = V.graph.sizevars
        return (
            node.get_device().type,
            str(node.get_dtype()),
            *sizevars.size_hints(
                node.get_size(),
                fallback=config.unbacked_symint_fallback,
            ),
            *sizevars.size_hints(
                node.get_stride(),
                fallback=config.unbacked_symint_fallback,
            ),
            sizevars.size_hint(
                node.get_layout().offset,
                fallback=config.unbacked_symint_fallback,
            ),
        )


_ALGORITHM_SELECTOR_CACHE: Optional[AlgorithmSelectorCache] = None


def autotune_select_algorithm(*args, **kwargs):
    global _ALGORITHM_SELECTOR_CACHE
    if _ALGORITHM_SELECTOR_CACHE is None:
        _ALGORITHM_SELECTOR_CACHE = AlgorithmSelectorCache()

    if "return_multi_template" not in kwargs:
        kwargs[
            "return_multi_template"
        ] = torch._inductor.config.benchmark_multi_templates

    return _ALGORITHM_SELECTOR_CACHE(*args, **kwargs)


def realize_inputs(*args):
    if len(args) == 1:
        return ir.ExternKernel.require_stride1(ir.ExternKernel.realize_input(args[0]))
    return [realize_inputs(x) for x in args]


# ensure lowering is imported so that `extern_kernels.*` is populated
from . import lowering  # noqa: F401<|MERGE_RESOLUTION|>--- conflicted
+++ resolved
@@ -37,12 +37,8 @@
 from .codegen.triton_utils import config_of, signature_to_meta
 from .exc import CUDACompileError
 from .ir import ChoiceCaller, PrimitiveInfoType
-<<<<<<< HEAD
+from .runtime.hints import DeviceProperties
 from .runtime.runtime_utils import do_bench, do_bench_cpu
-=======
-from .runtime.hints import DeviceProperties
-from .runtime.runtime_utils import do_bench
->>>>>>> 68a1f787
 from .utils import (
     get_dtype_size,
     is_cpu_device,
@@ -1264,21 +1260,11 @@
                     else:
                         if "illegal memory access" in msg:
                             msg += "\n\nEither error in template or triton bug.\n"
-<<<<<<< HEAD
-                        raise ErrorFromChoice(
-                            msg, choice, debug_str(example_inputs, out)
-                        ) from e
-=======
                     log.error(
                         "Runtime error during autotuning: \n%s. \nIgnoring this choice.",
                         msg,
                     )
                     timing = float("inf")
-                except OutOfResources as e:
-                    log.warning(e)
-                    timing = float("inf")
-
->>>>>>> 68a1f787
                 except AssertionError as e:
                     raise AssertionError(  # noqa: TRY200
                         f"Incorrect result from choice {choice}\n\n{e}"
