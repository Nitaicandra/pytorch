# NOTE: We allow Dynamo to see this file (via torch/_dynamo/trace_rules.py) so that it can
#       trace through functorch transforms.
#       Currently, we can't allow Dynamo to see `eager_transforms.py`/`vmap.py` as that break a lot of thing
#       and there isn't a mechanism to selectively expose only some functions (eg. grad) from a file
#       to Dynamo.
import functools

from torch._functorch.utils import argnums_t, exposed_in
from torch._functorch.vmap import (
    _check_out_dims_is_int_or_int_pytree,
    _check_randomness_arg,
    _chunked_vmap,
    _process_batched_inputs,
    Callable,
    in_dims_t,
    out_dims_t,
    vmap_impl,
)

# vmap(func)(inputs) wraps all Tensor inputs to be batched in BatchedTensors,
# sends those into func, and then unwraps the output BatchedTensors. Operations
# on BatchedTensors perform the batched operations that the user is asking for.
#
# vmap's randomness behavior differs from JAX's, which would require a PRNG key
# to be passed everywhere.


@exposed_in("torch.func")
def vmap(
    func: Callable,
    in_dims: in_dims_t = 0,
    out_dims: out_dims_t = 0,
    randomness: str = "error",
    *,
    chunk_size=None,
) -> Callable:
    """
    vmap is the vectorizing map; ``vmap(func)`` returns a new function that
    maps ``func`` over some dimension of the inputs. Semantically, vmap
    pushes the map into PyTorch operations called by ``func``, effectively
    vectorizing those operations.

    vmap is useful for handling batch dimensions: one can write a function
    ``func`` that runs on examples and then lift it to a function that can
    take batches of examples with ``vmap(func)``. vmap can also be used to
    compute batched gradients when composed with autograd.

    .. note::
        :func:`torch.vmap` is aliased to :func:`torch.func.vmap` for
        convenience. Use whichever one you'd like.

    Args:
        func (function): A Python function that takes one or more arguments.
            Must return one or more Tensors.
        in_dims (int or nested structure): Specifies which dimension of the
            inputs should be mapped over. ``in_dims`` should have a
            structure like the inputs. If the ``in_dim`` for a particular
            input is None, then that indicates there is no map dimension.
            Default: 0.
        out_dims (int or Tuple[int]): Specifies where the mapped dimension
            should appear in the outputs. If ``out_dims`` is a Tuple, then
            it should have one element per output. Default: 0.
        randomness (str): Specifies whether the randomness in this
            vmap should be the same or different across batches. If 'different',
            the randomness for each batch will be different. If 'same', the
            randomness will be the same across batches. If 'error', any calls to
            random functions will error. Default: 'error'. WARNING: this flag
            only applies to random PyTorch operations and does not apply to
            Python's random module or numpy randomness.
        chunk_size (None or int): If None (default), apply a single vmap over inputs.
            If not None, then compute the vmap :attr:`chunk_size` samples at a time.
            Note that :attr:`chunk_size=1` is equivalent to computing the vmap with a for-loop.
            If you run into memory issues computing the vmap, please try a non-None chunk_size.

    Returns:
        Returns a new "batched" function. It takes the same inputs as
        ``func``, except each input has an extra dimension at the index
        specified by ``in_dims``. It takes returns the same outputs as
        ``func``, except each output has an extra dimension at the index
        specified by ``out_dims``.

    .. warning:
        :func:`vmap` works best with functional-style code. Please do not
        perform any side-effects in ``func``, with the exception of
        in-place PyTorch operations. Examples of side-effects include mutating
        Python data structures and assigning values to variables not captured
        in ``func``.

    One example of using :func:`vmap` is to compute batched dot products. PyTorch
    doesn't provide a batched ``torch.dot`` API; instead of unsuccessfully
    rummaging through docs, use :func:`vmap` to construct a new function.

        >>> torch.dot                            # [D], [D] -> []
        >>> batched_dot = torch.func.vmap(torch.dot)  # [N, D], [N, D] -> [N]
        >>> x, y = torch.randn(2, 5), torch.randn(2, 5)
        >>> batched_dot(x, y)

    :func:`vmap` can be helpful in hiding batch dimensions, leading to a simpler
    model authoring experience.

        >>> batch_size, feature_size = 3, 5
        >>> weights = torch.randn(feature_size, requires_grad=True)
        >>>
        >>> def model(feature_vec):
        >>>     # Very simple linear model with activation
        >>>     return feature_vec.dot(weights).relu()
        >>>
        >>> examples = torch.randn(batch_size, feature_size)
        >>> result = torch.vmap(model)(examples)

    :func:`vmap` can also help vectorize computations that were previously difficult
    or impossible to batch. One example is higher-order gradient computation.
    The PyTorch autograd engine computes vjps (vector-Jacobian products).
    Computing a full Jacobian matrix for some function f: R^N -> R^N usually
    requires N calls to ``autograd.grad``, one per Jacobian row. Using :func:`vmap`,
    we can vectorize the whole computation, computing the Jacobian in a single
    call to ``autograd.grad``.

        >>> # Setup
        >>> N = 5
        >>> f = lambda x: x ** 2
        >>> x = torch.randn(N, requires_grad=True)
        >>> y = f(x)
        >>> I_N = torch.eye(N)
        >>>
        >>> # Sequential approach
        >>> jacobian_rows = [torch.autograd.grad(y, x, v, retain_graph=True)[0]
        >>>                  for v in I_N.unbind()]
        >>> jacobian = torch.stack(jacobian_rows)
        >>>
        >>> # vectorized gradient computation
        >>> def get_vjp(v):
        >>>     return torch.autograd.grad(y, x, v)
        >>> jacobian = torch.vmap(get_vjp)(I_N)

    :func:`vmap` can also be nested, producing an output with multiple batched dimensions

        >>> torch.dot                            # [D], [D] -> []
        >>> batched_dot = torch.vmap(torch.vmap(torch.dot))  # [N1, N0, D], [N1, N0, D] -> [N1, N0]
        >>> x, y = torch.randn(2, 3, 5), torch.randn(2, 3, 5)
        >>> batched_dot(x, y) # tensor of size [2, 3]

    If the inputs are not batched along the first dimension, ``in_dims`` specifies
    the dimension that each inputs are batched along as

        >>> torch.dot                            # [N], [N] -> []
        >>> batched_dot = torch.vmap(torch.dot, in_dims=1)  # [N, D], [N, D] -> [D]
        >>> x, y = torch.randn(2, 5), torch.randn(2, 5)
        >>> batched_dot(x, y)   # output is [5] instead of [2] if batched along the 0th dimension

    If there are multiple inputs each of which is batched along different dimensions,
    ``in_dims`` must be a tuple with the batch dimension for each input as

        >>> torch.dot                            # [D], [D] -> []
        >>> batched_dot = torch.vmap(torch.dot, in_dims=(0, None))  # [N, D], [D] -> [N]
        >>> x, y = torch.randn(2, 5), torch.randn(5)
        >>> batched_dot(x, y) # second arg doesn't have a batch dim because in_dim[1] was None

    If the input is a Python struct, ``in_dims`` must be a tuple containing a struct
    matching the shape of the input:

        >>> f = lambda dict: torch.dot(dict['x'], dict['y'])
        >>> x, y = torch.randn(2, 5), torch.randn(5)
        >>> input = {'x': x, 'y': y}
        >>> batched_dot = torch.vmap(f, in_dims=({'x': 0, 'y': None},))
        >>> batched_dot(input)

    By default, the output is batched along the first dimension. However, it can be batched
    along any dimension by using ``out_dims``

        >>> f = lambda x: x ** 2
        >>> x = torch.randn(2, 5)
        >>> batched_pow = torch.vmap(f, out_dims=1)
        >>> batched_pow(x) # [5, 2]

    For any function that uses kwargs, the returned function will not batch the kwargs but will
    accept kwargs

        >>> x = torch.randn([2, 5])
        >>> def fn(x, scale=4.):
        >>>   return x * scale
        >>>
        >>> batched_pow = torch.vmap(fn)
        >>> assert torch.allclose(batched_pow(x), x * 4)
        >>> batched_pow(x, scale=x) # scale is not batched, output has shape [2, 2, 5]

    .. note::
        vmap does not provide general autobatching or handle variable-length
        sequences out of the box.
    """
    from torch._dynamo import is_compiling

    _check_randomness_arg(randomness)
    if not (chunk_size is None or chunk_size > 0):
        raise ValueError(
            f"vmap: chunk_size should be None or greater than 0. (got {chunk_size})"
        )

    def wrapped(*args, **kwargs):
        return vmap_impl(
            func, in_dims, out_dims, randomness, chunk_size, *args, **kwargs
        )

    if not is_compiling():
        wrapped = functools.wraps(func)(wrapped)

    return wrapped


def chunk_vmap(
    func: Callable,
    in_dims: in_dims_t = 0,
    out_dims: out_dims_t = 0,
    randomness: str = "error",
    chunks=2,
) -> Callable:
    """
    chunk_vmap is the vectorizing map (vmap) using chunks of input data. It is a mix of vmap (which vectorizes
    everything) and map (which executes things sequentially). ``chunk_vmap`` vectorizes the input with number of
    chunks at a time. For more details about vectorizing map, see :func:`vmap`.

    .. note::
        Please use :func:`vmap` with ``chunk_size`` argument instead of this API.

    Args:
        func (function): A Python function that takes one or more arguments.
            Must return one or more Tensors.
        in_dims (int or nested structure): Specifies which dimension of the
            inputs should be mapped over. ``in_dims`` should have a
            structure like the inputs. If the ``in_dim`` for a particular
            input is None, then that indicates there is no map dimension.
            Default: 0.
        out_dims (int or Tuple[int]): Specifies where the mapped dimension
            should appear in the outputs. If ``out_dims`` is a Tuple, then
            it should have one element per output. Default: 0.
        randomness (str): Specifies whether the randomness in this
            vmap should be the same or different across batches. If 'different',
            the randomness for each batch will be different. If 'same', the
            randomness will be the same across batches. If 'error', any calls to
            random functions will error. Default: 'error'. WARNING: this flag
            only applies to random PyTorch operations and does not apply to
            Python's random module or numpy randomness.
        chunks (int): Number of chunks to use to split the input data. Default is 2.
            If equals to 1 then :func:`vmap` is called.

    Returns:
        Returns a new "batched" function. It takes the same inputs as
        ``func``, except each input has an extra dimension at the index
        specified by ``in_dims``. It takes returns the same outputs as
        ``func``, except each output has an extra dimension at the index
        specified by ``out_dims``.
    """
    _check_randomness_arg(randomness)

    if chunks == 1:
        return vmap(func, in_dims=in_dims, out_dims=out_dims, randomness=randomness)

    def _get_chunk_flat_args(flat_args_, flat_in_dims_, chunks_):
        flat_args_chunks = tuple(
            t.chunk(chunks_, dim=in_dim)
            if in_dim is not None
            else [
                t,
            ]
            * chunks_
            for t, in_dim in zip(flat_args_, flat_in_dims_)
        )
        # transpose chunk dim and flatten structure
        # chunks_flat_args is a list of flatten args
        chunks_flat_args = zip(*flat_args_chunks)
        return chunks_flat_args

    @functools.wraps(func)
    def wrapped_with_chunks(*args, **kwargs):
        _check_out_dims_is_int_or_int_pytree(out_dims, func)
        _, flat_in_dims, flat_args, args_spec = _process_batched_inputs(
            in_dims, args, func
        )
        # Chunk flat arguments
        chunks_flat_args = _get_chunk_flat_args(flat_args, flat_in_dims, chunks)

        # Apply vmap on chunks
        return _chunked_vmap(
            func,
            flat_in_dims,
            chunks_flat_args,
            args_spec,
            out_dims,
            randomness,
            **kwargs,
        )

    return wrapped_with_chunks


@exposed_in("torch.func")
def grad(func: Callable, argnums: argnums_t = 0, has_aux: bool = False) -> Callable:
    """``grad`` operator helps computing gradients of ``func`` with respect to the
    input(s) specified by ``argnums``. This operator can be nested to
    compute higher-order gradients.

    Args:
        func (Callable): A Python function that takes one or more arguments.
            Must return a single-element Tensor. If specified ``has_aux`` equals ``True``,
            function can return a tuple of single-element Tensor and other auxiliary objects:
            ``(output, aux)``.
        argnums (int or Tuple[int]): Specifies arguments to compute gradients with respect to.
            ``argnums`` can be single integer or tuple of integers. Default: 0.
        has_aux (bool): Flag indicating that ``func`` returns a tensor and other
            auxiliary objects: ``(output, aux)``. Default: False.

    Returns:
        Function to compute gradients with respect to its inputs. By default, the output of
        the function is the gradient tensor(s) with respect to the first argument.
        If specified ``has_aux`` equals ``True``, tuple of gradients and output auxiliary objects
        is returned. If ``argnums`` is a tuple of integers, a tuple of output gradients with
        respect to each ``argnums`` value is returned.

    Example of using ``grad``:

        >>> # xdoctest: +SKIP
        >>> from torch.func import grad
        >>> x = torch.randn([])
        >>> cos_x = grad(lambda x: torch.sin(x))(x)
        >>> assert torch.allclose(cos_x, x.cos())
        >>>
        >>> # Second-order gradients
        >>> neg_sin_x = grad(grad(lambda x: torch.sin(x)))(x)
        >>> assert torch.allclose(neg_sin_x, -x.sin())

    When composed with ``vmap``, ``grad`` can be used to compute per-sample-gradients:

        >>> # xdoctest: +SKIP
        >>> from torch.func import grad, vmap
        >>> batch_size, feature_size = 3, 5
        >>>
        >>> def model(weights, feature_vec):
        >>>     # Very simple linear model with activation
        >>>     assert feature_vec.dim() == 1
        >>>     return feature_vec.dot(weights).relu()
        >>>
        >>> def compute_loss(weights, example, target):
        >>>     y = model(weights, example)
        >>>     return ((y - target) ** 2).mean()  # MSELoss
        >>>
        >>> weights = torch.randn(feature_size, requires_grad=True)
        >>> examples = torch.randn(batch_size, feature_size)
        >>> targets = torch.randn(batch_size)
        >>> inputs = (weights, examples, targets)
        >>> grad_weight_per_example = vmap(grad(compute_loss), in_dims=(None, 0, 0))(*inputs)

    Example of using ``grad`` with ``has_aux`` and ``argnums``:

        >>> # xdoctest: +SKIP
        >>> from torch.func import grad
        >>> def my_loss_func(y, y_pred):
        >>>    loss_per_sample = (0.5 * y_pred - y) ** 2
        >>>    loss = loss_per_sample.mean()
        >>>    return loss, (y_pred, loss_per_sample)
        >>>
        >>> fn = grad(my_loss_func, argnums=(0, 1), has_aux=True)
        >>> y_true = torch.rand(4)
        >>> y_preds = torch.rand(4, requires_grad=True)
        >>> out = fn(y_true, y_preds)
        >>> # > output is ((grads w.r.t y_true, grads w.r.t y_preds), (y_pred, loss_per_sample))

    .. note::
        Using PyTorch ``torch.no_grad`` together with ``grad``.

        Case 1: Using ``torch.no_grad`` inside a function:

            >>> # xdoctest: +SKIP
            >>> def f(x):
            >>>     with torch.no_grad():
            >>>         c = x ** 2
            >>>     return x - c

        In this case, ``grad(f)(x)`` will respect the inner ``torch.no_grad``.

        Case 2: Using ``grad`` inside ``torch.no_grad`` context manager:

            >>> # xdoctest: +SKIP
            >>> with torch.no_grad():
            >>>     grad(f)(x)

        In this case, ``grad`` will respect the inner ``torch.no_grad``, but not the
        outer one. This is because ``grad`` is a "function transform": its result
        should not depend on the result of a context manager outside of ``f``.

    """
    # To avoid cyclical dependency.
    import torch._functorch.eager_transforms as eager_transforms
    from torch._dynamo import is_compiling

    def wrapper(*args, **kwargs):
        return eager_transforms.grad_impl(func, argnums, has_aux, args, kwargs)
<<<<<<< HEAD
=======

    if not is_compiling():
        wrapper = functools.wraps(func)(wrapper)

>>>>>>> f34905f6
    return wrapper


@exposed_in("torch.func")
<<<<<<< HEAD
def grad_and_value(func: Callable, argnums: argnums_t = 0, has_aux: bool = False) -> Callable:
=======
def grad_and_value(
    func: Callable, argnums: argnums_t = 0, has_aux: bool = False
) -> Callable:
>>>>>>> f34905f6
    """
    Returns a function to compute a tuple of the gradient and primal, or
    forward, computation.

    Args:
        func (Callable): A Python function that takes one or more arguments.
            Must return a single-element Tensor. If specified ``has_aux``
            equals ``True``, function can return a tuple of single-element
            Tensor and other auxiliary objects: ``(output, aux)``.
        argnums (int or Tuple[int]): Specifies arguments to compute gradients
            with respect to. ``argnums`` can be single integer or tuple of
            integers. Default: 0.
        has_aux (bool): Flag indicating that ``func`` returns a tensor and
            other auxiliary objects: ``(output, aux)``. Default: False.

    Returns:
        Function to compute a tuple of gradients with respect to its inputs
        and the forward computation. By default, the output of the function is
        a tuple of the gradient tensor(s) with respect to the first argument
        and the primal computation. If specified ``has_aux`` equals
        ``True``, tuple of gradients and tuple of the forward computation with
        output auxiliary objects is returned. If ``argnums`` is a tuple of
        integers, a tuple of a tuple of the output gradients with respect to
        each ``argnums`` value and the forward computation is returned.

    See :func:`grad` for examples
    """
<<<<<<< HEAD
    from torch._functorch import eager_transforms

    @functools.wraps(func)
    def wrapper(*args, **kwargs):
        return eager_transforms.grad_and_value_impl(func, argnums, has_aux, args, kwargs)
=======
    from torch._dynamo import is_compiling
    from torch._functorch import eager_transforms

    def wrapper(*args, **kwargs):
        return eager_transforms.grad_and_value_impl(
            func, argnums, has_aux, args, kwargs
        )

    if not is_compiling():
        wrapper = functools.wraps(func)(wrapper)

>>>>>>> f34905f6
    return wrapper<|MERGE_RESOLUTION|>--- conflicted
+++ resolved
@@ -394,24 +394,17 @@
 
     def wrapper(*args, **kwargs):
         return eager_transforms.grad_impl(func, argnums, has_aux, args, kwargs)
-<<<<<<< HEAD
-=======
 
     if not is_compiling():
         wrapper = functools.wraps(func)(wrapper)
 
->>>>>>> f34905f6
     return wrapper
 
 
 @exposed_in("torch.func")
-<<<<<<< HEAD
-def grad_and_value(func: Callable, argnums: argnums_t = 0, has_aux: bool = False) -> Callable:
-=======
 def grad_and_value(
     func: Callable, argnums: argnums_t = 0, has_aux: bool = False
 ) -> Callable:
->>>>>>> f34905f6
     """
     Returns a function to compute a tuple of the gradient and primal, or
     forward, computation.
@@ -439,13 +432,6 @@
 
     See :func:`grad` for examples
     """
-<<<<<<< HEAD
-    from torch._functorch import eager_transforms
-
-    @functools.wraps(func)
-    def wrapper(*args, **kwargs):
-        return eager_transforms.grad_and_value_impl(func, argnums, has_aux, args, kwargs)
-=======
     from torch._dynamo import is_compiling
     from torch._functorch import eager_transforms
 
@@ -457,5 +443,4 @@
     if not is_compiling():
         wrapper = functools.wraps(func)(wrapper)
 
->>>>>>> f34905f6
     return wrapper