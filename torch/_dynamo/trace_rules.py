import _collections_abc
import _weakrefset
import abc
import builtins
import collections
import contextlib
import copy
import copyreg
import dataclasses
import enum
import functools
import importlib
import inspect
import itertools
import linecache
import logging
import multiprocessing
import operator
import os
import posixpath
import random
import re
import selectors
import signal
import sys
import tempfile
import threading
import tokenize
import traceback
import types
import typing
import unittest
import weakref
from collections import defaultdict
from typing import Any, Callable, cast, Dict, List, Optional, Set, Union

np: Optional[types.ModuleType] = None
try:
    import numpy as np
except ModuleNotFoundError:
    pass

import torch
import torch._inductor.test_operators
import torch.distributed
import torch.utils._content_store
from ..utils import _config_module
from .resume_execution import TORCH_DYNAMO_RESUME_IN_PREFIX
from .utils import getfile, hashable, NP_SUPPORTED_MODULES, unwrap_if_wrapper

from .variables import (
    BuiltinVariable,
    FunctorchHigherOrderVariable,
    NestedUserFunctionVariable,
    SkipFunctionVariable,
    TorchInGraphFunctionVariable,
    UserFunctionVariable,
    UserMethodVariable,
)


if typing.TYPE_CHECKING:
    from .variables.base import VariableTracker


"""
A note on skip/inline rules:

Dynamo consults this file to determine whether function should be inlined or skipped.

A skip applies at the frame boundary, meaning dynamo either triggers a graph break
at the beginning of the frame or attempts to trace/inline the whole frame. When skipping
a frame, recursively called frames are still traced by dynamo unless also skipped.

Skipfiles (skipped at the file level instead of function level) still apply on a
frame-by-frame boundary as dynamo traces, but apply to all functions in that file.

@skip is a helper decorator that can be applied to your function to cause it to be
included here.

Dynamo skip/inline rules & priorities are defined as follows:
* Inline is the default behavior and will be used unless explicitly skipped.
* Dynamo has two SKIPLIST: BUILTIN_SKIPLIST and THIRDPARTY_SKIPLIST.
    * BUILTIN_SKIPLIST contains builtin python modules, such as abc, collections, etc.
    * THIRDPARTY_SKIPLIST contains common third party libraries, such as numpy, pandas, etc.
* Functions in these two SKIPLISTs are always skipped, except:
    * They have explicitly defined rule in `manual_torch_name_rule_map`;
    * The corresponding python module has been put into MOD_INLINELIST.
* PyTorch(torch) is in the BUILTIN_SKIPLIST by default, but there are many cases
    where we want inline the functions under torch namespace.
    We should specify inline for the functions in `manual_torch_name_rule_map` or
    put the corresponding python module into MOD_INLINELIST to make dynamo inline them.
* If you call functions under skipped modules/files, Dynamo will wrap these functions
    as SkipFunctionVariable. There are a few functions(e.g, collections.OrderedDict) that
    we have special handling at SkipFunctionVariable.call_function.

Overall: *_INLINELIST has precedence over *_SKIPLIST has precedence over DEFAULT (inline)

To figure out what the behavior is, check the following list in order:
* `manual_torch_name_rule_map` (Inline if YES)
* MOD_INLINELIST (Inline if YES)
* BUILTIN_SKIPLIST & THIRDPARTY_SKIPLIST (Skip if YES)
* Inline by default

In general, if you want to force inline a function or module, please consider adding
the function's python module to MOD_INLINELIST first.
Use the `manual_torch_name_rule_map` only when there are other functions under the same module that
you don't want to inline them.
"""

"""
Map of function objects to their tracing rules (Dynamo variables).
* TorchInGraphFunctionVariable: The functions should be put into the FX graph or can be constant folded. E.g.,
  - torch.add: should be put into the FX graph.
  - torch.is_floating_point: constant folded.
* SkipFunctionVariable: The objects should be skipped from tracing.
* UserFunctionVariable: The functions should be inlined.

For developers: If you add/remove a torch level API, it may trigger failures from
test/dynamo/test_trace_rules.py:test_torch_name_rule_map_updated. To fix the failures:
If you are adding a new torch level API or Dynamo implementation:
* Add the name with the corresponding tracing rule to this map
  if you are adding a new in graph function or Dynamo implementation for an existing function.
* Remove the object name from test/dynamo/test_trace_rules.ignored_c_binding_in_graph_function_names if it's there.

If you are removing an existing torch level API:
* Remove the entry represented the API from this map or test/dynamo/test_trace_rules.ignored_c_binding_in_graph_function_names
  depends on where it is.


"""
manual_torch_name_rule_map = {
    "torch.onnx.is_in_onnx_export": TorchInGraphFunctionVariable,
    "torch.onnx.operators.shape_as_tensor": TorchInGraphFunctionVariable,
    "torch.overrides.is_tensor_like": TorchInGraphFunctionVariable,
    "torch.jit.is_scripting": TorchInGraphFunctionVariable,
    "torch.jit.is_tracing": TorchInGraphFunctionVariable,
    "torch.jit.annotate": TorchInGraphFunctionVariable,
    "torch.distributed.is_available": TorchInGraphFunctionVariable,
    "torch.distributed.is_initialized": TorchInGraphFunctionVariable,
    "torch.distributed.get_rank": TorchInGraphFunctionVariable,
    "torch.distributed.get_world_size": TorchInGraphFunctionVariable,
    "torch.distributed._tensor.api.DTensor#from_local": TorchInGraphFunctionVariable,
    "torch.distributed.distributed_c10d._get_group_size_by_name": TorchInGraphFunctionVariable,
    "torch.distributed.distributed_c10d._resolve_group_name_by_ranks_and_tag": TorchInGraphFunctionVariable,
    "torch.distributed.distributed_c10d._get_group_tag": TorchInGraphFunctionVariable,
    "torch.distributed.distributed_c10d.get_process_group_ranks": TorchInGraphFunctionVariable,
    "torch._utils.is_compiling": TorchInGraphFunctionVariable,
    "torch.overrides.get_default_nowrap_functions": TorchInGraphFunctionVariable,
    "torch.fx._symbolic_trace.is_fx_tracing": TorchInGraphFunctionVariable,
    "torch._dynamo.external_utils.is_compiling": TorchInGraphFunctionVariable,
    "torch.compiler.is_compiling": TorchInGraphFunctionVariable,
    "torch.compiler.is_dynamo_compiling": TorchInGraphFunctionVariable,
    "torch.autograd._profiler_enabled": SkipFunctionVariable,
    "torch._C._to_dlpack": SkipFunctionVariable,
    "torch.to_dlpack": SkipFunctionVariable,
    # We graph break on RNG state setters or getters like
    # `torch.get_rng_state` or `torch.set_rng_state`. These functions
    # are not aten operations and therefore they are completely ignored
    # by the AOT dispatcher. As a result, the AOT graph does not have
    # these setter or getter functions, producing an incorrect graph
    # when it comes to rng states.
    "torch.default_generator#get_state": SkipFunctionVariable,
    "torch._C.Generator#get_state": SkipFunctionVariable,
    "torch.get_rng_state": SkipFunctionVariable,
    "torch.cuda.get_rng_state": SkipFunctionVariable,
    "torch.default_generator#set_state": SkipFunctionVariable,
    "torch._C.Generator#set_state": SkipFunctionVariable,
    "torch.set_rng_state": SkipFunctionVariable,
    "torch.cuda.set_rng_state": SkipFunctionVariable,
    # https://github.com/pytorch/pytorch/issues/107187
    "torch.manual_seed": SkipFunctionVariable,
    # https://github.com/pytorch/pytorch/issues/93501
    "torch.nn.utils.rnn.pack_padded_sequence": SkipFunctionVariable,
    "torch.nn.Parameter": TorchInGraphFunctionVariable,
    "torch._nested_tensor_from_mask": SkipFunctionVariable,
    "torch._nested_from_padded": SkipFunctionVariable,
    "torch.nested.nested_tensor_from_jagged": UserFunctionVariable,
    # symbol operators implemented in Python
    "torch.sym_not": TorchInGraphFunctionVariable,
    "torch.sym_float": TorchInGraphFunctionVariable,
    "torch.sym_int": TorchInGraphFunctionVariable,
    "torch.sym_max": TorchInGraphFunctionVariable,
    "torch.sym_min": TorchInGraphFunctionVariable,
    "torch.sym_sqrt": TorchInGraphFunctionVariable,
    "torch.sym_ite": TorchInGraphFunctionVariable,
    "torch.Tensor#_make_wrapper_subclass": SkipFunctionVariable,
    "torch.Tensor#__init__": SkipFunctionVariable,
    "torch.cuda.set_device": SkipFunctionVariable,
    "torch.cuda.current_device": SkipFunctionVariable,
    "torch._C.autocast_decrement_nesting": SkipFunctionVariable,
    "torch._C.autocast_increment_nesting": SkipFunctionVariable,
    "torch.autograd.grad": SkipFunctionVariable,
    "torch.autograd.backward": SkipFunctionVariable,
    "torch._C.clear_autocast_cache": SkipFunctionVariable,
    "torch.distributions.constraints.is_dependent": SkipFunctionVariable,
    "torch.jit.isinstance": SkipFunctionVariable,
    "torch._C.set_anomaly_enabled": SkipFunctionVariable,
    "torch._C.set_autocast_cache_enabled": SkipFunctionVariable,
    "torch._C.set_autocast_cpu_dtype": SkipFunctionVariable,
    "torch._C.set_autocast_cpu_enabled": SkipFunctionVariable,
    "torch._C.set_autocast_enabled": SkipFunctionVariable,
    "torch._C.set_autocast_gpu_dtype": SkipFunctionVariable,
    "torch._C.set_autocast_ipu_dtype": SkipFunctionVariable,
    "torch._C.set_autocast_ipu_enabled": SkipFunctionVariable,
    "torch._C.set_autocast_xla_dtype": SkipFunctionVariable,
    "torch._C.set_autocast_xla_enabled": SkipFunctionVariable,
    "torch.resize_as_": SkipFunctionVariable,
    "torch.resize_as_sparse_": SkipFunctionVariable,
    "torch.get_default_device": TorchInGraphFunctionVariable,
    # functorch/vmap
    "torch._functorch.vmap._check_int_or_none": UserFunctionVariable,
    "torch._functorch.vmap._check_out_dims_is_int_or_int_pytree": UserFunctionVariable,
    "torch._functorch.vmap._check_randomness_arg": UserFunctionVariable,
    "torch._functorch.vmap._chunked_vmap": UserFunctionVariable,
    "torch._functorch.vmap._concat_chunked_outputs": UserFunctionVariable,
    "torch._functorch.vmap._create_batched_inputs": UserFunctionVariable,
    "torch._functorch.vmap._flat_vmap": UserFunctionVariable,
    "torch._functorch.vmap._flatten_chunks_output": UserFunctionVariable,
    "torch._functorch.vmap._get_chunked_inputs": UserFunctionVariable,
    "torch._functorch.vmap._get_name": UserFunctionVariable,
    "torch._functorch.vmap._maybe_remove_batch_dim": UserFunctionVariable,
    "torch._functorch.vmap._num_outputs": UserFunctionVariable,
    "torch._functorch.vmap._process_batched_inputs": UserFunctionVariable,
    "torch._functorch.vmap._unwrap_batched": UserFunctionVariable,
    "torch._functorch.vmap._validate_and_get_batch_size": UserFunctionVariable,
    "torch._functorch.vmap.doesnt_support_saved_tensors_hooks": UserFunctionVariable,
    "torch._functorch.vmap.get_chunk_sizes": UserFunctionVariable,
    # lazy_load_decompositions uses a lock that is not supported yet in dynamo
    # "torch._functorch.vmap.lazy_load_decompositions": UserFunctionVariable,
    "torch._functorch.vmap.restore_vmap": UserFunctionVariable,
    "torch._functorch.apis.vmap": UserFunctionVariable,
    "torch._functorch.vmap.unwrap_batched": UserFunctionVariable,
    "torch._functorch.vmap.vmap_impl": FunctorchHigherOrderVariable,
    "torch._functorch.vmap.wrap_batched": UserFunctionVariable,
    # functorch/grad
    "torch._functorch.eager_transforms.grad_impl": FunctorchHigherOrderVariable,
    "torch._functorch.apis.grad_and_value": UserFunctionVariable,
    "torch._functorch.eager_transforms._as_tuple": UserFunctionVariable,
    "torch._functorch.eager_transforms._check_unique_non_empty": UserFunctionVariable,
    "torch._functorch.eager_transforms._create_differentiable": UserFunctionVariable,
    "torch._functorch.eager_transforms._slice_argnums": UserFunctionVariable,
    "torch._functorch.eager_transforms._undo_create_differentiable": UserFunctionVariable,
    "torch._functorch.eager_transforms._validate_and_wrap_argnum": UserFunctionVariable,
    "torch._functorch.eager_transforms._validate_and_wrap_argnums": UserFunctionVariable,
    "torch._functorch.eager_transforms._wrap_all_tensors": UserFunctionVariable,
    "torch._functorch.eager_transforms._wrap_tensor_for_grad": UserFunctionVariable,
    # functorch/jacrev
    "torch._functorch.eager_transforms.jacrev": FunctorchHigherOrderVariable,
    "torch._functorch.eager_transforms.error_if_complex": UserFunctionVariable,
    "torch._functorch.eager_transforms._chunked_standard_basis_for_": UserFunctionVariable,
    "torch._functorch.eager_transforms._safe_zero_index": UserFunctionVariable,
    # functorch/vjp
    "torch._functorch.eager_transforms.vjp": FunctorchHigherOrderVariable,
    "torch._functorch.eager_transforms._vjp_with_argnums": UserFunctionVariable,
    "torch._functorch.eager_transforms.assert_non_empty_tensor_output": UserFunctionVariable,
    # functorch/jvp
    "torch._functorch.eager_transforms._jvp_with_argnums": UserFunctionVariable,
    "torch._functorch.eager_transforms.jvp": FunctorchHigherOrderVariable,
    "torch._functorch.eager_transforms._replace_args": UserFunctionVariable,
    "torch._functorch.eager_transforms.safe_unpack_dual": UserFunctionVariable,
    "torch._functorch.eager_transforms.assert_non_empty_list_of_tensors": UserFunctionVariable,
    "torch._functorch.eager_transforms.assert_output_is_tensor_or_tensors": UserFunctionVariable,
    "torch.autograd.forward_ad.enter_dual_level": UserFunctionVariable,
    "torch.autograd.forward_ad.exit_dual_level": UserFunctionVariable,
    "torch.autograd.forward_ad.make_dual": UserFunctionVariable,
    "torch.autograd.forward_ad.unpack_dual": UserFunctionVariable,
    # functorch/linearize
    "torch._functorch.eager_transforms.linearize": FunctorchHigherOrderVariable,
    # functorch/jacfwd
    "torch._functorch.eager_transforms.jacfwd": FunctorchHigherOrderVariable,
    "torch._functorch.eager_transforms._construct_standard_basis_for": UserFunctionVariable,
    "torch._functorch.eager_transforms.safe_unflatten": UserFunctionVariable,
    # functorch/hessian
    "torch._functorch.eager_transforms.hessian": FunctorchHigherOrderVariable,
    # functorch/deprecated
    "torch._functorch.deprecated.jvp": UserFunctionVariable,
    "torch._functorch.deprecated.hessian": UserFunctionVariable,
    "torch._functorch.deprecated.jacfwd": UserFunctionVariable,
    "torch._functorch.deprecated.jacrev": UserFunctionVariable,
    "torch._functorch.deprecated.grad": UserFunctionVariable,
    "torch._functorch.deprecated.grad_and_value": UserFunctionVariable,
    "torch._functorch.deprecated.vjp": UserFunctionVariable,
    #
    "torch._constrain_as_size": UserFunctionVariable,
    "torch._tensor._convert": UserFunctionVariable,
    "torch.jit._unwrap_optional": UserFunctionVariable,
    "torch.backends.mha.get_fastpath_enabled": UserFunctionVariable,
    "torch._C._functorch._add_batch_dim": TorchInGraphFunctionVariable,
    "torch._C._functorch._remove_batch_dim": TorchInGraphFunctionVariable,
    "torch._C._functorch._wrap_for_grad": TorchInGraphFunctionVariable,
    "torch._C._functorch._unwrap_for_grad": TorchInGraphFunctionVariable,
    "torch._C._functorch.maybe_current_level": TorchInGraphFunctionVariable,
    "torch._C._functorch.is_batchedtensor": TorchInGraphFunctionVariable,
    "torch._dynamo.mark_static": UserFunctionVariable,
    "torch.fx.experimental.symbolic_shapes.guard_size_oblivious": TorchInGraphFunctionVariable,
    "torch.cuda._get_device_properties": TorchInGraphFunctionVariable,
    "torch.utils.hooks.BackwardHook": TorchInGraphFunctionVariable,
    "torch.sparse_bsc_tensor": SkipFunctionVariable,
    "torch.sparse_bsr_tensor": SkipFunctionVariable,
    "torch.sparse_csc_tensor": SkipFunctionVariable,
    "torch.sparse_csr_tensor": SkipFunctionVariable,
    "torch.sparse_compressed_tensor": SkipFunctionVariable,
    "torch._C._autograd._unsafe_set_version_counter": TorchInGraphFunctionVariable,
    # avoid skipping user defined modules in distributed unit tests
    "torch/testing/_internal/common_fsdp.py#forward": UserFunctionVariable,
    f"torch/testing/_internal/common_fsdp.py#{TORCH_DYNAMO_RESUME_IN_PREFIX}": UserFunctionVariable,
    "torch/testing/_internal/distributed/_tensor/common_dtensor.py#forward": UserFunctionVariable,
    f"torch/testing/_internal/distributed/_tensor/common_dtensor.py#{TORCH_DYNAMO_RESUME_IN_PREFIX}": UserFunctionVariable,
    "torch/testing/_internal/common_distributed.py#forward": UserFunctionVariable,
    f"torch/testing/_internal/common_distributed.py#{TORCH_DYNAMO_RESUME_IN_PREFIX}": UserFunctionVariable,
}


# In graph functions (including constant folding) that are C bindings
torch_c_binding_in_graph_functions = dict.fromkeys(
    [
        "math.acos",
        "math.acosh",
        "math.asin",
        "math.asinh",
        "math.atan",
        "math.atan2",
        "math.atanh",
        "math.ceil",
        "math.comb",
        "math.copysign",
        "math.cos",
        "math.cosh",
        "math.degrees",
        "math.dist",
        "math.erf",
        "math.erfc",
        "math.exp",
        "math.expm1",
        "math.fabs",
        "math.factorial",
        "math.floor",
        "math.fmod",
        "math.frexp",
        "math.fsum",
        "math.gamma",
        "math.gcd",
        "math.hypot",
        "math.isclose",
        "math.isfinite",
        "math.isinf",
        "math.isnan",
        "math.isqrt",
        "math.ldexp",
        "math.lgamma",
        "math.log",
        "math.log10",
        "math.log1p",
        "math.log2",
        "math.modf",
        "math.nextafter",
        "math.perm",
        "math.pow",
        "math.prod",
        "math.radians",
        "math.remainder",
        "math.sin",
        "math.sinh",
        "math.tan",
        "math.tanh",
        "math.trunc",
        "math.ulp",
        "torch._adaptive_avg_pool2d",
        "torch._adaptive_avg_pool3d",
        "torch._add_batch_dim",
        "torch._add_relu_",
        "torch._add_relu",
        "torch._addmm_activation",
        "torch._aminmax",
        "torch._amp_foreach_non_finite_check_and_unscale_",
        "torch._amp_update_scale_",
        "torch._assert_async",
        "torch._assert_tensor_metadata",
        "torch._batch_norm_impl_index",
        "torch._C._activate_gpu_trace",
        "torch._C._add_cached_tensor",
        "torch._C._add_docstr",
        "torch._C._are_functorch_transforms_active",
        "torch._C._autograd_init",
        "torch._C._awaitable_nowait",
        "torch._C._awaitable_wait",
        "torch._C._awaitable",
        "torch._C._backport_for_mobile_from_buffer_to_buffer",
        "torch._C._backport_for_mobile_from_buffer",
        "torch._C._backport_for_mobile_to_buffer",
        "torch._C._backport_for_mobile",
        "torch._C._broadcast_coalesced",
        "torch._C._broadcast_out",
        "torch._C._broadcast",
        "torch._C._c10d_init",
        "torch._C._calculate_package_version_based_on_upgraders",
        "torch._C._can_use_flash_attention",
        "torch._C._can_use_mem_efficient_attention",
        "torch._C._check_onnx_proto",
        "torch._C._check_sparse_tensor_invariants",
        "torch._C._collect_all",
        "torch._C._commit_update",
        "torch._C._compile_graph_to_code_table",
        "torch._C._construct_CUDA_Tensor_From_Storage_And_Metadata",
        "torch._C._construct_storage_from_data_pointer",
        "torch._C._conv_determine_backend_memory_format",
<<<<<<< HEAD
        "torch._C._cpu._is_cpu_support_vnni",
=======
        "torch._C._cpu._is_cpu_support_avx2",
        "torch._C._cpu._is_cpu_support_avx512",
        "torch._C._cpu._is_cpu_support_avx512_vnni",
>>>>>>> d3b82306
        "torch._C._crash_if_aten_asan",
        "torch._C._crash_if_csrc_asan",
        "torch._C._crash_if_csrc_ubsan",
        "torch._C._crash_if_debug_asserts_fail",
        "torch._C._crash_if_vptr_ubsan",
        "torch._C._create_function_from_graph",
        "torch._C._create_function_from_trace_with_dict",
        "torch._C._create_function_from_trace",
        "torch._C._create_graph_by_tracing",
        "torch._C._create_module_with_type",
        "torch._C._create_object_with_type",
        "torch._C._cuda_attach_out_of_memory_observer",
        "torch._C._cuda_beginAllocateCurrentStreamToPool",
        "torch._C._cuda_canDeviceAccessPeer",
        "torch._C._cuda_changeCurrentAllocator",
        "torch._C._cuda_checkPoolLiveAllocations",
        "torch._C._cuda_clearCublasWorkspaces",
        "torch._C._cuda_cudaCachingAllocator_raw_alloc",
        "torch._C._cuda_cudaCachingAllocator_raw_delete",
        "torch._C._cuda_cudaCachingAllocator_set_allocator_settings",
        "torch._C._cuda_cudaHostAllocator",
        "torch._C._cuda_customAllocator",
        "torch._C._cuda_emptyCache",
        "torch._C._cuda_endAllocateCurrentStreamToPool",
        "torch._C._cuda_exchangeDevice",
        "torch._C._cuda_get_conv_benchmark_empty_cache",
        "torch._C._cuda_get_cudnn_benchmark_limit",
        "torch._C._cuda_get_sync_debug_mode",
        "torch._C._cuda_getAllocator",
        "torch._C._cuda_getAllocatorBackend",
        "torch._C._cuda_getArchFlags",
        "torch._C._cuda_getCheckpointState",
        "torch._C._cuda_getCompiledVersion",
        "torch._C._cuda_getCurrentBlasHandle",
        "torch._C._cuda_getCurrentRawStream",
        "torch._C._cuda_getCurrentStream",
        "torch._C._cuda_getDefaultStream",
        "torch._C._cuda_getDevice",
        "torch._C._cuda_getDeviceCount",
        "torch._C._cuda_hasPrimaryContext",
        "torch._C._cuda_init",
        "torch._C._cuda_ipc_collect",
        "torch._C._cuda_isCurrentStreamCapturing",
        "torch._C._cuda_isHistoryEnabled",
        "torch._C._cuda_isInBadFork",
        "torch._C._cuda_jiterator_compile_and_launch_kernel",
        "torch._C._cuda_lock_mutex",
        "torch._C._cuda_maybeExchangeDevice",
        "torch._C._cuda_memorySnapshot",
        "torch._C._cuda_memoryStats",
        "torch._C._cuda_record_memory_history_legacy",
        "torch._C._cuda_record_memory_history",
        "torch._C._cuda_releasePool",
        "torch._C._cuda_resetAccumulatedMemoryStats",
        "torch._C._cuda_resetPeakMemoryStats",
        "torch._C._cuda_set_cudnn_benchmark_limit",
        "torch._C._cuda_set_sync_debug_mode",
        "torch._C._cuda_setCheckpointPoolState",
        "torch._C._cuda_setDevice",
        "torch._C._cuda_setMemoryFraction",
        "torch._C._cuda_setStream",
        "torch._C._cuda_sleep",
        "torch._C._cuda_synchronize",
        "torch._C._cuda_unlock_mutex",
        "torch._C._cudnn_set_conv_benchmark_empty_cache",
        "torch._C._cudnn.getCompileVersion",
        "torch._C._cudnn.getRuntimeVersion",
        "torch._C._cudnn.getVersionInt",
        "torch._C._current_autograd_node",
        "torch._C._current_graph_task_execution_order",
        "torch._C._current_graph_task_id",
        "torch._C._cxx_flags",
        "torch._C._debug_get_fusion_group_inlining",
        "torch._C._debug_only_are_vmap_fallback_warnings_enabled",
        "torch._C._debug_only_display_vmap_fallback_warnings",
        "torch._C._debug_set_autodiff_subgraph_inlining",
        "torch._C._debug_set_fusion_group_inlining",
        "torch._C._demangle",
        "torch._C._disabled_torch_dispatch_impl",
        "torch._C._disabled_torch_function_impl",
        "torch._C._dispatch_call_boxed",
        "torch._C._dispatch_check_all_invariants",
        "torch._C._dispatch_check_invariants",
        "torch._C._dispatch_dump_table",
        "torch._C._dispatch_dump",
        "torch._C._dispatch_find_dangling_impls",
        "torch._C._dispatch_find_schema_or_throw",
        "torch._C._dispatch_get_all_op_names",
        "torch._C._dispatch_get_backend_keyset_from_autograd",
        "torch._C._dispatch_get_registrations_for_dispatch_key",
        "torch._C._dispatch_has_backend_fallback",
        "torch._C._dispatch_has_computed_kernel_for_dispatch_key",
        "torch._C._dispatch_has_kernel_for_any_dispatch_key",
        "torch._C._dispatch_has_kernel_for_dispatch_key",
        "torch._C._dispatch_has_kernel",
        "torch._C._dispatch_is_alias_key",
        "torch._C._dispatch_is_included_in_alias",
        "torch._C._dispatch_is_main_interpreter",
        "torch._C._dispatch_isTensorSubclassLike",
        "torch._C._dispatch_key_for_device",
        "torch._C._dispatch_key_name",
        "torch._C._dispatch_key_parse",
        "torch._C._dispatch_key_set",
        "torch._C._dispatch_keys",
        "torch._C._dispatch_keyset_full_after",
        "torch._C._dispatch_keyset_full",
        "torch._C._dispatch_keyset_to_string",
        "torch._C._dispatch_library",
        "torch._C._dispatch_num_backends",
        "torch._C._dispatch_print_registrations_for_dispatch_key",
        "torch._C._dispatch_pystub",
        "torch._C._dispatch_set_report_error_callback",
        "torch._C._dispatch_tls_is_dispatch_key_excluded",
        "torch._C._dispatch_tls_is_dispatch_key_included",
        "torch._C._dispatch_tls_local_exclude_set",
        "torch._C._dispatch_tls_local_include_set",
        "torch._C._dispatch_tls_set_dispatch_key_excluded",
        "torch._C._dispatch_tls_set_dispatch_key_included",
        "torch._C._dist_autograd_init",
        "torch._C._dump_local_tls_set",
        "torch._C._dump_upgraders_map",
        "torch._C._enable_mobile_interface_call_export",
        "torch._C._enter_dual_level",
        "torch._C._error_if_any_worker_fails",
        "torch._C._exit_dual_level",
        "torch._C._export_operator_list",
        "torch._C._export_opnames",
        "torch._C._faulty_agent_init",
        "torch._C._fft.fft_fft",
        "torch._C._fft.fft_fft2",
        "torch._C._fft.fft_fftfreq",
        "torch._C._fft.fft_fftn",
        "torch._C._fft.fft_fftshift",
        "torch._C._fft.fft_hfft",
        "torch._C._fft.fft_hfft2",
        "torch._C._fft.fft_hfftn",
        "torch._C._fft.fft_ifft",
        "torch._C._fft.fft_ifft2",
        "torch._C._fft.fft_ifftn",
        "torch._C._fft.fft_ifftshift",
        "torch._C._fft.fft_ihfft",
        "torch._C._fft.fft_ihfft2",
        "torch._C._fft.fft_ihfftn",
        "torch._C._fft.fft_irfft",
        "torch._C._fft.fft_irfft2",
        "torch._C._fft.fft_irfftn",
        "torch._C._fft.fft_rfft",
        "torch._C._fft.fft_rfft2",
        "torch._C._fft.fft_rfftfreq",
        "torch._C._fft.fft_rfftn",
        "torch._C._free_And_Remove_DeleterFn",
        "torch._C._freeze_module",
        "torch._C._from_dlpack",
        "torch._C._functionality_to_backend_keys",
        "torch._C._functionalization_reapply_views_tls",
        "torch._C._fuse_to_static_module",
        "torch._C._gather_out",
        "torch._C._gather",
        "torch._C._generate_upgraders_graph",
        "torch._C._get_autograd_fallback_mode",
        "torch._C._get_backcompat_broadcast_warn",
        "torch._C._get_backcompat_keepdim_warn",
        "torch._C._get_blas_preferred_backend",
        "torch._C._get_caught_jit_exception_class_name",
        "torch._C._get_caught_jit_exception_original_msg",
        "torch._C._get_constant_bool_symnode",
        "torch._C._get_cpp_backtrace",
        "torch._C._get_cpu_capability",
        "torch._C._get_cublas_allow_bf16_reduced_precision_reduction",
        "torch._C._get_cublas_allow_fp16_reduced_precision_reduction",
        "torch._C._get_cublas_allow_tf32",
        "torch._C._get_cudnn_allow_tf32",
        "torch._C._get_cudnn_benchmark",
        "torch._C._get_cudnn_deterministic",
        "torch._C._get_cudnn_enabled",
        "torch._C._get_custom_class_python_wrapper",
        "torch._C._get_default_device",
        "torch._C._get_deterministic_algorithms_warn_only",
        "torch._C._get_deterministic_algorithms",
        "torch._C._get_deterministic_fill_uninitialized_memory",
        "torch._C._get_dispatch_mode",
        "torch._C._get_dispatch_stack_at",
        "torch._C._get_file_format",
        "torch._C._get_flash_sdp_enabled",
        "torch._C._get_float32_matmul_precision",
        "torch._C._get_function_stack_at",
        "torch._C._get_graph_executor_optimize",
        "torch._C._get_linalg_preferred_backend",
        "torch._C._get_math_sdp_enabled",
        "torch._C._get_max_operator_version",
        "torch._C._get_mem_efficient_sdp_enabled",
        "torch._C._get_mkldnn_enabled",
        "torch._C._get_cudnn_sdp_enabled",
        "torch._C._set_sdp_use_cudnn",
        "torch._C._get_mobile_model_contained_types_from_buffer",
        "torch._C._get_mobile_model_contained_types",
        "torch._C._get_model_bytecode_version_from_buffer",
        "torch._C._get_model_bytecode_version",
        "torch._C._get_model_extra_files_from_buffer",
        "torch._C._get_model_extra_files",
        "torch._C._get_model_ops_and_info_from_buffer",
        "torch._C._get_model_ops_and_info",
        "torch._C._get_module_info_from_flatbuffer",
        "torch._C._get_nnpack_enabled",
        "torch._C._get_obj_in_tls",
        "torch._C._get_operation_overload",
        "torch._C._get_operator_version_map",
        "torch._C._get_privateuse1_backend_name",
        "torch._C._get_qengine",
        "torch._C._get_schema",
        "torch._C._get_nested_int",
        "torch._C._get_tensor_metadata",
        "torch._C._get_tracing_state",
        "torch._C._get_upgrader_ranges",
        "torch._C._get_upgraders_entry_map",
        "torch._C._get_upgraders_map_size",
        "torch._C._get_value_trace",
        "torch._C._get_version_calculator_flag",
        "torch._C._get_warnAlways",
        "torch._C._graph_pool_handle",
        "torch._C._group_tensors_by_device_and_dtype",
        "torch._C._hack_do_not_use_clone_module_with_class",
        "torch._C._has_distributed",
        "torch._C._has_Standard_Deleter",
        "torch._C._has_storage",
        "torch._C._has_tensorexpr_cpp_tests",
        "torch._C._run_tensorexpr_cpp_tests",
        "torch._C._has_torch_function_unary",
        "torch._C._has_torch_function_variadic",
        "torch._C._has_torch_function",
        "torch._C._import_ir_module_from_package",
        "torch._C._increment_version",
        "torch._C._infer_size",
        "torch._C._init_names",
        "torch._C._initExtension",
        "torch._C._is_alias_of",
        "torch._C._is_any_autocast_enabled",
        "torch._C._is_cached_tensor",
        "torch._C._is_fwd_grad_enabled",
        "torch._C._is_key_in_tls",
        "torch._C._is_multithreading_enabled",
        "torch._C._is_torch_function_enabled",
        "torch._C._is_torch_function_mode_enabled",
        "torch._C._is_tracing",
        "torch._C._is_view_replay_enabled",
        "torch._C._is_xnnpack_enabled",
        "torch._C._itt.is_available",
        "torch._C._itt.mark",
        "torch._C._itt.rangePop",
        "torch._C._itt.rangePush",
        "torch._C._ivalue_debug_python_object",
        "torch._C._ivalue_tags_match",
        "torch._C._jit_assert_is_instance",
        "torch._C._jit_can_fuse_on_cpu_legacy",
        "torch._C._jit_can_fuse_on_cpu",
        "torch._C._jit_can_fuse_on_gpu",
        "torch._C._jit_cat_wo_conditionals",
        "torch._C._jit_check_alias_annotation",
        "torch._C._jit_clear_class_registry",
        "torch._C._jit_debug_fuser_num_cached_kernel_specs",
        "torch._C._jit_debug_module_iterators",
        "torch._C._jit_decay_packed_param_input_types",
        "torch._C._jit_decomposition_graph_for_node",
        "torch._C._jit_differentiate",
        "torch._C._jit_erase_non_input_shape_information",
        "torch._C._jit_flatten",
        "torch._C._jit_fuser_get_fused_kernel_code",
        "torch._C._jit_get_all_schemas",
        "torch._C._jit_get_custom_class_schemas",
        "torch._C._jit_get_emit_hooks",
        "torch._C._jit_get_inline_everything_mode",
        "torch._C._jit_get_logging_option",
        "torch._C._jit_get_num_profiled_runs",
        "torch._C._jit_get_operation",
        "torch._C._jit_get_schemas_for_operator",
        "torch._C._jit_get_te_cuda_pointwise_block_count",
        "torch._C._jit_get_te_cuda_pointwise_block_size",
        "torch._C._jit_get_te_cuda_pointwise_loop_levels",
        "torch._C._jit_get_te_generate_block_code",
        "torch._C._jit_get_te_must_use_llvm_cpu",
        "torch._C._jit_get_tracer_state_warn",
        "torch._C._jit_has_cpp_tests",
        "torch._C._jit_init",
        "torch._C._jit_interpret_graph",
        "torch._C._jit_is_onnx_log_enabled",
        "torch._C._jit_is_script_object",
        "torch._C._jit_llga_enabled",
        "torch._C._jit_nvfuser_can_be_enabled",
        "torch._C._jit_nvfuser_clear_comparison_callback",
        "torch._C._jit_nvfuser_enabled",
        "torch._C._jit_nvfuser_horizontal_mode",
        "torch._C._jit_nvfuser_set_comparison_callback",
        "torch._C._jit_nvfuser_single_node_mode",
        "torch._C._jit_object_is_non_holding",
        "torch._C._jit_onnx_convert_pattern_from_subblock",
        "torch._C._jit_onnx_create_full_scope_name",
        "torch._C._jit_onnx_list_model_parameters",
        "torch._C._jit_onnx_log",
        "torch._C._jit_opt_conditionals",
        "torch._C._jit_override_can_fuse_on_cpu_legacy",
        "torch._C._jit_override_can_fuse_on_cpu",
        "torch._C._jit_override_can_fuse_on_gpu",
        "torch._C._jit_pass_autocast",
        "torch._C._jit_pass_batch_mm",
        "torch._C._jit_pass_canonicalize_graph_fuser_ops",
        "torch._C._jit_pass_canonicalize",
        "torch._C._jit_pass_complete_shape_analysis",
        "torch._C._jit_pass_concat_frozen_linear",
        "torch._C._jit_pass_constant_loop_unrolling",
        "torch._C._jit_pass_constant_pooling",
        "torch._C._jit_pass_constant_propagation_immutable_types",
        "torch._C._jit_pass_constant_propagation",
        "torch._C._jit_pass_convert_frozen_ops_to_mkldnn",
        "torch._C._jit_pass_create_autodiff_subgraphs",
        "torch._C._jit_pass_create_functional_graphs",
        "torch._C._jit_pass_cse",
        "torch._C._jit_pass_custom_pattern_based_rewrite_graph",
        "torch._C._jit_pass_custom_pattern_based_rewrite",
        "torch._C._jit_pass_dbr_quant_remove_redundant_aliases",
        "torch._C._jit_pass_dce_allow_deleting_nodes_with_side_effects",
        "torch._C._jit_pass_dce",
        "torch._C._jit_pass_decompose_ops",
        "torch._C._jit_pass_dedup_module_uses",
        "torch._C._jit_pass_erase_number_types",
        "torch._C._jit_pass_erase_shape_information",
        "torch._C._jit_pass_filter_non_tensor_arguments",
        "torch._C._jit_pass_fixup_onnx_controlflow_node",
        "torch._C._jit_pass_fold_convbn",
        "torch._C._jit_pass_fold_frozen_conv_add_or_sub",
        "torch._C._jit_pass_fold_frozen_conv_bn",
        "torch._C._jit_pass_fold_frozen_conv_mul_or_div",
        "torch._C._jit_pass_fold_frozen_linear_bn",
        "torch._C._jit_pass_fold_prepacking_ops",
        "torch._C._jit_pass_functional_to_inplace_activation",
        "torch._C._jit_pass_fuse_add_relu",
        "torch._C._jit_pass_fuse_addmm",
        "torch._C._jit_pass_fuse_clamp_w_prepacked_linear_conv",
        "torch._C._jit_pass_fuse_frozen_conv_add_relu",
        "torch._C._jit_pass_fuse_linear",
        "torch._C._jit_pass_fuse_quantized_add_relu",
        "torch._C._jit_pass_fuse_tensorexprs",
        "torch._C._jit_pass_fuse",
        "torch._C._jit_pass_inline_fork_wait",
        "torch._C._jit_pass_inline_functional_graphs",
        "torch._C._jit_pass_inline",
        "torch._C._jit_pass_inplace_to_functional_activation",
        "torch._C._jit_pass_insert_observer_method_for_ondevice_ptq",
        "torch._C._jit_pass_insert_observers",
        "torch._C._jit_pass_insert_prepack_unpack",
        "torch._C._jit_pass_insert_prepacked_ops",
        "torch._C._jit_pass_insert_quant_dequant_for_ondevice_ptq",
        "torch._C._jit_pass_insert_quant_dequant",
        "torch._C._jit_pass_integer_value_refinement",
        "torch._C._jit_pass_lint",
        "torch._C._jit_pass_loop_unrolling",
        "torch._C._jit_pass_lower_all_tuples",
        "torch._C._jit_pass_lower_graph",
        "torch._C._jit_pass_metal_fold_prepacking_ops",
        "torch._C._jit_pass_metal_fuse_clamp_w_prepacked_conv",
        "torch._C._jit_pass_metal_insert_prepacked_ops",
        "torch._C._jit_pass_metal_optimize_for_mobile",
        "torch._C._jit_pass_onnx_assign_output_shape",
        "torch._C._jit_pass_onnx_assign_scoped_names_for_node_and_value",
        "torch._C._jit_pass_onnx_autograd_function_process",
        "torch._C._jit_pass_onnx_block",
        "torch._C._jit_pass_onnx_cast_all_constant_to_floating",
        "torch._C._jit_pass_onnx_clear_scope_records",
        "torch._C._jit_pass_onnx_constant_fold",
        "torch._C._jit_pass_onnx_deduplicate_initializers",
        "torch._C._jit_pass_onnx_eliminate_unused_items",
        "torch._C._jit_pass_onnx_eval_peephole",
        "torch._C._jit_pass_onnx_function_extraction",
        "torch._C._jit_pass_onnx_function_substitution",
        "torch._C._jit_pass_onnx_graph_shape_type_inference",
        "torch._C._jit_pass_onnx_lint",
        "torch._C._jit_pass_onnx_node_shape_type_inference",
        "torch._C._jit_pass_onnx_peephole",
        "torch._C._jit_pass_onnx_preprocess_caffe2",
        "torch._C._jit_pass_onnx_preprocess",
        "torch._C._jit_pass_onnx_quantization_insert_permutes",
        "torch._C._jit_pass_onnx_remove_inplace_ops_for_onnx",
        "torch._C._jit_pass_onnx_remove_print",
        "torch._C._jit_pass_onnx_scalar_type_analysis",
        "torch._C._jit_pass_onnx_set_dynamic_input_shape",
        "torch._C._jit_pass_onnx_track_scope_attributes",
        "torch._C._jit_pass_onnx_unpack_quantized_weights",
        "torch._C._jit_pass_onnx",
        "torch._C._jit_pass_optimize_for_inference",
        "torch._C._jit_pass_optimize_for_mobile",
        "torch._C._jit_pass_optimize_frozen_graph",
        "torch._C._jit_pass_pattern_based_rewrite",
        "torch._C._jit_pass_peephole_list_idioms",
        "torch._C._jit_pass_peephole",
        "torch._C._jit_pass_prepare_division_for_onnx",
        "torch._C._jit_pass_propagate_device",
        "torch._C._jit_pass_propagate_dtype",
        "torch._C._jit_pass_propagate_shapes_on_graph_and_build_compute",
        "torch._C._jit_pass_propagate_shapes_on_graph",
        "torch._C._jit_pass_quant_finalize_for_ondevice_ptq",
        "torch._C._jit_pass_quant_finalize",
        "torch._C._jit_pass_quant_fusion",
        "torch._C._jit_pass_refine_integer_values",
        "torch._C._jit_pass_refine_tuple_types",
        "torch._C._jit_pass_remove_dropout",
        "torch._C._jit_pass_remove_expands",
        "torch._C._jit_pass_remove_inplace_ops",
        "torch._C._jit_pass_remove_mutation",
        "torch._C._jit_pass_replace_old_ops_with_upgraders",
        "torch._C._jit_pass_replicate_dequantize",
        "torch._C._jit_pass_run_decompositions",
        "torch._C._jit_pass_specialize_autogradzero",
        "torch._C._jit_pass_swap_functional_linear",
        "torch._C._jit_pass_transform_conv1d_to_conv2d",
        "torch._C._jit_pass_transpose_frozen_linear",
        "torch._C._jit_pass_vulkan_fold_prepacking_ops",
        "torch._C._jit_pass_vulkan_fuse_clamp_w_prepacked_conv",
        "torch._C._jit_pass_vulkan_insert_prepacked_ops",
        "torch._C._jit_pass_vulkan_optimize_for_mobile",
        "torch._C._jit_register_decomposition_for_schema",
        "torch._C._jit_register_shape_compute_graph_for_node",
        "torch._C._jit_resolve_packet",
        "torch._C._jit_run_cpp_tests",
        "torch._C._jit_script_class_compile",
        "torch._C._jit_script_compile_overload",
        "torch._C._jit_script_compile",
        "torch._C._jit_script_interface_compile",
        "torch._C._jit_set_autocast_mode",
        "torch._C._jit_set_bailout_depth",
        "torch._C._jit_set_emit_hooks",
        "torch._C._jit_set_fusion_strategy",
        "torch._C._jit_set_inline_everything_mode",
        "torch._C._jit_set_llga_enabled",
        "torch._C._jit_set_logging_option",
        "torch._C._jit_set_logging_stream",
        "torch._C._jit_set_num_profiled_runs",
        "torch._C._jit_set_nvfuser_enabled",
        "torch._C._jit_set_nvfuser_guard_mode",
        "torch._C._jit_set_nvfuser_horizontal_mode",
        "torch._C._jit_set_nvfuser_single_node_mode",
        "torch._C._jit_set_nvfuser_skip_node_kind",
        "torch._C._jit_set_onnx_log_enabled",
        "torch._C._jit_set_onnx_log_output_stream",
        "torch._C._jit_set_profiling_executor",
        "torch._C._jit_set_profiling_mode",
        "torch._C._jit_set_symbolic_shapes_test_mode",
        "torch._C._jit_set_te_cuda_pointwise_block_count",
        "torch._C._jit_set_te_cuda_pointwise_block_size",
        "torch._C._jit_set_te_cuda_pointwise_loop_levels",
        "torch._C._jit_set_te_generate_block_code",
        "torch._C._jit_set_te_must_use_llvm_cpu",
        "torch._C._jit_set_texpr_dynamic_shape_enabled",
        "torch._C._jit_set_texpr_fuser_enabled",
        "torch._C._jit_set_texpr_reductions_enabled",
        "torch._C._jit_set_tracer_state_warn",
        "torch._C._jit_set_utf8_decoding_ignore",
        "torch._C._jit_shape_compute_graph_for_node",
        "torch._C._jit_symbolic_shapes_test_mode_enabled",
        "torch._C._jit_texpr_dynamic_shape_enabled",
        "torch._C._jit_texpr_fallback_allowed",
        "torch._C._jit_texpr_fuser_enabled",
        "torch._C._jit_texpr_reductions_enabled",
        "torch._C._jit_texpr_set_fallback_allowed",
        "torch._C._jit_to_backend_selective",
        "torch._C._jit_to_backend",
        "torch._C._jit_to_static_module",
        "torch._C._jit_trace_graph",
        "torch._C._jit_trace_module",
        "torch._C._jit_tree_views.FalseLiteral",
        "torch._C._jit_tree_views.NoneLiteral",
        "torch._C._jit_tree_views.TrueLiteral",
        "torch._C._jit_try_infer_type",
        "torch._C._jit_unflatten",
        "torch._C._last_executed_optimized_graph",
        "torch._C._len_torch_dispatch_stack",
        "torch._C._len_torch_function_stack",
        "torch._C._linalg._linalg_eigvals",
        "torch._C._linalg.linalg_cholesky_ex",
        "torch._C._linalg.linalg_cholesky",
        "torch._C._linalg.linalg_cond",
        "torch._C._linalg.linalg_cross",
        "torch._C._linalg.linalg_det",
        "torch._C._linalg.linalg_diagonal",
        "torch._C._linalg.linalg_eig",
        "torch._C._linalg.linalg_eigh",
        "torch._C._linalg.linalg_eigvals",
        "torch._C._linalg.linalg_eigvalsh",
        "torch._C._linalg.linalg_householder_product",
        "torch._C._linalg.linalg_inv_ex",
        "torch._C._linalg.linalg_inv",
        "torch._C._linalg.linalg_ldl_factor_ex",
        "torch._C._linalg.linalg_ldl_factor",
        "torch._C._linalg.linalg_ldl_solve",
        "torch._C._linalg.linalg_lstsq",
        "torch._C._linalg.linalg_lu_factor_ex",
        "torch._C._linalg.linalg_lu_factor",
        "torch._C._linalg.linalg_lu_solve",
        "torch._C._linalg.linalg_lu",
        "torch._C._linalg.linalg_matmul",
        "torch._C._linalg.linalg_matrix_exp",
        "torch._C._linalg.linalg_matrix_norm",
        "torch._C._linalg.linalg_matrix_power",
        "torch._C._linalg.linalg_matrix_rank",
        "torch._C._linalg.linalg_multi_dot",
        "torch._C._linalg.linalg_norm",
        "torch._C._linalg.linalg_pinv",
        "torch._C._linalg.linalg_qr",
        "torch._C._linalg.linalg_slogdet",
        "torch._C._linalg.linalg_solve_ex",
        "torch._C._linalg.linalg_solve_triangular",
        "torch._C._linalg.linalg_solve",
        "torch._C._linalg.linalg_svd",
        "torch._C._linalg.linalg_svdvals",
        "torch._C._linalg.linalg_tensorinv",
        "torch._C._linalg.linalg_tensorsolve",
        "torch._C._linalg.linalg_vander",
        "torch._C._linalg.linalg_vecdot",
        "torch._C._linalg.linalg_vector_norm",
        "torch._C._llvm_enabled",
        "torch._C._load_for_lite_interpreter_from_buffer",
        "torch._C._load_for_lite_interpreter",
        "torch._C._load_jit_module_from_bytes",
        "torch._C._load_jit_module_from_file",
        "torch._C._load_mobile_module_from_bytes",
        "torch._C._load_mobile_module_from_file",
        "torch._C._log_api_usage_metadata",
        "torch._C._log_api_usage_once",
        "torch._C._logging_set_logger",
        "torch._C._meta_in_tls_dispatch_include",
        "torch._C._mps_acquireEvent",
        "torch._C._mps_currentAllocatedMemory",
        "torch._C._mps_deviceSynchronize",
        "torch._C._mps_driverAllocatedMemory",
        "torch._C._mps_recommendedMaxMemory",
        "torch._C._mps_elapsedTimeOfEvents",
        "torch._C._mps_emptyCache",
        "torch._C._mps_get_default_generator",
        "torch._C._mps_is_available",
        "torch._C._mps_is_in_bad_fork",
        "torch._C._mps_is_on_macos_13_or_newer",
        "torch._C._mps_profilerStartTrace",
        "torch._C._mps_profilerStopTrace",
        "torch._C._mps_queryEvent",
        "torch._C._mps_recordEvent",
        "torch._C._mps_releaseEvent",
        "torch._C._mps_setMemoryFraction",
        "torch._C._mps_synchronizeEvent",
        "torch._C._mps_waitForEvent",
        "torch._C._multiprocessing_init",
        "torch._C._nccl_all_gather",
        "torch._C._nccl_all_reduce",
        "torch._C._nccl_broadcast",
        "torch._C._nccl_init_rank",
        "torch._C._nccl_reduce_scatter",
        "torch._C._nccl_reduce",
        "torch._C._nccl_unique_id",
        "torch._C._nccl_version_suffix",
        "torch._C._nccl_version",
        "torch._C._nested.nested_tensor",
        "torch._C._nested.nested_to_padded_tensor",
        "torch._C._new_symbolic_shape_symbol",
        "torch._C._nn_module_to_mobile",
        "torch._C._nn._conv_depthwise2d",
        "torch._C._nn._pad_circular",
        "torch._C._nn._pad_enum",
        "torch._C._nn._parse_to",
        "torch._C._nn._test_ambiguous_defaults",
        "torch._C._nn._test_optional_filled_intlist",
        "torch._C._nn._test_optional_floatlist",
        "torch._C._nn._test_optional_intlist",
        "torch._C._nn._test_string_default",
        "torch._C._nn._test_warn_in_autograd",
        "torch._C._nn._upsample_bicubic2d_aa",
        "torch._C._nn._upsample_bilinear2d_aa",
        "torch._C._nn._upsample_nearest_exact1d",
        "torch._C._nn._upsample_nearest_exact2d",
        "torch._C._nn._upsample_nearest_exact3d",
        "torch._C._nn.adaptive_avg_pool2d",
        "torch._C._nn.adaptive_avg_pool3d",
        "torch._C._nn.adaptive_max_pool2d",
        "torch._C._nn.adaptive_max_pool3d",
        "torch._C._nn.avg_pool2d",
        "torch._C._nn.avg_pool3d",
        "torch._C._nn.binary_cross_entropy",
        "torch._C._nn.col2im",
        "torch._C._nn.conv_depthwise3d",
        "torch._C._nn.cross_entropy_loss",
        "torch._C._nn.elu_",
        "torch._C._nn.elu",
        "torch._C._nn.flatten_dense_tensors",
        "torch._C._nn.fractional_max_pool2d",
        "torch._C._nn.fractional_max_pool3d",
        "torch._C._nn.gelu_",
        "torch._C._nn.gelu",
        "torch._C._nn.glu",
        "torch._C._nn.hardsigmoid_",
        "torch._C._nn.hardsigmoid",
        "torch._C._nn.hardswish_",
        "torch._C._nn.hardswish",
        "torch._C._nn.hardtanh_",
        "torch._C._nn.hardtanh",
        "torch._C._nn.huber_loss",
        "torch._C._nn.im2col",
        "torch._C._nn.l1_loss",
        "torch._C._nn.leaky_relu_",
        "torch._C._nn.leaky_relu",
        "torch._C._nn.linear",
        "torch._C._nn.log_sigmoid",
        "torch._C._nn.max_pool2d_with_indices",
        "torch._C._nn.max_pool3d_with_indices",
        "torch._C._nn.max_unpool2d",
        "torch._C._nn.max_unpool3d",
        "torch._C._nn.mish_",
        "torch._C._nn.mish",
        "torch._C._nn.mkldnn_linear",
        "torch._C._nn.mkldnn_reorder_conv2d_weight",
        "torch._C._nn.mkldnn_reorder_conv3d_weight",
        "torch._C._nn.mse_loss",
        "torch._C._nn.multi_margin_loss",
        "torch._C._nn.multilabel_margin_loss",
        "torch._C._nn.nll_loss_nd",
        "torch._C._nn.nll_loss",
        "torch._C._nn.nll_loss2d",
        "torch._C._nn.one_hot",
        "torch._C._nn.pad_sequence",
        "torch._C._nn.pad",
        "torch._C._nn.reflection_pad1d",
        "torch._C._nn.reflection_pad2d",
        "torch._C._nn.reflection_pad3d",
        "torch._C._nn.relu6_",
        "torch._C._nn.relu6",
        "torch._C._nn.replication_pad1d",
        "torch._C._nn.replication_pad2d",
        "torch._C._nn.replication_pad3d",
        "torch._C._nn.rrelu_with_noise_",
        "torch._C._nn.rrelu_with_noise",
        "torch._C._nn.scaled_dot_product_attention",
        "torch._C._nn.silu_",
        "torch._C._nn.silu",
        "torch._C._nn.slow_conv_dilated2d",
        "torch._C._nn.slow_conv_dilated3d",
        "torch._C._nn.slow_conv_transpose2d",
        "torch._C._nn.slow_conv_transpose3d",
        "torch._C._nn.slow_conv3d",
        "torch._C._nn.smooth_l1_loss",
        "torch._C._nn.soft_margin_loss",
        "torch._C._nn.softplus",
        "torch._C._nn.softshrink",
        "torch._C._nn.thnn_conv2d",
        "torch._C._nn.unflatten_dense_tensors",
        "torch._C._nn.upsample_bicubic2d",
        "torch._C._nn.upsample_bilinear2d",
        "torch._C._nn.upsample_linear1d",
        "torch._C._nn.upsample_nearest1d",
        "torch._C._nn.upsample_nearest2d",
        "torch._C._nn.upsample_nearest3d",
        "torch._C._nn.upsample_trilinear3d",
        "torch._C._non_sym_sizes",
        "torch._C._overlaps",
        "torch._C._parallel_info",
        "torch._C._parse_dispatch_key",
        "torch._C._parse_source_def",
        "torch._C._pop_torch_dispatch_stack",
        "torch._C._pop_torch_function_stack",
        "torch._C._propagate_and_assign_input_shapes",
        "torch._C._propagate_shapes",
        "torch._C._propagate_xla_data",
        "torch._C._push_on_torch_dispatch_stack",
        "torch._C._push_on_torch_function_stack",
        "torch._C._quantize_ondevice_ptq_dynamic",
        "torch._C._register_py_class_for_device",
        "torch._C._remove_cached_tensor",
        "torch._C._remove_worker_pids",
        "torch._C._rename_privateuse1_backend",
        "torch._C._replace_",
        "torch._C._replace_overloaded_method_decl",
        "torch._C._resolve_type_from_object",
        "torch._C._resolve_type",
        "torch._C._rocm_is_backward_pass",
        "torch._C._rpc_init",
        "torch._C._run_emit_module_hook",
        "torch._C._save_jit_module_to_bytes",
        "torch._C._save_jit_module",
        "torch._C._save_mobile_module_to_bytes",
        "torch._C._save_mobile_module",
        "torch._C._save_parameters",
        "torch._C._scatter_out",
        "torch._C._scatter",
        "torch._C._select_conv_backend",
        "torch._C._select_batch_norm_backend",
        "torch._C._set_autograd_fallback_mode",
        "torch._C._set_backcompat_broadcast_warn",
        "torch._C._set_backcompat_keepdim_warn",
        "torch._C._set_blas_preferred_backend",
        "torch._C._set_cached_tensors_enabled",
        "torch._C._set_check_sparse_tensor_invariants",
        "torch._C._set_conj",
        "torch._C._set_cublas_allow_bf16_reduced_precision_reduction",
        "torch._C._set_cublas_allow_fp16_reduced_precision_reduction",
        "torch._C._set_cublas_allow_tf32",
        "torch._C._set_cudnn_allow_tf32",
        "torch._C._set_cudnn_benchmark",
        "torch._C._set_cudnn_deterministic",
        "torch._C._set_cudnn_enabled",
        "torch._C._set_default_dtype",
        "torch._C._set_default_mobile_cpu_allocator",
        "torch._C._set_default_tensor_type",
        "torch._C._set_deterministic_algorithms",
        "torch._C._set_deterministic_fill_uninitialized_memory",
        "torch._C._set_dispatch_mode",
        "torch._C._set_float32_matmul_precision",
        "torch._C._set_fwd_grad_enabled",
        "torch._C._set_grad_enabled",
        "torch._C._set_graph_executor_optimize",
        "torch._C._set_linalg_preferred_backend",
        "torch._C._set_meta_in_tls_dispatch_include",
        "torch._C._set_mkldnn_enabled",
        "torch._C._set_multithreading_enabled",
        "torch._C._set_neg",
        "torch._C._set_nnpack_enabled",
        "torch._C._set_print_stack_traces_on_fatal_signal",
        "torch._C._set_qengine",
        "torch._C._set_sdp_use_flash",
        "torch._C._set_sdp_use_math",
        "torch._C._set_sdp_use_mem_efficient",
        "torch._C._set_should_use_format_with_string_table",
        "torch._C._set_storage_access_error_msg",
        "torch._C._set_tensor_metadata",
        "torch._C._set_tracing_state",
        "torch._C._set_value_trace",
        "torch._C._set_view_replay_enabled",
        "torch._C._set_warnAlways",
        "torch._C._set_worker_pids",
        "torch._C._set_worker_signal_handlers",
        "torch._C._should_allow_numbers_as_tensors",
        "torch._C._show_config",
        "torch._C._sparse._sparse_addmm",
        "torch._C._sparse._sparse_log_softmax",
        "torch._C._sparse._sparse_mm_reduce_impl",
        "torch._C._sparse._sparse_mm",
        "torch._C._sparse._sparse_softmax",
        "torch._C._sparse._spdiags",
        "torch._C._sparse.sparse_sampled_addmm",
        "torch._C._special.special_airy_ai",
        "torch._C._special.special_bessel_j0",
        "torch._C._special.special_bessel_j1",
        "torch._C._special.special_bessel_y0",
        "torch._C._special.special_bessel_y1",
        "torch._C._special.special_chebyshev_polynomial_t",
        "torch._C._special.special_chebyshev_polynomial_u",
        "torch._C._special.special_chebyshev_polynomial_v",
        "torch._C._special.special_chebyshev_polynomial_w",
        "torch._C._special.special_digamma",
        "torch._C._special.special_entr",
        "torch._C._special.special_erf",
        "torch._C._special.special_erfc",
        "torch._C._special.special_erfcx",
        "torch._C._special.special_erfinv",
        "torch._C._special.special_exp2",
        "torch._C._special.special_expit",
        "torch._C._special.special_expm1",
        "torch._C._special.special_gammainc",
        "torch._C._special.special_gammaincc",
        "torch._C._special.special_gammaln",
        "torch._C._special.special_hermite_polynomial_h",
        "torch._C._special.special_hermite_polynomial_he",
        "torch._C._special.special_i0",
        "torch._C._special.special_i0e",
        "torch._C._special.special_i1",
        "torch._C._special.special_i1e",
        "torch._C._special.special_laguerre_polynomial_l",
        "torch._C._special.special_legendre_polynomial_p",
        "torch._C._special.special_log_ndtr",
        "torch._C._special.special_log_softmax",
        "torch._C._special.special_log1p",
        "torch._C._special.special_logit",
        "torch._C._special.special_logsumexp",
        "torch._C._special.special_modified_bessel_i0",
        "torch._C._special.special_modified_bessel_i1",
        "torch._C._special.special_modified_bessel_k0",
        "torch._C._special.special_modified_bessel_k1",
        "torch._C._special.special_multigammaln",
        "torch._C._special.special_ndtr",
        "torch._C._special.special_ndtri",
        "torch._C._special.special_polygamma",
        "torch._C._special.special_psi",
        "torch._C._special.special_round",
        "torch._C._special.special_scaled_modified_bessel_k0",
        "torch._C._special.special_scaled_modified_bessel_k1",
        "torch._C._special.special_shifted_chebyshev_polynomial_t",
        "torch._C._special.special_shifted_chebyshev_polynomial_u",
        "torch._C._special.special_shifted_chebyshev_polynomial_v",
        "torch._C._special.special_shifted_chebyshev_polynomial_w",
        "torch._C._special.special_sinc",
        "torch._C._special.special_softmax",
        "torch._C._special.special_spherical_bessel_j0",
        "torch._C._special.special_xlog1py",
        "torch._C._special.special_xlogy",
        "torch._C._special.special_zeta",
        "torch._C._stash_obj_in_tls",
        "torch._C._storage_id",
        "torch._C._storage_Use_Count",
        "torch._C._supported_qengines",
        "torch._C._te.abs",
        "torch._C._te.acos",
        "torch._C._te.annotate_input_shapes",
        "torch._C._te.asin",
        "torch._C._te.atan",
        "torch._C._te.atan2",
        "torch._C._te.ceil",
        "torch._C._te.Compute",
        "torch._C._te.Compute2",
        "torch._C._te.construct_codegen",
        "torch._C._te.cos",
        "torch._C._te.cosh",
        "torch._C._te.erf",
        "torch._C._te.erfc",
        "torch._C._te.exp",
        "torch._C._te.expm1",
        "torch._C._te.fixup_missing_shape_info",
        "torch._C._te.floor",
        "torch._C._te.fmod",
        "torch._C._te.frac",
        "torch._C._te.ifThenElse",
        "torch._C._te.is_graph_compilable",
        "torch._C._te.isnan",
        "torch._C._te.lgamma",
        "torch._C._te.log",
        "torch._C._te.log10",
        "torch._C._te.log1p",
        "torch._C._te.log2",
        "torch._C._te.lower",
        "torch._C._te.make_shapes_symbolic",
        "torch._C._te.pow",
        "torch._C._te.Reduce",
        "torch._C._te.remainder",
        "torch._C._te.remove_graph_output",
        "torch._C._te.remove_unused_self_argument",
        "torch._C._te.replace_list_output_with_tuple",
        "torch._C._te.round",
        "torch._C._te.rsqrt",
        "torch._C._te.sigmoid",
        "torch._C._te.simplify",
        "torch._C._te.sin",
        "torch._C._te.sinh",
        "torch._C._te.sqrt",
        "torch._C._te.tan",
        "torch._C._te.tanh",
        "torch._C._te.trim_graph",
        "torch._C._te.trunc",
        "torch._C._tensor_impl_raw_handle",
        "torch._C._test_only_add_entry_to_op_version_map",
        "torch._C._test_only_populate_upgraders",
        "torch._C._test_only_remove_entry_to_op_version_map",
        "torch._C._test_only_remove_upgraders",
        "torch._C._to_functionality_key",
        "torch._C._tracer_set_force_outplace",
        "torch._C._tracer_set_get_unique_name_fn",
        "torch._C._tracer_warn_use_python",
        "torch._C._unset_default_mobile_cpu_allocator",
        "torch._C._unset_dispatch_mode",
        "torch._C._valgrind_supported_platform",
        "torch._C._valgrind_toggle_and_dump_stats",
        "torch._C._valgrind_toggle",
        "torch._C._verbose.mkl_set_verbose",
        "torch._C._verbose.mkldnn_set_verbose",
        "torch._C._vmapmode_decrement_nesting",
        "torch._C._vmapmode_increment_nesting",
        "torch._C._warn_deprecation",
        "torch._C._warn",
        "torch._C._will_engine_execute_node",
        "torch._C._wrap_tensor_impl",
        "torch._C.fork",
        "torch._C.get_autocast_cpu_dtype",
        "torch._C.get_autocast_dtype",
        "torch._C.get_autocast_gpu_dtype",
        "torch._C.get_autocast_ipu_dtype",
        "torch._C.get_autocast_xla_dtype",
        "torch._C.get_default_dtype",
        "torch._C.get_num_interop_threads",
        "torch._C.get_num_threads",
        "torch._C.import_ir_module_from_buffer",
        "torch._C.import_ir_module",
        "torch._C.init_num_threads",
        "torch._C.is_anomaly_check_nan_enabled",
        "torch._C.is_anomaly_enabled",
        "torch._C.is_autocast_cache_enabled",
        "torch._C.is_autocast_cpu_enabled",
        "torch._C.is_autocast_enabled",
        "torch._C.is_autocast_ipu_enabled",
        "torch._C.is_autocast_xla_enabled",
        "torch._C.is_grad_enabled",
        "torch._C.is_inference_mode_enabled",
        "torch._C.merge_type_from_type_comment",
        "torch._C.parse_ir",
        "torch._C.parse_schema",
        "torch._C.parse_type_comment",
        "torch._C.read_vitals",
        "torch._C.set_vital",
        "torch._C.unify_type_list",
        "torch._C.vitals_enabled",
        "torch._C.wait",
        "torch._cast_Byte",
        "torch._cast_Char",
        "torch._cast_Double",
        "torch._cast_Float",
        "torch._cast_Half",
        "torch._cast_Int",
        "torch._cast_Long",
        "torch._cast_Short",
        "torch._choose_qparams_per_tensor",
        "torch._chunk_cat",
        "torch._coalesce",
        "torch._compute_linear_combination",
        "torch._conj_copy",
        "torch._conj_physical",
        "torch._conj",
        "torch._convert_indices_from_coo_to_csr",
        "torch._convert_indices_from_csr_to_coo",
        "torch._convert_weight_to_int4pack",
        "torch._convolution_mode",
        "torch._convolution",
        "torch._copy_from_and_resize",
        "torch._copy_from",
        "torch._cslt_compress",
        "torch._cslt_sparse_mm",
        "torch._ctc_loss",
        "torch._cudnn_ctc_loss",
        "torch._cudnn_init_dropout_state",
        "torch._cudnn_rnn_flatten_weight",
        "torch._cudnn_rnn",
        "torch._cufft_clear_plan_cache",
        "torch._cufft_get_plan_cache_max_size",
        "torch._cufft_get_plan_cache_size",
        "torch._cufft_set_plan_cache_max_size",
        "torch._cummax_helper",
        "torch._cummin_helper",
        "torch._debug_has_internal_overlap",
        "torch._dim_arange",
        "torch._dirichlet_grad",
        "torch._disable_functionalization",
        "torch._efficientzerotensor",
        "torch._embedding_bag_forward_only",
        "torch._embedding_bag",
        "torch._empty_affine_quantized",
        "torch._empty_per_channel_affine_quantized",
        "torch._enable_functionalization",
        "torch._euclidean_dist",
        "torch._fake_quantize_learnable_per_channel_affine",
        "torch._fake_quantize_learnable_per_tensor_affine",
        "torch._fake_quantize_per_tensor_affine_cachemask_tensor_qparams",
        "torch._fft_c2c",
        "torch._fft_c2r",
        "torch._fft_r2c",
        "torch._fill_mem_eff_dropout_mask_",
        "torch._foobar",
        "torch._foreach_abs_",
        "torch._foreach_abs",
        "torch._foreach_acos_",
        "torch._foreach_acos",
        "torch._foreach_add_",
        "torch._foreach_add",
        "torch._foreach_addcdiv_",
        "torch._foreach_addcdiv",
        "torch._foreach_addcmul_",
        "torch._foreach_addcmul",
        "torch._foreach_asin_",
        "torch._foreach_asin",
        "torch._foreach_atan_",
        "torch._foreach_atan",
        "torch._foreach_ceil_",
        "torch._foreach_ceil",
        "torch._foreach_clamp_max_",
        "torch._foreach_clamp_max",
        "torch._foreach_clamp_min_",
        "torch._foreach_clamp_min",
        "torch._foreach_copy_",
        "torch._foreach_cos_",
        "torch._foreach_cos",
        "torch._foreach_cosh_",
        "torch._foreach_cosh",
        "torch._foreach_div_",
        "torch._foreach_div",
        "torch._foreach_erf_",
        "torch._foreach_erf",
        "torch._foreach_erfc_",
        "torch._foreach_erfc",
        "torch._foreach_exp_",
        "torch._foreach_exp",
        "torch._foreach_expm1_",
        "torch._foreach_expm1",
        "torch._foreach_floor_",
        "torch._foreach_floor",
        "torch._foreach_frac_",
        "torch._foreach_frac",
        "torch._foreach_lerp_",
        "torch._foreach_lerp",
        "torch._foreach_lgamma_",
        "torch._foreach_lgamma",
        "torch._foreach_log_",
        "torch._foreach_log",
        "torch._foreach_log10_",
        "torch._foreach_log10",
        "torch._foreach_log1p_",
        "torch._foreach_log1p",
        "torch._foreach_log2_",
        "torch._foreach_log2",
        "torch._foreach_maximum_",
        "torch._foreach_maximum",
        "torch._foreach_minimum_",
        "torch._foreach_minimum",
        "torch._foreach_mul_",
        "torch._foreach_mul",
        "torch._foreach_neg_",
        "torch._foreach_neg",
        "torch._foreach_norm",
        "torch._foreach_pow_",
        "torch._foreach_pow",
        "torch._foreach_reciprocal_",
        "torch._foreach_reciprocal",
        "torch._foreach_round_",
        "torch._foreach_round",
        "torch._foreach_sigmoid_",
        "torch._foreach_sigmoid",
        "torch._foreach_sign_",
        "torch._foreach_sign",
        "torch._foreach_sin_",
        "torch._foreach_sin",
        "torch._foreach_sinh_",
        "torch._foreach_sinh",
        "torch._foreach_sqrt_",
        "torch._foreach_sqrt",
        "torch._foreach_sub_",
        "torch._foreach_sub",
        "torch._foreach_tan_",
        "torch._foreach_tan",
        "torch._foreach_tanh_",
        "torch._foreach_tanh",
        "torch._foreach_trunc_",
        "torch._foreach_trunc",
        "torch._foreach_zero_",
        "torch._freeze_functional_tensor",
        "torch._from_functional_tensor",
        "torch._functional_assert_async",
        "torch._functional_sym_constrain_range_for_size",
        "torch._functional_sym_constrain_range",
        "torch._functionalize_are_all_mutations_hidden_from_autograd",
        "torch._functionalize_commit_update",
        "torch._functionalize_enable_reapply_views",
        "torch._functionalize_has_data_mutation",
        "torch._functionalize_has_metadata_mutation",
        "torch._functionalize_is_multi_output_view",
        "torch._functionalize_mark_mutation_hidden_from_autograd",
        "torch._functionalize_replace",
        "torch._functionalize_sync",
        "torch._functionalize_was_storage_changed",
        "torch._fused_adam_",
        "torch._fused_adamw_",
        "torch._fused_dropout",
        "torch._fused_moving_avg_obs_fq_helper",
        "torch._fused_sdp_choice",
        "torch._fw_primal_copy",
        "torch._grid_sampler_2d_cpu_fallback",
        "torch._has_compatible_shallow_copy_type",
        "torch._histogramdd_bin_edges",
        "torch._histogramdd_from_bin_cts",
        "torch._histogramdd_from_bin_tensors",
        "torch._index_put_impl_",
        "torch._indices_copy",
        "torch._int_mm",
        "torch._is_all_true",
        "torch._is_any_true",
        "torch._is_functional_tensor",
        "torch._is_zerotensor",
        "torch._linalg_check_errors",
        "torch._linalg_det",
        "torch._linalg_eigh",
        "torch._linalg_eigvals",
        "torch._linalg_slogdet",
        "torch._linalg_solve_ex",
        "torch._linalg_svd",
        "torch._log_softmax_backward_data",
        "torch._log_softmax",
        "torch._logcumsumexp",
        "torch._lstm_mps",
        "torch._lu_with_info",
        "torch._make_dep_token",
        "torch._make_dual_copy",
        "torch._make_dual",
        "torch._make_per_channel_quantized_tensor",
        "torch._make_per_tensor_quantized_tensor",
        "torch._masked_scale",
        "torch._masked_softmax",
        "torch._mirror_autograd_meta_to",
        "torch._mixed_dtypes_linear",
        "torch._mkldnn_reshape",
        "torch._mkldnn_transpose_",
        "torch._mkldnn_transpose",
        "torch._mps_convolution_transpose",
        "torch._mps_convolution",
        "torch._native_batch_norm_legit_no_training",
        "torch._native_batch_norm_legit",
        "torch._native_multi_head_attention",
        "torch._neg_view_copy",
        "torch._neg_view",
        "torch._nested_from_padded_and_nested_example",
        "torch._nested_tensor_from_mask_left_aligned",
        "torch._nested_tensor_from_tensor_list",
        "torch._nested_tensor_softmax_with_shape",
        "torch._nested_view_from_buffer_copy",
        "torch._nested_view_from_buffer",
        "torch._nnpack_available",
        "torch._nnpack_spatial_convolution",
        "torch._pack_padded_sequence",
        "torch._pad_packed_sequence",
        "torch._pin_memory",
        "torch._prelu_kernel",
        "torch._propagate_xla_data",
        "torch._remove_batch_dim",
        "torch._reshape_alias_copy",
        "torch._reshape_from_tensor",
        "torch._resize_output_",
        "torch._rowwise_prune",
        "torch._sample_dirichlet",
        "torch._saturate_weight_to_fp16",
        "torch._scaled_dot_product_attention_math",
        "torch._scaled_dot_product_efficient_attention",
        "torch._scaled_dot_product_flash_attention",
        "torch._scaled_dot_product_flash_attention_for_cpu",
        "torch._scaled_dot_product_cudnn_attention",
        "torch._scaled_mm",
        "torch._shape_as_tensor",
        "torch._sobol_engine_draw",
        "torch._sobol_engine_ff_",
        "torch._sobol_engine_initialize_state_",
        "torch._sobol_engine_scramble_",
        "torch._softmax_backward_data",
        "torch._softmax",
        "torch._sparse_broadcast_to_copy",
        "torch._sparse_broadcast_to",
        "torch._sparse_csr_prod",
        "torch._sparse_csr_sum",
        "torch._sparse_log_softmax_backward_data",
        "torch._sparse_semi_structured_addmm",
        "torch._sparse_semi_structured_linear",
        "torch._sparse_semi_structured_mm",
        "torch._sparse_softmax_backward_data",
        "torch._sparse_sparse_matmul",
        "torch._sparse_sum",
        "torch._stack",
        "torch._standard_gamma_grad",
        "torch._standard_gamma",
        "torch._test_autograd_multiple_dispatch_view_copy",
        "torch._test_autograd_multiple_dispatch_view",
        "torch._test_autograd_multiple_dispatch",
        "torch._test_check_tensor",
        "torch._test_functorch_fallback",
        "torch._test_serialization_subcmul",
        "torch._to_cpu",
        "torch._to_functional_tensor",
        "torch._to_sparse_semi_structured",
        "torch._transform_bias_rescale_qkv",
        "torch._transformer_encoder_layer_fwd",
        "torch._trilinear",
        "torch._triton_multi_head_attention",
        "torch._triton_scaled_dot_attention",
        "torch._unique",
        "torch._unique2",
        "torch._unpack_dual",
        "torch._unsafe_index_put",
        "torch._unsafe_index",
        "torch._use_cudnn_ctc_loss",
        "torch._use_cudnn_rnn_flatten_weight",
        "torch._values_copy",
        "torch._weight_int4pack_mm",
        "torch._weight_int8pack_mm",
        "torch._weight_norm_interface",
        "torch._weight_norm",
        "torch.abs_",
        "torch.abs",
        "torch.absolute",
        "torch.acos_",
        "torch.acos",
        "torch.acosh_",
        "torch.acosh",
        "torch.adaptive_avg_pool1d",
        "torch.adaptive_max_pool1d",
        "torch.add",
        "torch.addbmm",
        "torch.addcdiv",
        "torch.addcmul",
        "torch.addmm",
        "torch.addmv_",
        "torch.addmv",
        "torch.addr",
        "torch.adjoint",
        "torch.affine_grid_generator",
        "torch.alias_copy",
        "torch.all",
        "torch.allclose",
        "torch.alpha_dropout_",
        "torch.alpha_dropout",
        "torch.amax",
        "torch.amin",
        "torch.aminmax",
        "torch.angle",
        "torch.any",
        "torch.arange",
        "torch.arccos_",
        "torch.arccos",
        "torch.arccosh_",
        "torch.arccosh",
        "torch.arcsin_",
        "torch.arcsin",
        "torch.arcsinh_",
        "torch.arcsinh",
        "torch.arctan_",
        "torch.arctan",
        "torch.arctan2",
        "torch.arctanh_",
        "torch.arctanh",
        "torch.argmax",
        "torch.argmin",
        "torch.argsort",
        "torch.argwhere",
        "torch.as_strided_",
        "torch.as_strided_copy",
        "torch.as_strided_scatter",
        "torch.as_strided",
        "torch.as_tensor",
        "torch.asarray",
        "torch.asin_",
        "torch.asin",
        "torch.asinh_",
        "torch.asinh",
        "torch.atan_",
        "torch.atan",
        "torch.atan2",
        "torch.atanh_",
        "torch.atanh",
        "torch.avg_pool1d",
        "torch.baddbmm",
        "torch.bartlett_window",
        "torch.batch_norm_backward_elemt",
        "torch.batch_norm_backward_reduce",
        "torch.batch_norm_elemt",
        "torch.batch_norm_gather_stats_with_counts",
        "torch.batch_norm_gather_stats",
        "torch.batch_norm_stats",
        "torch.batch_norm_update_stats",
        "torch.batch_norm",
        "torch.bernoulli",
        "torch.bilinear",
        "torch.binary_cross_entropy_with_logits",
        "torch.bincount",
        "torch.binomial",
        "torch.bitwise_and",
        "torch.bitwise_left_shift",
        "torch.bitwise_not",
        "torch.bitwise_or",
        "torch.bitwise_right_shift",
        "torch.bitwise_xor",
        "torch.blackman_window",
        "torch.bmm",
        "torch.broadcast_to",
        "torch.bucketize",
        "torch.can_cast",
        "torch.cat",
        "torch.ccol_indices_copy",
        "torch.ceil_",
        "torch.ceil",
        "torch.celu_",
        "torch.celu",
        "torch.channel_shuffle",
        "torch.cholesky_inverse",
        "torch.cholesky_solve",
        "torch.cholesky",
        "torch.choose_qparams_optimized",
        "torch.chunk",
        "torch.clamp_",
        "torch.clamp_max_",
        "torch.clamp_max",
        "torch.clamp_min_",
        "torch.clamp_min",
        "torch.clamp",
        "torch.clip_",
        "torch.clip",
        "torch.clone",
        "torch.col_indices_copy",
        "torch.column_stack",
        "torch.combinations",
        "torch.complex",
        "torch.concat",
        "torch.concatenate",
        "torch.conj_physical_",
        "torch.conj_physical",
        "torch.conj",
        "torch.constant_pad_nd",
        "torch.conv_tbc",
        "torch.conv_transpose1d",
        "torch.conv_transpose2d",
        "torch.conv_transpose3d",
        "torch.conv1d",
        "torch.conv2d",
        "torch.conv3d",
        "torch.convolution",
        "torch.copysign",
        "torch.corrcoef",
        "torch.cos_",
        "torch.cos",
        "torch.cosh_",
        "torch.cosh",
        "torch.cosine_embedding_loss",
        "torch.cosine_similarity",
        "torch.count_nonzero",
        "torch.cov",
        "torch.cross",
        "torch.crow_indices_copy",
        "torch.ctc_loss",
        "torch.cudnn_affine_grid_generator",
        "torch.cudnn_batch_norm",
        "torch.cudnn_convolution_add_relu",
        "torch.cudnn_convolution_relu",
        "torch.cudnn_convolution_transpose",
        "torch.cudnn_convolution",
        "torch.cudnn_grid_sampler",
        "torch.cudnn_is_acceptable",
        "torch.cummax",
        "torch.cummin",
        "torch.cumprod",
        "torch.cumsum",
        "torch.cumulative_trapezoid",
        "torch.deg2rad_",
        "torch.deg2rad",
        "torch.dequantize",
        "torch.det",
        "torch.detach_",
        "torch.detach_copy",
        "torch.detach",
        "torch.diag_embed",
        "torch.diag",
        "torch.diagflat",
        "torch.diagonal_copy",
        "torch.diagonal_scatter",
        "torch.diagonal",
        "torch.diff",
        "torch.digamma",
        "torch.dist",
        "torch.div",
        "torch.divide",
        "torch.dot",
        "torch.dropout_",
        "torch.dropout",
        "torch.dsmm",
        "torch.dsplit",
        "torch.dstack",
        "torch.embedding_bag",
        "torch.embedding_renorm_",
        "torch.embedding",
        "torch.empty_like",
        "torch.empty_permuted",
        "torch.empty_quantized",
        "torch.empty_strided",
        "torch.empty",
        "torch.eq",
        "torch.equal",
        "torch.erf_",
        "torch.erf",
        "torch.erfc_",
        "torch.erfc",
        "torch.erfinv",
        "torch.exp_",
        "torch.exp",
        "torch.exp2_",
        "torch.exp2",
        "torch.expand_copy",
        "torch.expm1_",
        "torch.expm1",
        "torch.eye",
        "torch.fake_quantize_per_channel_affine",
        "torch.fake_quantize_per_tensor_affine",
        "torch.fbgemm_linear_fp16_weight_fp32_activation",
        "torch.fbgemm_linear_fp16_weight",
        "torch.fbgemm_linear_int8_weight_fp32_activation",
        "torch.fbgemm_linear_int8_weight",
        "torch.fbgemm_linear_quantize_weight",
        "torch.fbgemm_pack_gemm_matrix_fp16",
        "torch.fbgemm_pack_quantized_matrix",
        "torch.feature_alpha_dropout_",
        "torch.feature_alpha_dropout",
        "torch.feature_dropout_",
        "torch.feature_dropout",
        "torch.fill_",
        "torch.fill",
        "torch.fix_",
        "torch.fix",
        "torch.flatten",
        "torch.flip",
        "torch.fliplr",
        "torch.flipud",
        "torch.float_power",
        "torch.floor_",
        "torch.floor_divide",
        "torch.floor",
        "torch.fmax",
        "torch.fmin",
        "torch.fmod",
        "torch.frac_",
        "torch.frac",
        "torch.frexp",
        "torch.frobenius_norm",
        "torch.from_file",
        "torch.from_numpy",
        "torch.frombuffer",
        "torch.full_like",
        "torch.full",
        "torch.fused_moving_avg_obs_fake_quant",
        "torch.gather",
        "torch.gcd_",
        "torch.gcd",
        "torch.ge",
        "torch.geqrf",
        "torch.ger",
        "torch.get_device",
        "torch.gradient",
        "torch.greater_equal",
        "torch.greater",
        "torch.grid_sampler_2d",
        "torch.grid_sampler_3d",
        "torch.grid_sampler",
        "torch.group_norm",
        "torch.gru_cell",
        "torch.gru",
        "torch.gt",
        "torch.hamming_window",
        "torch.hann_window",
        "torch.hardshrink",
        "torch.heaviside",
        "torch.hinge_embedding_loss",
        "torch.histc",
        "torch.histogram",
        "torch.histogramdd",
        "torch.hsmm",
        "torch.hsplit",
        "torch.hspmm",
        "torch.hstack",
        "torch.hypot",
        "torch.i0_",
        "torch.i0",
        "torch.igamma",
        "torch.igammac",
        "torch.imag",
        "torch.index_add",
        "torch.index_copy",
        "torch.index_fill",
        "torch.index_put_",
        "torch.index_put",
        "torch.index_reduce",
        "torch.index_select",
        "torch.indices_copy",
        "torch.inner",
        "torch.instance_norm",
        "torch.int_repr",
        "torch.inverse",
        "torch.is_complex",
        "torch.is_conj",
        "torch.is_distributed",
        "torch.is_floating_point",
        "torch.is_inference",
        "torch.is_neg",
        "torch.is_nonzero",
        "torch.is_same_size",
        "torch.is_signed",
        "torch.is_vulkan_available",
        "torch.isclose",
        "torch.isfinite",
        "torch.isin",
        "torch.isinf",
        "torch.isnan",
        "torch.isneginf",
        "torch.isposinf",
        "torch.isreal",
        "torch.istft",
        "torch.kaiser_window",
        "torch.kl_div",
        "torch.kron",
        "torch.kthvalue",
        "torch.layer_norm",
        "torch.lcm_",
        "torch.lcm",
        "torch.ldexp_",
        "torch.ldexp",
        "torch.le",
        "torch.lerp",
        "torch.less_equal",
        "torch.less",
        "torch.lgamma",
        "torch.linspace",
        "torch.log_",
        "torch.log_softmax",
        "torch.log",
        "torch.log10_",
        "torch.log10",
        "torch.log1p_",
        "torch.log1p",
        "torch.log2_",
        "torch.log2",
        "torch.logaddexp",
        "torch.logaddexp2",
        "torch.logcumsumexp",
        "torch.logdet",
        "torch.logical_and",
        "torch.logical_not",
        "torch.logical_or",
        "torch.logical_xor",
        "torch.logit_",
        "torch.logit",
        "torch.logspace",
        "torch.logsumexp",
        "torch.lstm_cell",
        "torch.lstm",
        "torch.lt",
        "torch.lu_solve",
        "torch.lu_unpack",
        "torch.margin_ranking_loss",
        "torch.masked_fill",
        "torch.masked_scatter",
        "torch.masked_select",
        "torch.matmul",
        "torch.matrix_exp",
        "torch.matrix_power",
        "torch.max_pool1d_with_indices",
        "torch.max_pool1d",
        "torch.max_pool2d",
        "torch.max_pool3d",
        "torch.max",
        "torch.maximum",
        "torch.mean",
        "torch.median",
        "torch.min",
        "torch.minimum",
        "torch.miopen_batch_norm",
        "torch.miopen_convolution_add_relu",
        "torch.miopen_convolution_relu",
        "torch.miopen_convolution_transpose",
        "torch.miopen_convolution",
        "torch.miopen_depthwise_convolution",
        "torch.miopen_rnn",
        "torch.mkldnn_adaptive_avg_pool2d",
        "torch.mkldnn_convolution",
        "torch.mkldnn_linear_backward_weights",
        "torch.mkldnn_max_pool2d",
        "torch.mkldnn_max_pool3d",
        "torch.mkldnn_rnn_layer",
        "torch.mm",
        "torch.mode",
        "torch.moveaxis",
        "torch.movedim",
        "torch.msort",
        "torch.mul",
        "torch.multinomial",
        "torch.multiply",
        "torch.mv",
        "torch.mvlgamma",
        "torch.nan_to_num_",
        "torch.nan_to_num",
        "torch.nanmean",
        "torch.nanmedian",
        "torch.nanquantile",
        "torch.nansum",
        "torch.narrow_copy",
        "torch.narrow",
        "torch.native_batch_norm",
        "torch.native_channel_shuffle",
        "torch.native_dropout",
        "torch.native_group_norm",
        "torch.native_layer_norm",
        "torch.native_norm",
        "torch.ne",
        "torch.neg_",
        "torch.neg",
        "torch.negative_",
        "torch.negative",
        "torch.nextafter",
        "torch.nonzero_static",
        "torch.nonzero",
        "torch.norm_except_dim",
        "torch.normal",
        "torch.not_equal",
        "torch.nuclear_norm",
        "torch.numel",
        "torch.obj",
        "torch.ones_like",
        "torch.ones",
        "torch.orgqr",
        "torch.ormqr",
        "torch.outer",
        "torch.pairwise_distance",
        "torch.pdist",
        "torch.permute_copy",
        "torch.permute",
        "torch.pinverse",
        "torch.pixel_shuffle",
        "torch.pixel_unshuffle",
        "torch.poisson_nll_loss",
        "torch.poisson",
        "torch.polar",
        "torch.polygamma",
        "torch.positive",
        "torch.pow",
        "torch.prelu",
        "torch._print",
        "torch.prod",
        "torch.promote_types",
        "torch.put",
        "torch.q_per_channel_axis",
        "torch.q_per_channel_scales",
        "torch.q_per_channel_zero_points",
        "torch.q_scale",
        "torch.q_zero_point",
        "torch.qr",
        "torch.quantile",
        "torch.quantize_per_channel",
        "torch.quantize_per_tensor_dynamic",
        "torch.quantize_per_tensor",
        "torch.quantized_batch_norm",
        "torch.quantized_gru_cell",
        "torch.quantized_lstm_cell",
        "torch.quantized_max_pool1d",
        "torch.quantized_max_pool2d",
        "torch.quantized_max_pool3d",
        "torch.quantized_rnn_relu_cell",
        "torch.quantized_rnn_tanh_cell",
        "torch.rad2deg_",
        "torch.rad2deg",
        "torch.rand_like",
        "torch.rand",
        "torch.randint_like",
        "torch.randint",
        "torch.randn_like",
        "torch.randn",
        "torch.randperm",
        "torch.range",
        "torch.ravel",
        "torch.real",
        "torch.reciprocal_",
        "torch.reciprocal",
        "torch.relu_",
        "torch.relu",
        "torch.remainder",
        "torch.renorm",
        "torch.repeat_interleave",
        "torch.reshape",
        "torch.resolve_conj",
        "torch.resolve_neg",
        "torch.result_type",
        "torch.rms_norm",
        "torch.rnn_relu_cell",
        "torch.rnn_relu",
        "torch.rnn_tanh_cell",
        "torch.rnn_tanh",
        "torch.roll",
        "torch.rot90",
        "torch.round_",
        "torch.round",
        "torch.row_indices_copy",
        "torch.row_stack",
        "torch.rrelu_",
        "torch.rrelu",
        "torch.rsqrt_",
        "torch.rsqrt",
        "torch.rsub",
        "torch.saddmm",
        "torch.scalar_tensor",
        "torch.scatter_add",
        "torch.scatter_reduce",
        "torch.scatter",
        "torch.searchsorted",
        "torch.segment_reduce",
        "torch.select_copy",
        "torch.select_scatter",
        "torch.select",
        "torch.selu_",
        "torch.selu",
        "torch.sgn",
        "torch.sigmoid_",
        "torch.sigmoid",
        "torch.sign",
        "torch.signal.windows.windows.sqrt",
        "torch.signbit",
        "torch.sin_",
        "torch.sin",
        "torch.sinc_",
        "torch.sinc",
        "torch.sinh_",
        "torch.sinh",
        "torch.slice_copy",
        "torch.slice_scatter",
        "torch.slogdet",
        "torch.smm",
        "torch.softmax",
        "torch.sort",
        "torch.split_copy",
        "torch.split_with_sizes_copy",
        "torch.split_with_sizes",
        "torch.spmm",
        "torch.sqrt_",
        "torch.sqrt",
        "torch.square_",
        "torch.square",
        "torch.squeeze_copy",
        "torch.squeeze",
        "torch.sspaddmm",
        "torch.stack",
        "torch.std_mean",
        "torch.std",
        "torch.sub",
        "torch.subtract",
        "torch.sum",
        "torch.svd",
        "torch.swapaxes",
        "torch.swapdims",
        "torch.sym_constrain_range_for_size",
        "torch.sym_constrain_range",
        "torch.t_copy",
        "torch.t",
        "torch.take_along_dim",
        "torch.take",
        "torch.tan_",
        "torch.tan",
        "torch.tanh_",
        "torch.tanh",
        "torch.tensor_split",
        "torch.tensor",
        "torch.threshold_",
        "torch.threshold",
        "torch.tile",
        "torch.topk",
        "torch.trace",
        "torch.transpose_copy",
        "torch.transpose",
        "torch.trapezoid",
        "torch.trapz",
        "torch.triangular_solve",
        "torch.tril_indices",
        "torch.tril",
        "torch.triplet_margin_loss",
        "torch.triu_indices",
        "torch.triu",
        "torch.true_divide",
        "torch.trunc_",
        "torch.trunc",
        "torch.unbind_copy",
        "torch.unbind",
        "torch.unflatten",
        "torch.unfold_copy",
        "torch.unsafe_chunk",
        "torch.unsafe_split_with_sizes",
        "torch.unsafe_split",
        "torch.unsqueeze_copy",
        "torch.unsqueeze",
        "torch.values_copy",
        "torch.vander",
        "torch.var_mean",
        "torch.var",
        "torch.vdot",
        "torch.view_as_complex_copy",
        "torch.view_as_complex",
        "torch.view_as_real_copy",
        "torch.view_as_real",
        "torch.view_copy",
        "torch.vsplit",
        "torch.vstack",
        "torch.where",
        "torch.xlogy_",
        "torch.xlogy",
        "torch.zero_",
        "torch.zeros",
        "torch._fused_sgd_",
        "torch.slice_inverse",
        "torch._assert_scalar",
        "torch._functional_assert_scalar",
    ],
    TorchInGraphFunctionVariable,
)


if sys.version_info >= (3, 9):
    torch_c_binding_in_graph_functions["math.lcm"] = TorchInGraphFunctionVariable
if sys.version_info >= (3, 11):
    torch_c_binding_in_graph_functions["math.exp2"] = TorchInGraphFunctionVariable
    torch_c_binding_in_graph_functions["math.cbrt"] = TorchInGraphFunctionVariable


# In graph functions (including constant folding) that are not C bindings
torch_non_c_binding_in_graph_functions = dict.fromkeys(
    [
        "torch.__future__.get_overwrite_module_params_on_conversion",
        "torch.__future__.set_overwrite_module_params_on_conversion",
        "torch.__getattr__",
        "torch._assert",
        "torch._check_index",
        "torch._check_is_size",
        "torch._check_not_implemented",
        "torch._check_tensor_all_with",
        "torch._check_tensor_all",
        "torch._check_type",
        "torch._check_value",
        "torch._check_with",
        "torch._check",
        "torch._compile._disable_dynamo",
        "torch._functorch.apis.chunk_vmap",
        "torch._functorch.autograd_function.custom_function_call_functionalize",
        "torch._functorch.autograd_function.custom_function_call_grad",
        "torch._functorch.autograd_function.custom_function_call_vmap_generate_rule",
        "torch._functorch.autograd_function.custom_function_call_vmap",
        "torch._functorch.autograd_function.generate_single_level_function",
        "torch._functorch.autograd_function.get_tangents_in_dims",
        "torch._functorch.autograd_function.has_overriden_vmap_rule",
        "torch._functorch.autograd_function.reductify_leaf",
        "torch._functorch.autograd_function.reductify",
        "torch._functorch.autograd_function.validate_vmap_returns_tuple_of_two_elements",
        "torch._functorch.autograd_function.vmapify_autograd_function",
        "torch._functorch.autograd_function.wrap_outputs_maintaining_identity",
        "torch._functorch.batch_norm_replacement.batch_norm_without_running_stats",
        "torch._functorch.batch_norm_replacement.replace_all_batch_norm_modules_",
        "torch._functorch.deprecated.combine_state_for_ensemble",
        "torch._functorch.deprecated.functionalize",
        "torch._functorch.deprecated.get_warning",
        "torch._functorch.deprecated.make_functional_with_buffers",
        "torch._functorch.deprecated.make_functional",
        "torch._functorch.deprecated.setup_docs",
        "torch._functorch.deprecated.warn_deprecated",
        "torch._functorch.eager_transforms._any_differentiable",
        "torch._functorch.eager_transforms._autograd_grad",
        "torch._functorch.eager_transforms._vjp_treespec_compare",
        "torch._functorch.eager_transforms._set_tensor_requires_grad",
        "torch._functorch.eager_transforms._jvp_treespec_compare",
        "torch._functorch.eager_transforms._linearize_treespec_compare",
        "torch._functorch.eager_transforms._is_differentiable",
        "torch._functorch.eager_transforms._maybe_unwrap_functional_tensor",
        "torch._functorch.eager_transforms._maybe_wrap_functional_tensor",
        "torch._functorch.eager_transforms._unwrap_all_tensors_from_functional",
        "torch._functorch.eager_transforms._wrap_all_tensors_to_functional",
        "torch._functorch.eager_transforms.assert_flat_tuple_of_tensors",
        "torch._functorch.eager_transforms.functionalize",
        "torch._functorch.eager_transforms.lazy_dynamo_disable",
        "torch._functorch.eager_transforms.noop",
        "torch._functorch.functional_call.construct_stacked_leaf",
        "torch._functorch.functional_call.functional_call",
        "torch._functorch.functional_call.stack_module_state",
        "torch._functorch.pyfunctorch.coerce_cinterpreter",
        "torch._functorch.pyfunctorch.dispatch_functorch",
        "torch._functorch.pyfunctorch.nested",
        "torch._functorch.pyfunctorch.retrieve_current_functorch_interpreter",
        "torch._functorch.pyfunctorch.temporarily_pop_interpreter_stack",
        "torch._functorch.utils.enable_single_level_autograd_function",
        "torch._functorch.utils.exposed_in",
        "torch._functorch.utils.unwrap_dead_wrappers",
        "torch._functorch.vmap.lazy_load_decompositions",
        "torch._guards.compile_context",
        "torch._guards.detect_fake_mode",
        "torch._guards.tracing",
        "torch._higher_order_ops.map._has_potential_branch_input_alias",
        "torch._higher_order_ops.map._has_potential_branch_input_mutation",
        "torch._higher_order_ops.map._stack_pytree",
        "torch._higher_order_ops.map._unstack_pytree",
        "torch._higher_order_ops.map.create_fw_bw_graph",
        "torch._higher_order_ops.map.map_autograd",
        "torch._higher_order_ops.map.map_dense",
        "torch._higher_order_ops.map.map_fake_tensor_mode",
        "torch._higher_order_ops.map.map_functionalize",
        "torch._higher_order_ops.map.map_proxy_torch_dispatch_mode",
        "torch._higher_order_ops.map.map_wrapper",
        "torch._higher_order_ops.map.trace_map",
        "torch._higher_order_ops.out_dtype.elementwise_dtypes",
        "torch._higher_order_ops.out_dtype.is_int_mm",
        "torch._higher_order_ops.out_dtype.out_dtype_dense",
        "torch._higher_order_ops.out_dtype.out_dtype_fake_tensor_mode",
        "torch._higher_order_ops.out_dtype.out_dtype_fallback",
        "torch._higher_order_ops.out_dtype.out_dtype_func",
        "torch._higher_order_ops.out_dtype.out_dtype_proxy",
        "torch._higher_order_ops.out_dtype.trace_out_dtype",
        "torch._higher_order_ops.utils.autograd_not_implemented_inner",
        "torch._higher_order_ops.utils.autograd_not_implemented",
        "torch._linalg_utils._symeig",
        "torch._linalg_utils.basis",
        "torch._linalg_utils.bform",
        "torch._linalg_utils.eig",
        "torch._linalg_utils.get_floating_dtype",
        "torch._linalg_utils.is_sparse",
        "torch._linalg_utils.lstsq",
        "torch._linalg_utils.matmul",
        "torch._linalg_utils.matrix_rank",
        "torch._linalg_utils.qform",
        "torch._linalg_utils.solve",
        "torch._linalg_utils.symeig",
        "torch._load_global_deps",
        "torch._lowrank._svd_lowrank",
        "torch._lowrank.get_approximate_basis",
        "torch._lowrank.pca_lowrank",
        "torch._lowrank.svd_lowrank",
        "torch._ops._compute_keyset",
        "torch._ops._get_tensors",
        "torch._ops._to_flat_tuple",
        "torch._ops.add_cached_op",
        "torch._ops.dl_open_guard",
        "torch._ops.get_cached_ops",
        "torch._ops.key_extractor",
        "torch._ops.reset_cached_ops",
        "torch._ops.resolve_key",
        "torch._preload_cuda_deps",
        "torch._register_device_module",
        "torch._running_with_deploy",
        "torch._utils._dummy_type",
        "torch._weights_only_unpickler._get_allowed_globals",
        "torch._weights_only_unpickler.load",
        "torch.align_tensors",
        "torch.amp.autocast_mode._enter_autocast",
        "torch.amp.autocast_mode._exit_autocast",
        "torch.amp.autocast_mode.autocast_decorator",
        "torch.amp.autocast_mode.custom_bwd",
        "torch.amp.autocast_mode.custom_fwd",
        "torch.are_deterministic_algorithms_enabled",
        "torch.atleast_1d",
        "torch.atleast_2d",
        "torch.atleast_3d",
        "torch.autograd._calculate_shape",
        "torch.autograd._is_checkpoint_valid",
        "torch.autograd._make_grads",
        "torch.autograd._register_py_tensor_class_for_device",
        "torch.autograd._tensor_or_tensors_to_tuple",
        "torch.autograd.forward_ad._maybe_load_decompositions",
        "torch.autograd.function._iter_filter",
        "torch.autograd.function._iter_jit_values",
        "torch.autograd.function._iter_None_tensors",
        "torch.autograd.function._iter_tensors_permissive",
        "torch.autograd.function._iter_tensors",
        "torch.autograd.function._jit_unwrap_structured",
        "torch.autograd.function._map_tensor_data",
        "torch.autograd.function._nested_map",
        "torch.autograd.function._unflatten",
        "torch.autograd.function.once_differentiable",
        "torch.autograd.function.traceable",
        "torch.autograd.functional._as_tuple_nocheck",
        "torch.autograd.functional._as_tuple",
        "torch.autograd.functional._autograd_grad",
        "torch.autograd.functional._check_requires_grad",
        "torch.autograd.functional._construct_standard_basis_for",
        "torch.autograd.functional._fill_in_zeros",
        "torch.autograd.functional._grad_postprocess",
        "torch.autograd.functional._grad_preprocess",
        "torch.autograd.functional._jacfwd",
        "torch.autograd.functional._tuple_postprocess",
        "torch.autograd.functional._validate_v",
        "torch.autograd.functional.hessian",
        "torch.autograd.functional.hvp",
        "torch.autograd.functional.jacobian",
        "torch.autograd.functional.jvp",
        "torch.autograd.functional.vhp",
        "torch.autograd.functional.vjp",
        "torch.autograd.grad_mode._enter_inference_mode",
        "torch.autograd.grad_mode._exit_inference_mode",
        "torch.autograd.graph._get_sid",
        "torch.autograd.graph._get_tid",
        "torch.autograd.graph.allow_mutation_on_saved_tensors",
        "torch.autograd.graph.get_gradient_edge",
        "torch.autograd.graph.increment_version",
        "torch.autograd.graph.register_multi_grad_hook",
        "torch.autograd.variable",
        "torch.backends.__allow_nonbracketed_mutation",
        "torch.backends.cpu.get_cpu_capability",
        "torch.backends.cuda.can_use_efficient_attention",
        "torch.backends.cuda.can_use_flash_attention",
        "torch.backends.cuda.enable_flash_sdp",
        "torch.backends.cuda.enable_math_sdp",
        "torch.backends.cuda.enable_mem_efficient_sdp",
        "torch.backends.cuda.flash_sdp_enabled",
        "torch.backends.cuda.is_built",
        "torch.backends.cuda.math_sdp_enabled",
        "torch.backends.cuda.mem_efficient_sdp_enabled",
        "torch.backends.cuda.cudnn_sdp_enabled",
        "torch.backends.cuda.enable_cudnn_sdp",
        "torch.backends.cuda.preferred_blas_library",
        "torch.backends.cuda.preferred_linalg_library",
        "torch.backends.cuda.sdp_kernel",
        "torch.backends.cudnn._init",
        "torch.backends.cudnn.flags",
        "torch.backends.cudnn.is_acceptable",
        "torch.backends.cudnn.is_available",
        "torch.backends.cudnn.set_flags",
        "torch.backends.cudnn.version",
        "torch.backends.disable_global_flags",
        "torch.backends.flags_frozen",
        "torch.backends.mkl.is_available",
        "torch.backends.mkldnn.flags",
        "torch.backends.mkldnn.is_available",
        "torch.backends.mkldnn.set_flags",
        "torch.backends.mps._init",
        "torch.backends.mps.is_available",
        "torch.backends.mps.is_built",
        "torch.backends.mps.is_macos13_or_newer",
        "torch.backends.openmp.is_available",
        "torch.backends.quantized._get_qengine_id",
        "torch.backends.quantized._get_qengine_str",
        "torch.block_diag",
        "torch.broadcast_tensors",
        "torch.cartesian_prod",
        "torch.cdist",
        "torch.chain_matmul",
        "torch.compile",
        "torch.compiled_with_cxx11_abi",
<<<<<<< HEAD
        "torch.cpu._is_cpu_support_vnni",
=======
        "torch.cpu._is_cpu_support_avx2",
        "torch.cpu._is_cpu_support_avx512",
        "torch.cpu._is_cpu_support_avx512_vnni",
>>>>>>> d3b82306
        "torch.cpu.current_device",
        "torch.cpu.current_stream",
        "torch.cpu.device_count",
        "torch.cpu.is_available",
        "torch.cpu.set_device",
        "torch.cpu.stream",
        "torch.cpu.synchronize",
        "torch.cuda._check_capability",
        "torch.cuda._check_cubins",
        "torch.cuda._device_count_amdsmi",
        "torch.cuda._device_count_nvml",
        "torch.cuda._get_amdsmi_handler",
        "torch.cuda._get_amdsmi_device_index",
        "torch.cuda._get_device",
        "torch.cuda._get_generator",
        "torch.cuda._get_nvml_device_index",
        "torch.cuda._get_pynvml_handler",
        "torch.cuda._get_rng_state_offset",
        "torch.cuda._is_compiled",
        "torch.cuda._lazy_call",
        "torch.cuda._lazy_init",
        "torch.cuda._memory_viz._block_extra_legacy",
        "torch.cuda._memory_viz._block_extra",
        "torch.cuda._memory_viz._format_size",
        "torch.cuda._memory_viz._format_viz",
        "torch.cuda._memory_viz._frame_filter",
        "torch.cuda._memory_viz._frame_fmt",
        "torch.cuda._memory_viz._frames_fmt",
        "torch.cuda._memory_viz._profile_to_snapshot",
        "torch.cuda._memory_viz._report_free",
        "torch.cuda._memory_viz._write_blocks",
        "torch.cuda._memory_viz.calc_active",
        "torch.cuda._memory_viz.compare",
        "torch.cuda._memory_viz.format_flamegraph",
        "torch.cuda._memory_viz.memory",
        "torch.cuda._memory_viz.profile_plot",
        "torch.cuda._memory_viz.segment_plot",
        "torch.cuda._memory_viz.segments",
        "torch.cuda._memory_viz.segsum",
        "torch.cuda._memory_viz.trace_plot",
        "torch.cuda._memory_viz.trace",
        "torch.cuda._nvml_based_avail",
        "torch.cuda._parse_visible_devices",
        "torch.cuda._raw_device_count_amdsmi",
        "torch.cuda._raw_device_count_nvml",
        "torch.cuda._raw_device_uuid_amdsmi",
        "torch.cuda._raw_device_uuid_nvml",
        "torch.cuda._register_triton_kernels",
        "torch.cuda._set_rng_state_offset",
        "torch.cuda._set_stream_by_id",
        "torch.cuda._sleep",
        "torch.cuda._transform_uuid_to_ordinals",
        "torch.cuda._utils._get_device_index",
        "torch.cuda.amp.autocast_mode._cast",
        "torch.cuda.amp.autocast_mode.custom_bwd",
        "torch.cuda.amp.autocast_mode.custom_fwd",
        "torch.cuda.amp.common.amp_definitely_not_available",
        "torch.amp.grad_scaler._refresh_per_optimizer_state",
        "torch.cuda.can_device_access_peer",
        "torch.cuda.check_error",
        "torch.cuda.clock_rate",
        "torch.cuda.cudart",
        "torch.cuda.current_blas_handle",
        "torch.cuda.current_stream",
        "torch.cuda.default_stream",
        "torch.cuda.device_count",
        "torch.cuda.get_arch_list",
        "torch.cuda.get_device_capability",
        "torch.cuda.get_device_name",
        "torch.cuda.get_device_properties",
        "torch.cuda.get_gencode_flags",
        "torch.cuda.get_sync_debug_mode",
        "torch.cuda.graphs.graph_pool_handle",
        "torch.cuda.graphs.is_current_stream_capturing",
        "torch.cuda.graphs.make_graphed_callables",
        "torch.cuda.init",
        "torch.cuda.ipc_collect",
        "torch.cuda.is_available",
        "torch.cuda.is_bf16_supported",
        "torch.cuda.is_initialized",
        "torch.cuda.jiterator._create_jit_fn",
        "torch.cuda.jiterator._create_multi_output_jit_fn",
        "torch.cuda.memory_usage",
        "torch.cuda.memory._dump_snapshot",
        "torch.cuda.memory._free_mutex",
        "torch.cuda.memory._get_current_allocator",
        "torch.cuda.memory._host_allocator",
        "torch.cuda.memory._record_memory_history_impl",
        "torch.cuda.memory._record_memory_history_legacy",
        "torch.cuda.memory._record_memory_history",
        "torch.cuda.memory._save_memory_usage",
        "torch.cuda.memory._save_segment_usage",
        "torch.cuda.memory._set_allocator_settings",
        "torch.cuda.memory._snapshot",
        "torch.cuda.memory.caching_allocator_alloc",
        "torch.cuda.memory.caching_allocator_delete",
        "torch.cuda.memory.change_current_allocator",
        "torch.cuda.memory.empty_cache",
        "torch.cuda.memory.get_allocator_backend",
        "torch.cuda.memory.list_gpu_processes",
        "torch.cuda.memory.max_memory_allocated",
        "torch.cuda.memory.max_memory_cached",
        "torch.cuda.memory.max_memory_reserved",
        "torch.cuda.memory.mem_get_info",
        "torch.cuda.memory.memory_allocated",
        "torch.cuda.memory.memory_cached",
        "torch.cuda.memory.memory_reserved",
        "torch.cuda.memory.memory_snapshot",
        "torch.cuda.memory.memory_stats_as_nested_dict",
        "torch.cuda.memory.memory_stats",
        "torch.cuda.memory.memory_summary",
        "torch.cuda.memory.reset_accumulated_memory_stats",
        "torch.cuda.memory.reset_max_memory_allocated",
        "torch.cuda.memory.reset_max_memory_cached",
        "torch.cuda.memory.reset_peak_memory_stats",
        "torch.cuda.memory.set_per_process_memory_fraction",
        "torch.cuda.nccl._check_sequence_type",
        "torch.cuda.nccl.all_gather",
        "torch.cuda.nccl.all_reduce",
        "torch.cuda.nccl.broadcast",
        "torch.cuda.nccl.init_rank",
        "torch.cuda.nccl.is_available",
        "torch.cuda.nccl.reduce_scatter",
        "torch.cuda.nccl.reduce",
        "torch.cuda.nccl.unique_id",
        "torch.cuda.nccl.version",
        "torch.cuda.nvtx.mark",
        "torch.cuda.nvtx.range_end",
        "torch.cuda.nvtx.range_pop",
        "torch.cuda.nvtx.range_push",
        "torch.cuda.nvtx.range_start",
        "torch.cuda.nvtx.range",
        "torch.cuda.power_draw",
        "torch.cuda.profiler.init",
        "torch.cuda.profiler.profile",
        "torch.cuda.profiler.start",
        "torch.cuda.profiler.stop",
        "torch.cuda.random.get_rng_state_all",
        "torch.cuda.random.initial_seed",
        "torch.cuda.random.manual_seed_all",
        "torch.cuda.random.manual_seed",
        "torch.cuda.random.seed_all",
        "torch.cuda.random.seed",
        "torch.cuda.random.set_rng_state_all",
        "torch.cuda.set_stream",
        "torch.cuda.set_sync_debug_mode",
        "torch.cuda.stream",
        "torch.cuda.synchronize",
        "torch.cuda.temperature",
        "torch.cuda.utilization",
        "torch.einsum",
        "torch.functional._check_list_size",
        "torch.functional._consecutive_return_counts",
        "torch.functional._consecutive_return_inverse_false",
        "torch.functional._consecutive_return_inverse_true",
        "torch.functional._consecutive_return_inverse",
        "torch.functional._consecutive_return_output",
        "torch.functional._lu_impl",
        "torch.functional._lu_no_infos",
        "torch.functional._lu_with_infos",
        "torch.functional._meshgrid",
        "torch.functional._return_counts",
        "torch.functional._return_inverse_false",
        "torch.functional._return_inverse_true",
        "torch.functional._return_inverse",
        "torch.functional._return_output",
        "torch.functional._unique_consecutive_impl",
        "torch.functional._unique_impl",
        "torch.functional._unravel_index",
        "torch.functional.broadcast_shapes",
        "torch.functional.lu",
        "torch.functional.unique",
        "torch.functional.unravel_index",
        "torch.futures.collect_all",
        "torch.futures.wait_all",
        "torch.fx.experimental.const_fold.split_const_subgraphs",
        "torch.fx.experimental.proxy_tensor.make_fx",
        "torch.get_deterministic_debug_mode",
        "torch.get_float32_matmul_precision",
        "torch.is_deterministic_algorithms_warn_only_enabled",
        "torch.is_storage",
        "torch.is_tensor",
        "torch.is_warn_always_enabled",
        "torch.masked._ops._any",
        "torch.masked._ops._apply_docstring_templates",
        "torch.masked._ops._canonical_dim",
        "torch.masked._ops._combine_input_and_mask",
        "torch.masked._ops._generate_docstring",
        "torch.masked._ops._input_mask",
        "torch.masked._ops._output_mask",
        "torch.masked._ops._reduction_identity",
        "torch.masked._ops._sparse_coo_flatten_indices",
        "torch.masked._ops._sparse_coo_scatter_reduction_helper",
        "torch.masked._ops._sparse_coo_where",
        "torch.masked._ops._sparse_csr_segment_reduction_helper",
        "torch.masked._ops._sparse_csr_where",
        "torch.masked._ops._std_var",
        "torch.masked._ops._where",
        "torch.masked._ops.amax",
        "torch.masked._ops.amin",
        "torch.masked._ops.argmax",
        "torch.masked._ops.argmin",
        "torch.masked._ops.corresponding_real_dtype",
        "torch.masked._ops.cumprod",
        "torch.masked._ops.cumsum",
        "torch.masked._ops.log_softmax",
        "torch.masked._ops.logaddexp",
        "torch.masked._ops.logsumexp",
        "torch.masked._ops.mean",
        "torch.masked._ops.median",
        "torch.masked._ops.norm",
        "torch.masked._ops.normalize",
        "torch.masked._ops.prod",
        "torch.masked._ops.softmax",
        "torch.masked._ops.softmin",
        "torch.masked._ops.std",
        "torch.masked._ops.sum",
        "torch.masked._ops.var",
        "torch.meshgrid",
        "torch.mps._get_default_mps_generator",
        "torch.mps.current_allocated_memory",
        "torch.mps.driver_allocated_memory",
        "torch.mps.empty_cache",
        "torch.mps.get_rng_state",
        "torch.mps.manual_seed",
        "torch.mps.profiler.profile",
        "torch.mps.profiler.start",
        "torch.mps.profiler.stop",
        "torch.mps.seed",
        "torch.mps.set_per_process_memory_fraction",
        "torch.mps.set_rng_state",
        "torch.mps.synchronize",
        "torch.nested._internal.nested_tensor.buffer_from_jagged",
        "torch.nested._internal.nested_tensor.get_tensor_symint",
        "torch.nested._internal.nested_tensor.is_expandable_to",
        "torch.nested._internal.nested_tensor.jagged_from_list",
        "torch.nested._internal.nested_tensor.jagged_from_tensor_and_lengths",
        "torch.nested._internal.nested_tensor.nested_view_from_values_offsets",
        "torch.nested._internal.nested_tensor.nested_view_from_values_offsets_lengths",
        "torch.nested.as_nested_tensor",
        "torch.nested.narrow",
        "torch.nested.nested_tensor",
        "torch.nn._reduction.get_enum",
        "torch.nn._reduction.legacy_get_enum",
        "torch.nn._reduction.legacy_get_string",
        "torch.nn.factory_kwargs",
        "torch.nn.functional._adaptive_max_pool1d",
        "torch.nn.functional._adaptive_max_pool2d",
        "torch.nn.functional._adaptive_max_pool3d",
        "torch.nn.functional._canonical_mask",
        "torch.nn.functional._fractional_max_pool2d",
        "torch.nn.functional._fractional_max_pool3d",
        "torch.nn.functional._get_softmax_dim",
        "torch.nn.functional._in_projection_packed",
        "torch.nn.functional._in_projection",
        "torch.nn.functional._is_integer",
        "torch.nn.functional._max_pool1d",
        "torch.nn.functional._max_pool2d",
        "torch.nn.functional._max_pool3d",
        "torch.nn.functional._mha_shape_check",
        "torch.nn.functional._no_grad_embedding_renorm_",
        "torch.nn.functional._none_or_dtype",
        "torch.nn.functional._threshold",
        "torch.nn.functional._unpool_output_size",
        "torch.nn.functional._verify_batch_size",
        "torch.nn.functional._verify_spatial_size",
        "torch.nn.functional.adaptive_avg_pool2d",
        "torch.nn.functional.adaptive_avg_pool3d",
        "torch.nn.functional.adaptive_max_pool1d_with_indices",
        "torch.nn.functional.adaptive_max_pool1d",
        "torch.nn.functional.adaptive_max_pool2d_with_indices",
        "torch.nn.functional.adaptive_max_pool2d",
        "torch.nn.functional.adaptive_max_pool3d_with_indices",
        "torch.nn.functional.adaptive_max_pool3d",
        "torch.nn.functional.affine_grid",
        "torch.nn.functional.alpha_dropout",
        "torch.nn.functional.assert_int_or_pair",
        "torch.nn.functional.batch_norm",
        "torch.nn.functional.binary_cross_entropy_with_logits",
        "torch.nn.functional.binary_cross_entropy",
        "torch.nn.functional.celu",
        "torch.nn.functional.cosine_embedding_loss",
        "torch.nn.functional.cross_entropy",
        "torch.nn.functional.ctc_loss",
        "torch.nn.functional.dropout",
        "torch.nn.functional.dropout1d",
        "torch.nn.functional.dropout2d",
        "torch.nn.functional.dropout3d",
        "torch.nn.functional.elu",
        "torch.nn.functional.embedding_bag",
        "torch.nn.functional.embedding",
        "torch.nn.functional.feature_alpha_dropout",
        "torch.nn.functional.fold",
        "torch.nn.functional.fractional_max_pool2d_with_indices",
        "torch.nn.functional.fractional_max_pool2d",
        "torch.nn.functional.fractional_max_pool3d_with_indices",
        "torch.nn.functional.fractional_max_pool3d",
        "torch.nn.functional.gaussian_nll_loss",
        "torch.nn.functional.glu",
        "torch.nn.functional.grid_sample",
        "torch.nn.functional.group_norm",
        "torch.nn.functional.gumbel_softmax",
        "torch.nn.functional.hardsigmoid",
        "torch.nn.functional.hardswish",
        "torch.nn.functional.hardtanh",
        "torch.nn.functional.hinge_embedding_loss",
        "torch.nn.functional.huber_loss",
        "torch.nn.functional.instance_norm",
        "torch.nn.functional.interpolate",
        "torch.nn.functional.kl_div",
        "torch.nn.functional.l1_loss",
        "torch.nn.functional.layer_norm",
        "torch.nn.functional.leaky_relu",
        "torch.nn.functional.local_response_norm",
        "torch.nn.functional.log_softmax",
        "torch.nn.functional.lp_pool1d",
        "torch.nn.functional.lp_pool2d",
        "torch.nn.functional.margin_ranking_loss",
        "torch.nn.functional.max_pool1d_with_indices",
        "torch.nn.functional.max_pool1d",
        "torch.nn.functional.max_pool2d_with_indices",
        "torch.nn.functional.max_pool2d",
        "torch.nn.functional.max_pool3d_with_indices",
        "torch.nn.functional.max_pool3d",
        "torch.nn.functional.max_unpool1d",
        "torch.nn.functional.max_unpool2d",
        "torch.nn.functional.max_unpool3d",
        "torch.nn.functional.mish",
        "torch.nn.functional.mse_loss",
        "torch.nn.functional.multi_head_attention_forward",
        "torch.nn.functional.multi_margin_loss",
        "torch.nn.functional.multilabel_margin_loss",
        "torch.nn.functional.multilabel_soft_margin_loss",
        "torch.nn.functional.nll_loss",
        "torch.nn.functional.normalize",
        "torch.nn.functional.poisson_nll_loss",
        "torch.nn.functional.relu",
        "torch.nn.functional.relu6",
        "torch.nn.functional.rrelu",
        "torch.nn.functional.selu",
        "torch.nn.functional.sigmoid",
        "torch.nn.functional.silu",
        "torch.nn.functional.smooth_l1_loss",
        "torch.nn.functional.soft_margin_loss",
        "torch.nn.functional.softmax",
        "torch.nn.functional.softmin",
        "torch.nn.functional.softsign",
        "torch.nn.functional.tanh",
        "torch.nn.functional.tanhshrink",
        "torch.nn.functional.triplet_margin_loss",
        "torch.nn.functional.unfold",
        "torch.nn.functional.upsample_bilinear",
        "torch.nn.functional.upsample_nearest",
        "torch.nn.functional.upsample",
        "torch.nn.grad._pair",
        "torch.nn.grad._single",
        "torch.nn.grad._triple",
        "torch.nn.grad.conv1d_input",
        "torch.nn.grad.conv1d_weight",
        "torch.nn.grad.conv2d_input",
        "torch.nn.grad.conv2d_weight",
        "torch.nn.grad.conv3d_input",
        "torch.nn.grad.conv3d_weight",
        "torch.nn.modules.activation._arg_requires_grad",
        "torch.nn.modules.activation._check_arg_device",
        "torch.nn.modules.activation._is_make_fx_tracing",
        "torch.nn.modules.container._addindent",
        "torch.nn.modules.transformer._detect_is_causal_mask",
        "torch.nn.modules.transformer._generate_square_subsequent_mask",
        "torch.nn.modules.transformer._get_activation_fn",
        "torch.nn.modules.transformer._get_clones",
        "torch.nn.modules.transformer._get_seq_len",
        "torch.nn.modules.utils._list_with_default",
        "torch.nn.modules.utils._ntuple",
        "torch.nn.modules.utils._quadruple",
        "torch.nn.modules.utils._reverse_repeat_tuple",
        "torch.nn.modules.utils.consume_prefix_in_state_dict_if_present",
        "torch.nn.parameter.is_lazy",
        "torch.norm",
        "torch.quantization.default_eval_fn",
        "torch.random._seed_custom_device",
        "torch.random.fork_rng",
        "torch.random.initial_seed",
        "torch.random.seed",
        "torch.return_types.pytree_register_structseq",
        "torch.set_default_device",
        "torch.set_default_dtype",
        "torch.set_default_tensor_type",
        "torch.set_deterministic_debug_mode",
        "torch.set_float32_matmul_precision",
        "torch.set_warn_always",
        "torch.signal.windows.windows._add_docstr",
        "torch.signal.windows.windows._window_function_checks",
        "torch.signal.windows.windows.bartlett",
        "torch.signal.windows.windows.blackman",
        "torch.signal.windows.windows.cosine",
        "torch.signal.windows.windows.exponential",
        "torch.signal.windows.windows.gaussian",
        "torch.signal.windows.windows.general_cosine",
        "torch.signal.windows.windows.general_hamming",
        "torch.signal.windows.windows.hamming",
        "torch.signal.windows.windows.hann",
        "torch.signal.windows.windows.kaiser",
        "torch.signal.windows.windows.merge_dicts",
        "torch.signal.windows.windows.nuttall",
        "torch.signal.windows.windows.parse_kwargs",
        "torch.sparse.semi_structured.to_sparse_semi_structured",
        "torch.sparse.sum",
        "torch.split",
        "torch.stft",
        "torch.sym_float",
        "torch.sym_int",
        "torch.sym_ite",
        "torch.sym_max",
        "torch.sym_min",
        "torch.sym_not",
        "torch.tensordot",
        "torch.typename",
        "torch.unique_consecutive",
        "torch.use_deterministic_algorithms",
    ],
    TorchInGraphFunctionVariable,
)


torch_name_rule_map = [
    manual_torch_name_rule_map,
    torch_c_binding_in_graph_functions,
    torch_non_c_binding_in_graph_functions,
]


"""
Generate the torch object - Dynamo tracing rule (the wrapping variable) map.
"""


@functools.lru_cache(None)
def get_torch_obj_rule_map():
    d: Dict[Any, VariableTracker] = dict()
    for m in torch_name_rule_map:
        for k, v in m.items():  # type: ignore[attr-defined]
            if ".py#" not in k:
                obj = load_object(k)
            else:
                obj = _module_dir(torch) + k[len("torch/") :]
            if obj is not None:
                if obj in d and d[obj] != v:
                    raise AssertionError(
                        f"Duplicate torch object {obj} with different rules: {v}, {d[obj]}"
                    )
                else:
                    d[obj] = v
    return d


def _load_obj_from_str(fully_qualified_name):
    module, obj_name = fully_qualified_name.rsplit(".", maxsplit=1)
    return getattr(importlib.import_module(module), obj_name)


"""
Load string represented torch objects.
"""


def load_object(name):
    try:
        x = name.split("#")
        if len(x) == 2:
            obj = _load_obj_from_str(x[0])
            val = getattr(obj, x[1])
        else:
            assert len(x) == 1, f"Invalid obj name {name}"
            val = _load_obj_from_str(x[0])
        val = unwrap_if_wrapper(val)
    except (AttributeError, ImportError):
        val = None
    return val


"""
Get all torch.Tensor methods which are allowed to be in graph functions.
"""


@functools.lru_cache(None)
def get_tensor_method():
    s = set()
    for name in dir(torch.Tensor):
        method = getattr(torch.Tensor, name)
        if isinstance(
            method, (types.MethodDescriptorType, types.WrapperDescriptorType)
        ):
            s.add(method)
    return frozenset(s)


"""
Return if a torch object is ATen op or torch.Tensor method.
"""


def is_aten_op_or_tensor_method(obj):
    return obj in get_tensor_method() or isinstance(
        obj,
        (torch._ops.OpOverloadPacket, torch._ops.OpOverload),
    )


class FunctionIdSet:
    """
    Track a set of `id()`s of objects which are either allowed or not
    allowed to go into the generated FX graph.  Use to test for torch.*,
    numpy.*, builtins.*, etc.

    Support user modification to permit customization of what can be
    added to the graph and what will cause a graph break.
    """

    function_ids: Optional[Set[int]] = None
    function_names: Optional[Dict[int, str]] = None

    def __init__(self, lazy_initializer: Callable[[], Union[Dict[int, str], Set[int]]]):
        self.lazy_initializer = lazy_initializer

    def __call__(self):
        if self.function_ids is None:
            value = self.lazy_initializer()
            if isinstance(value, dict):
                self.function_ids = set(value.keys())
                self.function_names = value
            else:
                assert isinstance(value, set)
                self.function_ids = value
        return self.function_ids

    def get_name(self, idx: int, default: str):
        self()  # lazy init
        assert self.function_names is not None
        return self.function_names.get(idx, default)

    def add(self, idx: int):
        function_ids = self()  # lazy init
        function_ids.add(idx)

    def remove(self, idx: int):
        function_ids = self()
        if idx in function_ids:
            function_ids.remove(idx)

    def __contains__(self, idx: int):
        return idx in self()


@FunctionIdSet
def _allowed_callable_ids() -> Dict[int, str]:
    rv: Dict[int, str] = {}
    return rv


@FunctionIdSet
def _disallowed_callable_ids() -> Dict[int, str]:
    rv: Dict[int, str] = {}
    return rv


@FunctionIdSet
def _builtin_function_ids() -> Dict[int, str]:
    rv = {
        id(v): f"builtins.{k}"
        for k, v in builtins.__dict__.items()
        if not k.startswith("_") and callable(v)
    }
    rv.update(
        {
            id(v): f"operator.{k}"
            for k, v in operator.__dict__.items()
            if not k.startswith("_") and callable(v)
        }
    )
    rv.update(
        {id(v): f"functools.{v.__name__}" for v in (itertools.chain, itertools.islice)}
    )
    rv.update(
        {
            id(cast): "typing.cast",
            id(functools.reduce): "functools.reduce",
            id(copy.deepcopy): "copy.deepcopy",
        }
    )
    return rv


@FunctionIdSet
def _numpy_function_ids() -> Dict[int, str]:
    rv = dict()
    for mod in NP_SUPPORTED_MODULES:
        rv.update(
            {
                id(v): f"{mod.__name__}.{k}"
                for k, v in mod.__dict__.items()
                if callable(v)
                and (getattr(v, "__module__", None) or mod.__name__) == mod.__name__
            }
        )
    return rv


@FunctionIdSet
def _builtin_constant_ids() -> Dict[int, str]:
    """
    Collects constant builtins by eliminating callable items.
    """
    rv = {
        id(v): f"builtins.{k}"
        for k, v in builtins.__dict__.items()
        if not k.startswith("_") and not callable(v)
    }
    return rv


_lazy_module_init: Dict[str, List[Callable[[], None]]] = defaultdict(list)


def add_module_init_func(name: str, init_func: Callable[[], None]) -> None:
    """Register a module without eagerly importing it"""
    # If the module is already imported, eagerly run init
    assert "." not in name, f"Expected a root module name, but got {name}"
    assert name not in _lazy_module_init
    _lazy_module_init[name].append(init_func)


def _maybe_init_lazy_module(obj: object) -> None:
    module = getattr(obj, "__module__", None)
    if module is None:
        return

    base_module = module.split(".")[0]
    init_funcs = _lazy_module_init.pop(base_module, None)
    if init_funcs is not None:
        for fn in init_funcs:
            fn()


def is_callable_allowed(obj) -> bool:
    _maybe_init_lazy_module(obj)
    return id(obj) in _allowed_callable_ids


def is_callable_disallowed(obj) -> bool:
    _maybe_init_lazy_module(obj)
    return id(obj) in _disallowed_callable_ids


def is_forbidden(obj) -> bool:
    _maybe_init_lazy_module(obj)
    return inspect.getattr_static(obj, "_dynamo_forbidden", False)


def is_builtin_callable(obj) -> bool:
    return id(obj) in _builtin_function_ids


def is_builtin_constant(obj) -> bool:
    return id(obj) in _builtin_constant_ids


def is_numpy(obj) -> bool:
    if np is None:
        return False
    return isinstance(obj, (np.ndarray, np.generic)) or id(obj) in _numpy_function_ids


def is_numpy_dtype(obj) -> bool:
    if np is None:
        return False
    return isinstance(obj, np.dtype)


def is_numpy_type_info(obj) -> bool:
    if np is None:
        return False
    return isinstance(obj, (np.finfo, np.iinfo))


BUILTIN_SKIPLIST = (
    abc,
    collections,
    contextlib,
    copy,
    copyreg,
    dataclasses,
    enum,
    functools,
    importlib,
    inspect,
    linecache,
    logging,
    multiprocessing,
    operator,
    os,
    posixpath,
    random,
    re,
    selectors,
    signal,
    tempfile,
    threading,
    tokenize,
    torch,  # torch/* is skipped by default unless specified in FUNC_INLINELIST or MOD_INLINELIST
    traceback,
    types,
    typing,
    unittest,
    weakref,
    _collections_abc,
    _weakrefset,
)

# third party libraries skiplist is defined by str, because users may not use these libraries.
# we should use lazy import & skip in the future.
THIRDPARTY_SKIPLIST = (
    "fx2trt_oss",
    "hypothesis",
    "networkx",
    "numpy",
    "omegaconf",
    "onnx",
    "onnxruntime",
    "onnx_tf",
    "pandas",
    "sklearn",
    "tabulate",
    "tensorflow",
    "tensorrt",
    "torch2trt",
    "tqdm",
    "tree",
    "tvm",
    "xarray",
)


def _strip_init_py(s):
    # TODO: Once we require py3.9 use removesuffix instead.
    suffix = "__init__.py"
    if s.endswith(suffix):
        return s[: -len(suffix)]
    else:
        return s


def _module_dir(m: types.ModuleType):
    # Protect against a module not exporting __file__ - this can happen for
    # frozen modules, for example.
    file = getattr(m, "__file__", None)
    return file and _strip_init_py(file)


# These are legacy workarounds, don't add new modules to this list.
# Please use the MOD_INLINELIST instead to force inline functions under particular modules.
LEGACY_MOD_INLINELIST = {
    "torch._dynamo.external_utils",
    "torch._export.db.examples",
    "torch._export.wrappers",
    "torch._functorch.apis",
    "torch._functorch.deprecated",
    "torch._higher_order_ops.cond",
    "torch.ao.quantization.pt2e.export_utils",
    "torch.ao.quantization.pt2e.qat_utils",
    "torch.ao.quantization.pt2e.representation.rewrite",
    "torch.ao.quantization.pt2e.utils",
    "torch.ao.quantization.quantizer.xnnpack_quantizer",
    "torch.optim",
}

if torch.distributed.is_available():
    LEGACY_MOD_INLINELIST |= {
        "torch.distributed._tensor.api",
        "torch.distributed._tensor.device_mesh",
        "torch.distributed.device_mesh",
        "torch.distributed.algorithms._checkpoint.checkpoint_wrapper",
        "torch.distributed.tensor.parallel._data_parallel_utils",
        "torch.distributed.tensor.parallel._utils",
        "torch.distributed.tensor.parallel.style",
        # we have to add replicate to LEGACY_MOD_INLINELIST to ensure
        # the forward_hook won't be ignored.
        "torch.distributed._composable.replicate",
    }


# Force inline functions under these modules, even they are in *_SKIPLIST.
# We are using python module name instead of file or directory object to avoid circular dependency.
# Please keep this sorted alphabetically.
MOD_INLINELIST = {
    "torch._refs",
    "torch._prims",
    "torch._decomp",
    "torch._dynamo._trace_wrapped_higher_order_op",
    "torch._dynamo.comptime",
    "torch._dynamo.polyfill",
    "torch._functorch.vmap",
    "torch._functorch.autograd_function",
    "torch._library.custom_ops",
    "torch._functorch.eager_transforms",
    "torch._inductor.test_operators",
    "torch.amp.autocast_mode",
    "torch.ao.nn",
    "torch.autograd.function",
    "torch.backends.cuda",
    "torch.cuda.amp.autocast_mode",
    "torch.distributions",
    "torch.fx._pytree",
    "torch.fx.passes.shape_prop",
    "torch.nn",
    "torch.random",
    "torch.sparse",
    "torch.testing",
    "torch.testing._internal.hypothesis_utils",
    "torch.utils._content_store",
    "torch.utils._contextlib",
    "torch.utils._foreach_utils",
    "torch.utils._pytree",
    "torch.utils.hooks",
    "torch._tensor",
    "torch._higher_order_ops.strict_mode",
    "torch._higher_order_ops.while_loop",
    "torch._higher_order_ops.associative_scan",
}


if torch.distributed.is_available():
    MOD_INLINELIST.add("torch.distributed")
    MOD_INLINELIST.add("torch.distributed._functional_collectives")
    MOD_INLINELIST.add("torch.distributed._composable.replicate")


@functools.lru_cache(None)
def get_legacy_mod_inlinelist():
    inlinelist = {
        _module_dir(torch) + m[len("torch.") :].replace(".", "/")
        for m in LEGACY_MOD_INLINELIST
    }
    return inlinelist


@functools.lru_cache(None)
def get_mod_inlinelist():
    inlinelist = {
        _module_dir(torch) + m[len("torch.") :].replace(".", "/")
        for m in MOD_INLINELIST
    }
    return inlinelist


# skip some standard python builtin libs
SKIP_DIRS = [
    "<frozen importlib",
    "<__array_function__ internals>",
    _config_module.__file__,
    "triton/backends",
]
SKIP_DIRS.extend(filter(None, (_module_dir(m) for m in BUILTIN_SKIPLIST)))

SKIP_DIRS_RE = re.compile(r"match nothing^")

is_fbcode = importlib.import_module("torch._inductor.config").is_fbcode()
# Skip fbcode paths(including torch.package paths) containing
# one of the following strings.
FBCODE_SKIP_DIRS = {
    "torchrec/distributed",
    "torchrec/fb/distributed",
    "caffe2/torch/fb/sparsenn/pooled_embeddings_modules.py",
}
FBCODE_SKIP_DIRS_RE = re.compile(f".*({'|'.join(map(re.escape, FBCODE_SKIP_DIRS))})")


# TODO(yanboliang, anijain2305) - There are a few concerns that we should
# resolve
# 1) Audit if torchrec/distributed is even required in FBCODE_SKIPS_DIR
# 2) To inline just one file but skip others in a directory, we could use
# manual_torch_name_rule_map but this one is hard because FBCODE can add unusual
# names like torch_package.
# So, this is a stop gap solution till then.
FBCODE_INLINE_FILES_IN_SKIPPED_DIRS = {
    "torchrec/distributed/types.py",
}
FBCODE_INLINE_FILES_IN_SKIPPED_DIRS_RE = re.compile(
    f".*({'|'.join(map(re.escape, FBCODE_INLINE_FILES_IN_SKIPPED_DIRS))})"
)

# torch.optim is a special case,
# we usually want to inline it, but the directory
# structure does not match the module structure
# and we want to skip the functions in optim/lr_scheduler.py
# this has precedence over all other rules in check_file
FORCE_SKIP_FILES = {f"{_module_dir(torch)}optim/lr_scheduler.py"}


def _recompile_re():
    global SKIP_DIRS_RE
    SKIP_DIRS_RE = re.compile(rf"^[^\s<]*({'|'.join(map(re.escape, SKIP_DIRS))})")


def add(import_name: str):
    if isinstance(import_name, types.ModuleType):
        return add(import_name.__name__)
    assert isinstance(import_name, str)
    from importlib.util import find_spec

    module_spec = find_spec(import_name)
    if not module_spec:
        return
    origin = module_spec.origin
    if origin is None:
        return
    SKIP_DIRS.append(_strip_init_py(origin))
    _recompile_re()


@dataclasses.dataclass
class SkipResult:
    skipped: bool
    reason: Optional[str]


def check_file(filename, is_inlined_call=False):
    """Should skip this file?"""
    if filename is None:
        return SkipResult(True, "filename is None")
    if filename in FORCE_SKIP_FILES:
        return SkipResult(True, "FORCE_SKIP_FILES")
    if any(filename.startswith(d) for d in get_legacy_mod_inlinelist()):
        return SkipResult(
            False,
            "LEGACY_MOD_INLINELIST",
        )
    if is_inlined_call and is_torch_inline_allowed(filename):
        return SkipResult(
            False,
            "MOD_INLINELIST",
        )
    if (
        is_fbcode
        and bool(FBCODE_SKIP_DIRS_RE.match(filename))
        and not bool(FBCODE_INLINE_FILES_IN_SKIPPED_DIRS_RE.match(filename))
    ):
        return SkipResult(
            True,
            "FBCODE_SKIP_DIRS",
        )
    if bool(SKIP_DIRS_RE.match(filename)):
        return SkipResult(True, "SKIP_DIRS")
    else:
        return SkipResult(False, "inlined by default")


@dataclasses.dataclass
class FunctionInfo:
    py_obj: Optional[object]
    name: Optional[str]
    filename: str
    code: Optional[types.CodeType]


"""
This is the main entry point to determine whether an object (function) should be inlined or skipped.
Let's illustrate the logic with an example:
    @torch.compile
    def f1(x, y):
        ......
        f2(x, y)
        ......

    def f2(x, y):
        ......
        f3(x, y)
        ......

    def f3(x, y):
        ......

There are mainly three call sites of check/check_verbose:
* The compile region entrance (like function f1), the correspoinding code is located at eval_frame.py.
* When tracing the recursively called functions (like function f2 and f3).
    * Dynamo decides inline/skip everytime it encounters a new recursively function call, and the call site
      is in InliningInstructionTranslator.check_inlineable of symbolic_convert.py.
    * If f2 is skipped by Dynamo, when evaluating the frame of f3, Dynamo need the inline/skip check again
      and the call site is in catch_errors_wrapper.catch_errors of convert_frame.py.
* For global variables and function arguments, Dynamo needs to decide if they are wrapped as SkipFunctionVariable in builder.py.

`is_inlined_call` is used to indicate if the current function call is inlined (f2 is inlined call if it passes check)
or not (f3 is not inlined call if f2 is skipped). Inside of the `check_verbose` function, there are more rules
to be checked if this `is_inlined_call`.
The reason to have this flag is that if the upper level function call (e.g, f2) is skipped,
we don't want to inline the lower level function call (e.g, f3) by default.
"""


def check_verbose(obj, is_inlined_call=False):
    if isinstance(
        obj, (UserFunctionVariable, UserMethodVariable, NestedUserFunctionVariable)
    ):
        try:
            py_obj = obj.get_function()
        except NotImplementedError:
            py_obj = None
        fi = FunctionInfo(py_obj, obj.get_name(), obj.get_filename(), obj.get_code())
    elif isinstance(obj, types.CodeType):
        fi = FunctionInfo(None, obj.co_name, obj.co_filename, obj)
    elif isinstance(obj, (types.FunctionType, types.MethodType)):
        fi = FunctionInfo(
            obj, obj.__name__, getfile(obj), obj.__code__  # type: ignore[union-attr] # FIXME Add MethodType.__code__ to typeshed
        )
    else:
        fi = FunctionInfo(obj, None, getfile(obj), None)

    # Consulte the central trace rules defined in torch._dynamo.trace_rules.
    reasons: Set[str] = set()
    rule = torch._dynamo.trace_rules.lookup_inner(
        fi.py_obj, fi.name, fi.filename, is_inlined_call, reasons
    )
    if rule in [UserFunctionVariable, FunctorchHigherOrderVariable]:
        return SkipResult(
            False,
            f"inlined according trace_rules.lookup {reasons.pop()}",
        )
    else:
        assert rule == SkipFunctionVariable, rule
        return SkipResult(
            True,
            f"skipped according trace_rules.lookup {reasons.pop()}",
        )


def check(obj, is_inlined_call=False):
    return check_verbose(obj, is_inlined_call).skipped


# skip common third party libs
for _name in THIRDPARTY_SKIPLIST:
    add(_name)

_recompile_re()


def is_torch_inline_allowed(filename):
    return any(filename.startswith(d) for d in get_mod_inlinelist())


@functools.lru_cache(None)
def dynamo_dir():
    import torch._dynamo

    return _module_dir(torch._dynamo)


def is_torch(filename):
    if filename.startswith(dynamo_dir()):
        return False
    return filename.startswith(_module_dir(torch))


"""
Main entry point for looking up the trace rule (the Dynamo variable) for a given callable object.
"""


def lookup_callable(obj):
    if not hashable(obj):
        return None
    # Custom allow/disallow in graph takes precedence over the general lookup.
    if is_callable_disallowed(obj):
        return SkipFunctionVariable
    if is_callable_allowed(obj):
        return TorchInGraphFunctionVariable
    if is_builtin_callable(obj):
        return BuiltinVariable


"""
Main entry point for looking up the trace rule (the Dynamo variable) for a given function object.
E.g, the lookup result of `torch.sin` is `TorchInGraphFunctionVariable`.
"""


def lookup(obj):
    return lookup_inner(obj)


def lookup_inner(
    obj,
    name=None,
    filename=None,
    is_direct_call=True,
    reasons: Union[None, Set[str]] = None,
):
    # Step 1: lookup obj's tracing rule in `torch_name_rule_map`.
    # The rules defined in `torch_name_rule_map` mainly includes two parts:
    # - Manually defined rules for any functions.
    # - The list of torch in graph functions.
    try:
        can_hash = hashable(obj)
    except Exception:
        can_hash = False
    if not can_hash:
        if reasons is not None:
            reasons.add("obj is not hashable")
        return None
    if obj is not None:
        if is_aten_op_or_tensor_method(obj):
            return TorchInGraphFunctionVariable
        rule = get_torch_obj_rule_map().get(obj, None)
        if rule is not None:
            if reasons is not None:
                reasons.add("get_torch_obj_rule_map")
            return rule
    elif name is not None and filename is not None and not is_direct_call:
        if name.startswith(TORCH_DYNAMO_RESUME_IN_PREFIX):
            rule = get_torch_obj_rule_map().get(
                filename + "#" + TORCH_DYNAMO_RESUME_IN_PREFIX, None
            )
        else:
            rule = get_torch_obj_rule_map().get(filename + "#" + name, None)
        if rule is not None:
            if reasons is not None:
                reasons.add("get_torch_obj_rule_map")
            return rule

    # Step 2: lookup obj's tracing rule by function name.
    if is_direct_call:
        if name == "patched_init":
            if reasons is not None:
                reasons.add("func name is patched_init")
            return SkipFunctionVariable
        elif name == "__torch_function__":
            if reasons is not None:
                reasons.add("func name is __torch_function__")
            return UserFunctionVariable

    if not is_direct_call:
        if name == "__getattr__":
            # is_direct_call = False indicates that this is the top-level frame
            # being traced (i.e., it is not inlined and not called from
            # InliningInstructionTranslator).  Tracing __getattr__ at the top
            # level is unlikely because we inline it for
            # UserDefinedObjectVariable. This scenario occurs only for
            # UnspecializedNNModuleVariable, where Dynamo directly calls
            # __getattr__ during trace time, generating LOAD_ATTR bytecode
            # without going through the underlying __getattr__ data structures.
            # When this optimized bytecode is executed, Dynamo is triggered
            # again on the __getattr__ call. Therefore, we skip Dynamo tracing
            # in this case.
            if reasons is not None:
                reasons.add(
                    "Tracing __getattr__ as the top level frame, unsuitable for tracing."
                )
            return SkipFunctionVariable

    # Step 3: lookup obj's tracing rule by filename.
    if filename is None:
        filename = getfile(obj)

    skip_result = check_file(filename, is_direct_call)
    if reasons is not None:
        reasons.add(skip_result.reason)
    if skip_result.skipped:
        return SkipFunctionVariable
    else:
        return UserFunctionVariable


def clear_lru_cache():
    torch._dynamo.trace_rules.get_torch_obj_rule_map.cache_clear()
    torch._dynamo.trace_rules.get_tensor_method.cache_clear()
    torch._dynamo.trace_rules.get_legacy_mod_inlinelist.cache_clear()
    torch._dynamo.trace_rules.get_mod_inlinelist.cache_clear()
    torch._dynamo.trace_rules.dynamo_dir.cache_clear()<|MERGE_RESOLUTION|>--- conflicted
+++ resolved
@@ -1,3 +1,4 @@
+# mypy: allow-untyped-defs
 import _collections_abc
 import _weakrefset
 import abc
@@ -405,13 +406,9 @@
         "torch._C._construct_CUDA_Tensor_From_Storage_And_Metadata",
         "torch._C._construct_storage_from_data_pointer",
         "torch._C._conv_determine_backend_memory_format",
-<<<<<<< HEAD
-        "torch._C._cpu._is_cpu_support_vnni",
-=======
         "torch._C._cpu._is_cpu_support_avx2",
         "torch._C._cpu._is_cpu_support_avx512",
         "torch._C._cpu._is_cpu_support_avx512_vnni",
->>>>>>> d3b82306
         "torch._C._crash_if_aten_asan",
         "torch._C._crash_if_csrc_asan",
         "torch._C._crash_if_csrc_ubsan",
@@ -2002,7 +1999,6 @@
         "torch.not_equal",
         "torch.nuclear_norm",
         "torch.numel",
-        "torch.obj",
         "torch.ones_like",
         "torch.ones",
         "torch.orgqr",
@@ -2189,6 +2185,7 @@
         "torch.xlogy",
         "torch.zero_",
         "torch.zeros",
+        "torch.zeros_like",
         "torch._fused_sgd_",
         "torch.slice_inverse",
         "torch._assert_scalar",
@@ -2423,13 +2420,9 @@
         "torch.chain_matmul",
         "torch.compile",
         "torch.compiled_with_cxx11_abi",
-<<<<<<< HEAD
-        "torch.cpu._is_cpu_support_vnni",
-=======
         "torch.cpu._is_cpu_support_avx2",
         "torch.cpu._is_cpu_support_avx512",
         "torch.cpu._is_cpu_support_avx512_vnni",
->>>>>>> d3b82306
         "torch.cpu.current_device",
         "torch.cpu.current_stream",
         "torch.cpu.device_count",
