--- conflicted
+++ resolved
@@ -1,11 +1,6 @@
 import contextlib
-<<<<<<< HEAD
-
-from typing import Any, Callable, List, Optional, TYPE_CHECKING
-=======
 import functools
 from typing import List, Optional, TYPE_CHECKING
->>>>>>> 03335fdc
 
 import torch
 from torch._dynamo.external_utils import call_backward, call_hook
@@ -62,7 +57,6 @@
         self.fx_tracer = PythonKeyTracer()
         self.proxy_mode = ProxyTorchDispatchMode(self.fx_tracer, "symbolic")
         self.hooks_proxy: Optional[Proxy] = None
-        self.compiler_fn: Optional[Callable[[Any], Any]] = None
 
     def wrap_fake(self, x, source):
         assert isinstance(x, torch.Tensor)
@@ -205,17 +199,6 @@
             self.bind_tensors_to_proxies(input, proxies)
         return input
 
-    def accumulate_compiler_fns(self, backward_c_function):
-        compiler_fn = backward_c_function._compiled_autograd_compiler_fn
-        if self.compiler_fn is None:
-            self.compiler_fn = compiler_fn
-        elif self.compiler_fn is not compiler_fn:
-            raise RuntimeError(
-                "Multiple compile backends detected, the gradients are depending on outputs from 2+ torch.compile "
-                "configurations, this is unsupported. If you are using the same configuration between the "
-                "torch.compile calls, file an issue."
-            )
-
     def end_capture(self, outputs):
         self.stack.close()
         self.fx_tracer.create_node(
@@ -239,17 +222,7 @@
             "compiled_autograd_graph",
             payload_fn=lambda: graph.print_readable(print_output=False),
         )
-<<<<<<< HEAD
-
-        global override_compiler_fn
-        if override_compiler_fn:
-            return override_compiler_fn(graph)
-
-        assert self.compiler_fn and hasattr(self.compiler_fn, "rewrap")
-        return self.compiler_fn.rewrap(graph)
-=======
         return self.compiler_fn(graph)
->>>>>>> 03335fdc
 
     def reorder_accumulate_grad_nodes(self):
         """
@@ -296,9 +269,6 @@
         set_stack_trace(new_stack_trace)
 
 
-<<<<<<< HEAD
-override_compiler_fn: Optional[Callable[[Any], Any]] = None
-=======
 compiled_autograd_enabled = False
 
 # We may have code like:
@@ -315,44 +285,10 @@
 # compiled_autograd_enabled_count to indicate how many times compiled
 # autograd has been enabled in the call stack for this purpose.
 compiled_autograd_enabled_count = 0
->>>>>>> 03335fdc
-
-
-# Do not call this function directly, use `torch.compile` with a backend that invokes AOTAutograd, e.g. aot_eager, inductor
-def _initialize():
-    assert torch._dynamo.config.compiled_autograd_enabled
-    global override_compiler_fn
-    assert (
-        not override_compiler_fn
-    ), "Cannot torch.compile with compiled autograd within a compiled autograd context manager"
-
-    torch._C._dynamo.compiled_autograd.set_autograd_compiler(
-        AutogradCompilerInstance,
-        snapshot_verbose_logging_enabled(),
-        False,
-    )
-    # TODO: multithreading can only be re-enabled when compiled autograd is turned off and all nodes are freed
-    torch.autograd.set_multithreading_enabled(False)
-    compiled_autograd_log.info("Compiled autograd initialized.")
-
-
-# Forces .backward() call within to dispatch to compiled autograd
-# Allows for more fine-grained control over which autograd engine calls should be handled
+
+
 @contextlib.contextmanager
 def enable(compiler_fn):
-<<<<<<< HEAD
-    global override_compiler_fn
-    assert (
-        override_compiler_fn is None
-    ), "Nesting compiled autograd context managers is not supported"
-    override_compiler_fn = compiler_fn
-    priors = torch._C._dynamo.compiled_autograd.set_autograd_compiler(
-        AutogradCompilerInstance,
-        snapshot_verbose_logging_enabled(),
-        True,
-    )
-    assert not priors[2]
-=======
     prior = torch._C._dynamo.compiled_autograd.set_autograd_compiler(
         functools.partial(AutogradCompilerInstance, compiler_fn)
     )
@@ -362,36 +298,17 @@
     global compiled_autograd_enabled, compiled_autograd_enabled_count
     compiled_autograd_enabled = True
     compiled_autograd_enabled_count += 1
->>>>>>> 03335fdc
     try:
         with torch.autograd.set_multithreading_enabled(False):
             yield
     finally:
-<<<<<<< HEAD
-        torch._C._dynamo.compiled_autograd.set_autograd_compiler(*priors)
-        override_compiler_fn = None
-=======
         compiled_autograd_enabled_count -= 1
         if not prior:
             compiled_autograd_enabled = False
         torch._C._dynamo.compiled_autograd.set_autograd_compiler(prior)
->>>>>>> 03335fdc
-
-
-# Prevents .backward() call within from being dispatched to compiled autograd
-# This does not disable marking torch.compile created autograd nodes during forward compilation
-# controlled by `torch._dynamo.config.compiled_autograd_enabled`
+
+
 @contextlib.contextmanager
-<<<<<<< HEAD
-def disable_compiler():
-    priors = torch._C._dynamo.compiled_autograd.set_autograd_compiler(
-        None, False, False
-    )
-    try:
-        yield
-    finally:
-        torch._C._dynamo.compiled_autograd.set_autograd_compiler(*priors)
-=======
 def disable():
     prior = torch._C._dynamo.compiled_autograd.set_autograd_compiler(None)
     global compiled_autograd_enabled
@@ -409,5 +326,4 @@
     compiled_autograd_enable = False
     assert compiled_autograd_enabled_count == 0
     torch._C._dynamo.compiled_autograd.set_autograd_compiler(None)
-    torch._C._dynamo.compiled_autograd.set_verbose_logging(False)
->>>>>>> 03335fdc
+    torch._C._dynamo.compiled_autograd.set_verbose_logging(False)