--- conflicted
+++ resolved
@@ -668,12 +668,9 @@
             # We only support configs and keys arguments of triton.autotune
             # Make sure other arguments are defaulted
             defaults = inspect.signature(Autotuner.__init__).parameters
-<<<<<<< HEAD
-=======
 
             # Newer version of triton change attribute name from warmup to num_warmup and rep to num_rep.
             # The call to get_first_attr is to maintain backward-compatibility.
->>>>>>> 3cd2c68f
             if (
                 (
                     "warmup" in defaults
