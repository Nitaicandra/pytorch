--- conflicted
+++ resolved
@@ -887,21 +887,10 @@
 
         tx = InstructionTranslator.current_tx()
 
-<<<<<<< HEAD
-        # It is always sound to treat any hook as intermediary.
-        # In this case - it was very tricky getting residual hook mapping right,
-        # so Jansel proposed we just use the same higher order op pattern Voz uses for
-        # intermediaries.
-        compiled_autograd_enabled = compiled_autograd.compiled_autograd_enabled
-        should_treat_post_acc_grad_hook_as_intermediary = compiled_autograd_enabled and name == "register_post_accumulate_grad_hook"
-        if not self.source or should_treat_post_acc_grad_hook_as_intermediary:
-            if not compiled_autograd.compiled_autograd_enabled:
-=======
         compiled_autograd_enabled = compiled_autograd.compiled_autograd_enabled
         should_treat_post_acc_grad_hook_as_intermediary = compiled_autograd_enabled and name == "register_post_accumulate_grad_hook"
         if not self.source or should_treat_post_acc_grad_hook_as_intermediary:
             if not compiled_autograd_enabled:
->>>>>>> 08e7de28
                 # TODO(voz):
                 # We can relax this by speculating the callable and ensuring that it doesn't modify arbitrary
                 # python state.
