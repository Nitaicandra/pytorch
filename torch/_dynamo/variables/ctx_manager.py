# mypy: ignore-errors

import dataclasses
import inspect
from typing import Callable, Dict, List, Optional

import torch._C
from torch._guards import Guard

from .. import variables
from ..bytecode_transformation import create_call_function, create_instruction
from ..device_interface import get_interface_for_device
from ..exc import unimplemented, Unsupported
from ..guards import GuardBuilder, install_guard
from ..source import AttrSource, GlobalStateSource
from .base import VariableTracker
from .functions import (
    NestedUserFunctionVariable,
    UserFunctionVariable,
    UserMethodVariable,
    WrappedUserFunctionVariable,
    WrappedUserMethodVariable,
)


@dataclasses.dataclass
class ContextMangerState:
    """
    Mutating `self` in VariableTracker is not allowed because we copy
    them.  This is a mutable container pointed to by context managers
    that won't get copied, so it is safe to mutate.
    """

    cleanup_fn: Optional[Callable] = None
    proxy: Optional[torch.fx.Proxy] = None

    def cleanup(self):
        if self.cleanup_fn is not None:
            self.cleanup_fn()
            self.cleanup_fn = None

    def cleanup_assert(self):
        assert self.cleanup_fn, "multiple exits?"
        self.cleanup()


class ContextWrappingVariable(VariableTracker):
    _nonvar_fields = {
        "cm_obj",
        "target_values",
        "initial_values",
        "state",
        *VariableTracker._nonvar_fields,
    }

    def __init__(self, target_values, initial_values=None, *, state=None, **kwargs):
        super().__init__(**kwargs)
        self.target_values = target_values
        self.initial_values = initial_values
        self.state = ContextMangerState() if state is None else state

    def enter(self, tx):
        self._call_func(tx, self.target_values)
        self.set_cleanup_hook(tx)
        return variables.ConstantVariable.create(None)

    def set_cleanup_hook(self, tx, fn=None):
        if fn is None:

            def fn():
                self._call_func(tx, self.initial_values)

        self.state.cleanup_fn = fn
        tx.output.add_cleanup_hook(self.state.cleanup)

    def exit(self, tx, *args):
        self.state.cleanup_assert()
        return variables.ConstantVariable.create(None)

    def reconstruct(self, codegen):
        codegen(
            AttrSource(codegen.tx.import_source(self.module_name()), self.fn_name())
        )

    def module_name(self):
        raise NotImplementedError("module_name called on base")

    def fn_name(self):
        raise NotImplementedError("fn_name called on base")

    def call_function(
        self, tx, args: "List[VariableTracker]", kwargs: "Dict[str, VariableTracker]"
    ) -> "VariableTracker":
        assert len(args) == 1
        if isinstance(args[0], NestedUserFunctionVariable):
            args[0] = UserFunctionVariable(args[0].get_function())
        assert isinstance(args[0], (UserMethodVariable, UserFunctionVariable))

        if isinstance(args[0], UserMethodVariable):
            return WrappedUserMethodVariable(args[0], self)

        if isinstance(args[0], UserFunctionVariable):
            return WrappedUserFunctionVariable(args[0], self)


class GenericContextWrappingVariable(ContextWrappingVariable):
    def __init__(self, target_values, initial_values=None, *, cm_obj=None, **kwargs):
        assert cm_obj is not None
        super().__init__(
            target_values=target_values, initial_values=initial_values, **kwargs
        )
        self.cm_obj = cm_obj

    def enter(self, tx):
        source = None if self.source is None else AttrSource(self.source, "__enter__")
        try:
            return variables.UserMethodVariable(
                self.cm_obj.__enter__.__func__,
                variables.UserDefinedObjectVariable(self.cm_obj),
                source=source,
            ).call_function(tx, [], {})
        except Unsupported as e:
            unimplemented(
                f"Unsupported context manager {self.cm_obj}'s __enter__ function",
                from_exc=e,
            )

    def exit(self, tx, *args):
        source = None if self.source is None else AttrSource(self.source, "__exit__")
        try:
            x = variables.UserMethodVariable(
                self.cm_obj.__exit__.__func__,
                variables.UserDefinedObjectVariable(self.cm_obj),
                source=source,
            ).call_function(
                tx,
                [
                    variables.ConstantVariable.create(None),
                    variables.ConstantVariable.create(None),
                    variables.ConstantVariable.create(None),
                ],
                {},
            )
        except Unsupported as e:
            unimplemented(
                f"Unsupported context manager {self.cm_obj}'s __exit__ function",
                from_exc=e,
            )

        tx.generic_context_manager_depth -= 1
        return x


class GradInplaceRequiresGradCtxManagerVariable(ContextWrappingVariable):
    """represents torch grad requries grad"""

    @staticmethod
    def create(tx, target_values, **kwargs):
        return GradInplaceRequiresGradCtxManagerVariable(
            target_values=target_values,
            initial_values=None,
            **kwargs,
        )

    def enter(self, tx):
        [enabled] = self.target_values
        self.prev_state = torch._C._functorch.get_inplace_requires_grad_allowed()
        torch._C._functorch.set_inplace_requires_grad_allowed(enabled)
        self.set_cleanup_hook(
            tx,
            lambda: torch._C._functorch.set_inplace_requires_grad_allowed(
                self.prev_state
            ),
        )
        self.state.proxy = tx.output.create_node(
            "call_function",
            torch._C._functorch.set_inplace_requires_grad_allowed,
            (enabled,),
            {},
        )
        return variables.ConstantVariable.create(None)

    def exit(self, tx, *args):
        self.state.cleanup()
        tx.output.create_node(
            "call_function",
            torch._C._functorch.set_inplace_requires_grad_allowed,
            (self.prev_state,),
            {},
        )
        return variables.ConstantVariable.create(None)


<<<<<<< HEAD
=======
class JvpIncrementNestingCtxManagerVariable(ContextWrappingVariable):
    """represents torch.func.jvp increment/decrement nesting"""

    # A guard is needed as the grad level is baked into the torch FX graph
    # This is fine if jvp is only called from within the function
    # being compiled. But the FX graph may be invalid in the case of a jvp
    # call from eager that calls the compiled function, as the jvp levels
    # may be different.
    _guards_singleton = Guard(GlobalStateSource(), GuardBuilder.FUNCTORCH_STACK_MATCH)

    @staticmethod
    def create(tx, **kwargs):
        var = JvpIncrementNestingCtxManagerVariable(
            target_values=None,
            initial_values=None,
            **kwargs,
        )
        return var

    def enter(self, tx):
        install_guard(self._guards_singleton)
        jvp_level = torch._functorch.eager_transforms.enter_jvp_nesting()
        self.set_cleanup_hook(
            tx, lambda: torch._functorch.eager_transforms.exit_jvp_nesting()
        )
        self.state.proxy = tx.output.create_node(
            "call_function",
            torch._C._functorch._jvp_increment_nesting,
            (),
            {},
        )
        return variables.ConstantVariable.create(jvp_level)

    def exit(self, tx, *args):
        self.state.cleanup()
        tx.output.create_node(
            "call_function", torch._C._functorch._jvp_decrement_nesting, (), {}
        )
        return variables.ConstantVariable.create(None)


class SetFwdGradEnabledContextManager(ContextWrappingVariable):
    """represents torch.autograd.forward_ad._set_fwd_grad_enabled() to enable/disable fwd grad"""

    @staticmethod
    def create(tx, target_values, **kwargs):
        return SetFwdGradEnabledContextManager(
            target_values=target_values,
            initial_values=None,
            **kwargs,
        )

    def enter(self, tx):
        [mode] = self.target_values
        self.prev_state = torch._C._is_fwd_grad_enabled()
        torch._C._set_fwd_grad_enabled(mode)
        self.set_cleanup_hook(
            tx,
            lambda: torch._C._set_fwd_grad_enabled(self.prev_state),
        )
        self.state.proxy = tx.output.create_node(
            "call_function",
            torch._C._set_fwd_grad_enabled,
            (mode,),
            {},
        )
        return variables.ConstantVariable.create(None)

    def exit(self, tx, *args):
        self.state.cleanup()
        tx.output.create_node(
            "call_function",
            torch._C._set_fwd_grad_enabled,
            (self.prev_state,),
            {},
        )
        return variables.ConstantVariable.create(None)


class DualLevelContextManager(ContextWrappingVariable):
    """Represents torch.autograd.forward_ad.dual_level ctx manager"""

    _guards_singleton = Guard(GlobalStateSource(), GuardBuilder.DUAL_LEVEL)

    @staticmethod
    def create(tx, **kwargs):
        return DualLevelContextManager(
            target_values=None,
            initial_values=None,
            **kwargs,
        )

    def enter(self, tx):
        install_guard(self._guards_singleton)
        self.new_level = torch.autograd.forward_ad.enter_dual_level()
        self.set_cleanup_hook(
            tx, lambda: torch.autograd.forward_ad.exit_dual_level(level=self.new_level)
        )
        self.state.proxy = tx.output.create_node(
            "call_function",
            torch._C._enter_dual_level,
            (),
            {},
        )
        return variables.ConstantVariable.create(self.new_level)

    def exit(self, tx, *args):
        self.state.cleanup()
        tx.output.create_node(
            "call_function",
            torch._C._exit_dual_level,
            (self.new_level,),
            {},
        )
        return variables.ConstantVariable.create(None)


>>>>>>> eb5381da
class GradIncrementNestingCtxManagerVariable(ContextWrappingVariable):
    """represents torch.func.grad increment/decrement nesting"""

    # A guard is needed as the grad level is baked into the torch FX graph
    # This is fine if grad is only called from within the function
    # being compiled. But the FX graph may be invalid in the case of a grad
    # call from eager that calls the compiled function, as the grad levels
    # may be different.
    _guards_singleton = Guard(GlobalStateSource(), GuardBuilder.FUNCTORCH_STACK_MATCH)

    @staticmethod
    def create(tx, **kwargs):
        var = GradIncrementNestingCtxManagerVariable(
            target_values=None,
            initial_values=None,
            **kwargs,
        )
        return var

    def enter(self, tx):
        install_guard(self._guards_singleton)
        grad_level = torch._C._functorch._grad_increment_nesting()
        self.set_cleanup_hook(tx, lambda: torch._C._functorch._grad_decrement_nesting())
        self.state.proxy = tx.output.create_node(
            "call_function",
            torch._C._functorch._grad_increment_nesting,
            (),
            {},
        )
        return variables.ConstantVariable.create(grad_level)

    def exit(self, tx, *args):
        self.state.cleanup()
        tx.output.create_node(
            "call_function", torch._C._functorch._grad_decrement_nesting, (), {}
        )
        return variables.ConstantVariable.create(None)


class VmapIncrementNestingCtxManagerVariable(ContextWrappingVariable):
    """represents torch VMap increment/decrement nesting"""

    # A guard is needed as the vmap level is baked into the torch FX graph
    # generated. This is fine if vmap is only called from within the function
    # being compiled. But the FX graph may be invalid in the case of a vmap
    # call from eager that calls the compiled function, as the vmap levels
    # may be different.
    _guards_singleton = Guard(GlobalStateSource(), GuardBuilder.FUNCTORCH_STACK_MATCH)

    @staticmethod
    def create(tx, target_values, **kwargs):
        var = VmapIncrementNestingCtxManagerVariable(
            target_values=target_values,
            initial_values=None,
            **kwargs,
        )
        return var

    def enter(self, tx):
        install_guard(self._guards_singleton)
        batch_size, randomness = self.target_values
        vmap_level = torch._C._functorch._vmap_increment_nesting(batch_size, randomness)
        self.set_cleanup_hook(tx, lambda: torch._C._functorch._vmap_decrement_nesting())
        self.state.proxy = tx.output.create_node(
            "call_function",
            torch._C._functorch._vmap_increment_nesting,
            (batch_size, randomness),
            {},
        )
        return variables.ConstantVariable.create(vmap_level)

    def exit(self, tx, *args):
        self.state.cleanup()
        tx.output.create_node(
            "call_function", torch._C._functorch._vmap_decrement_nesting, (), {}
        )
        return variables.ConstantVariable.create(None)


class GradModeVariable(ContextWrappingVariable):
    """represents torch.{no_grad,enable_grad,set_grad_mode}()"""

    _guards_singleton = Guard(GlobalStateSource(), GuardBuilder.GRAD_MODE)

    @staticmethod
    def create(tx, target_value, initialized=False, **kwargs):
        var = GradModeVariable(
            target_values=[target_value],
            initial_values=[torch.is_grad_enabled()],
            **kwargs,
        )
        if initialized:
            var._call_func(tx, var.target_values)
        return var

    def __init__(self, target_values, initial_values=None, initialized=True, **kwargs):
        super().__init__(
            target_values=target_values, initial_values=initial_values, **kwargs
        )
        install_guard(self._guards_singleton)

    def enter(self, tx):
        self._call_func(tx, self.target_values)
        return variables.ConstantVariable.create(None)

    def exit(self, tx, *args):
        self._call_func(tx, self.initial_values)
        return variables.ConstantVariable.create(None)

    def call_function(
        self, tx, args: "List[VariableTracker]", kwargs: "Dict[str, VariableTracker]"
    ):
        self._call_func(tx, self.initial_values)  # undo eager initialization
        return super().call_function(tx, args, kwargs)

    def _call_func(self, tx, values):
        assert len(values) == 1
        value = values[0]
        # Coalesce grad mode mutations
        if torch.is_grad_enabled() != value:
            tx.output.create_node(
                "call_function", torch._C._set_grad_enabled, (value,), {}
            )
            torch._C._set_grad_enabled(value)

    def module_name(self):
        return "torch"

    def fn_name(self):
        return "set_grad_enabled"


class InferenceModeVariable(ContextWrappingVariable):
    @staticmethod
    def create(tx, target_value, **kwargs):
        var = InferenceModeVariable(
            [target_value], initial_values=torch.is_inference_mode_enabled(), **kwargs
        )
        return var

    def __init__(
        self,
        target_values,
        initial_values=None,
        **kwargs,
    ):
        if initial_values is None:
            # This must be called here since function defaults are evaluated at import time
            initial_values = torch.is_inference_mode_enabled()
        super().__init__(
            target_values=target_values, initial_values=initial_values, **kwargs
        )
        self.target_values = target_values

    def exit(self, tx, *args):
        self.state.cleanup_assert()
        tx.output.create_node(
            "call_function",
            torch.autograd.grad_mode._exit_inference_mode,
            (self.state.proxy,),
            {},
        )

    def enter(self, tx):
        ctx = torch.autograd.grad_mode._enter_inference_mode(*self.target_values)
        self.set_cleanup_hook(
            tx, lambda: torch.autograd.grad_mode._exit_inference_mode(ctx)
        )
        self.state.proxy = tx.output.create_node(
            "call_function",
            torch.autograd.grad_mode._enter_inference_mode,
            (*self.target_values,),
            {},
        )

    def module_name(self):
        return "torch"

    def fn_name(self):
        return "inference_mode"


class TorchFunctionDisableVariable(ContextWrappingVariable):
    """represents whether torch function overrides are enabled or not"""

    _guards_singleton = Guard(GlobalStateSource(), GuardBuilder.TORCH_FUNCTION_STATE)

    @staticmethod
    def create(tx, **kwargs):
        var = TorchFunctionDisableVariable(
            target_values=[False],
            initial_values=[tx.output.torch_function_enabled],
            **kwargs,
        )
        # mlazos: I think this is here to make sure we don't reinvoke on clone()
        var._call_func(tx, [False])
        var.set_cleanup_hook(tx)
        return var

    def __init__(self, target_values, initial_values=None, **kwargs):
        super().__init__(
            target_values=target_values, initial_values=initial_values, **kwargs
        )
        install_guard(self._guards_singleton)

    def enter(self, tx):
        return variables.ConstantVariable.create(None)

    def _call_func(self, tx, values):
        assert len(values) == 1
        tx.output.set_torch_function_state(values[0])


class DeterministicAlgorithmsVariable(ContextWrappingVariable):
    """represents torch.{are_deterministic_algorithms_enabled,use_deterministic_algorithms}()"""

    _guards_singleton = Guard(
        GlobalStateSource(), GuardBuilder.DETERMINISTIC_ALGORITHMS
    )

    @staticmethod
    def create(tx, target_value, **kwargs):
        var = DeterministicAlgorithmsVariable(
            target_values=[target_value],
            initial_values=[torch.are_deterministic_algorithms_enabled()],
            **kwargs,
        )
        var._call_func(tx, [target_value])
        var.set_cleanup_hook(tx)
        return var

    def __init__(self, target_values, initial_values=None, **kwargs):
        super().__init__(
            target_values=target_values, initial_values=initial_values, **kwargs
        )
        install_guard(self._guards_singleton)

    def enter(self, tx):
        return variables.ConstantVariable.create(None)

    def _call_func(self, tx, values):
        assert len(values) == 1
        value = values[0]
        tx.output.create_node(
            "call_function", torch._C._set_deterministic_algorithms, (value,), {}
        ),
        torch._C._set_deterministic_algorithms(value)

    def module_name(self):
        return "torch"

    def fn_name(self):
        return "use_deterministic_algorithms"


class DisabledSavedTensorsHooksVariable(ContextWrappingVariable):
    """represents torch.autograd.graph.disable_saved_tensors_hook."""

    @staticmethod
    def create(tx, target_value, **kwargs):
        var = DisabledSavedTensorsHooksVariable(
            target_values=[target_value],
            initial_values=[
                torch._C._autograd._saved_tensors_hooks_get_disabled_error_message()
            ],
            **kwargs,
        )
        var._call_func(tx, [target_value])
        var.set_cleanup_hook(tx)
        return var

    def __init__(self, target_values, initial_values=None, **kwargs):
        super().__init__(
            target_values=target_values, initial_values=initial_values, **kwargs
        )

    def enter(self, tx):
        return variables.ConstantVariable.create(None)

    def _call_func(self, tx, values):
        assert len(values) == 1
        value = values[0]
        if value is not None:
            # Disable `saved_tensors_hooks` with message (`value`)
            # OR
            # we are exiting this context and restoring the previous message.
            tx.output.create_node(
                "call_function",
                torch._C._autograd._saved_tensors_hooks_disable,
                (value,),
                {},
            )
            torch._C._autograd._saved_tensors_hooks_disable(value)
        else:
            # We are exiting this context and if prev_message was None, we re-enable `saved_tensors_hooks`.
            tx.output.create_node(
                "call_function", torch._C._autograd._saved_tensors_hooks_enable, (), {}
            )
            torch._C._autograd._saved_tensors_hooks_enable()

    def module_name(self):
        return "torch.autograd.graph"

    def fn_name(self):
        return "disable_saved_tensors_hooks"


class AutocastModeVariable(ContextWrappingVariable):
    @staticmethod
    def create(func, args, kwargs):
        assert func in [
            torch.amp.autocast_mode.autocast,
            torch.cuda.amp.autocast,
            torch.cpu.amp.autocast,
        ]
        # device_type : str,
        # dtype : Optional[_dtype] = None,
        # enabled : bool = True,
        # cache_enabled : Optional[bool] = None):cache_enabled
        bound_args = inspect.signature(func).bind(*args, **kwargs)
        bound_args.apply_defaults()
        target_values = []
        kwargs.clear()

        for key in ["device_type", "dtype", "enabled", "cache_enabled"]:
            if key == "device_type" and func in [
                torch.cuda.amp.autocast,
                torch.cpu.amp.autocast,
            ]:
                arg = "cuda" if func is torch.cuda.amp.autocast else "cpu"
            else:
                arg = bound_args.arguments[key]
            if isinstance(arg, VariableTracker):
                target_values.append(arg.as_python_constant())
            else:
                target_values.append(arg)

        var = AutocastModeVariable(target_values, initial_values=None, **kwargs)
        return var

    def __init__(self, target_values, initial_values=None, **kwargs):
        super().__init__(
            target_values=target_values, initial_values=initial_values, **kwargs
        )
        self.target_values = target_values

    def exit(self, tx, *args):
        self.state.cleanup_assert()
        tx.output.create_node(
            "call_function", torch.amp._exit_autocast, (self.state.proxy,), {}
        )

    def enter(self, tx):
        ctx = torch.amp._enter_autocast(*self.target_values)
        self.set_cleanup_hook(tx, lambda: torch.amp._exit_autocast(ctx))
        self.state.proxy = tx.output.create_node(
            "call_function", torch.amp._enter_autocast, (*self.target_values,), {}
        )

    def module_name(self):
        return "torch.amp.autocast_mode"

    def fn_name(self):
        return "autocast"


class NullContextVariable(ContextWrappingVariable):
    """
    This class represents Python contextlib.nullcontext.
    It's used as a placeholder for other context managers that Dynamo doesn't
    support yet, e.g, torch.autograd.profiler.record_function.
    """

    def __init__(self, target_values=None, **kwargs):
        super().__init__(target_values=target_values, **kwargs)

    def enter(self, tx):
        return variables.ConstantVariable.create(None)

    def exit(self, tx, *args):
        return variables.ConstantVariable.create(None)

    def module_name(self):
        return "contextlib"

    def fn_name(self):
        return "nullcontext"


class StreamContextVariable(ContextWrappingVariable):
    @staticmethod
    def create(tx, target_value, **kwargs):
        from .builder import wrap_fx_proxy_cls

        current_stream_method = get_interface_for_device(
            target_value.device
        ).current_stream
        current_stream = wrap_fx_proxy_cls(
            StreamVariable,
            tx,
            tx.output.create_proxy(
                "call_function",
                current_stream_method,
                (None,),
                {},
            ),
        )
        return StreamContextVariable(
            target_values=[target_value],
            initial_values=[current_stream],
            device=target_value.device,
            **kwargs,
        )

    def __init__(self, target_values, device, initial_values=None, **kwargs):
        super().__init__(
            target_values=target_values, initial_values=initial_values, **kwargs
        )
        self.device = device
        self.set_stream = get_interface_for_device(self.device).set_stream
        self.set_stream_id = get_interface_for_device(self.device)._set_stream_by_id

    def enter(self, tx):
        # stream generated inside the traced function
        if self.target_values[0].as_proxy() is not None:
            tx.output.create_proxy(
                "call_function",
                self.set_stream,
                (self.target_values[0].as_proxy(),),
                {},
            )
        # stream passed from outside the traced function
        else:
            stream = self.target_values[0].value
            tx.output.create_proxy(
                "call_function",
                self.set_stream_id,
                (stream.stream_id, stream.device_index, stream.device_type),
                {},
            )
        self.set_stream(self.target_values[0].value)
        self.set_cleanup_hook(tx, lambda: self.set_stream(self.initial_values[0].value))

    def exit(self, tx, *args):
        tx.output.create_proxy(
            "call_function",
            self.set_stream,
            (self.initial_values[0].as_proxy(),),
            {},
        )
        self.state.cleanup_assert()


class PreserveVersionContextVariable(ContextWrappingVariable):
    """
    Wraps torch.autograd._unsafe_preserve_version_counter
    """

    @staticmethod
    def constructor(tx):
        return variables.LambdaVariable(
            lambda tensor: PreserveVersionContextVariable(
                tensor,
                tensor.var_getattr(tx, "_version"),
            )
        )

    def __init__(self, tensor, prev_version, **kwargs):
        kwargs.setdefault("target_values", None)
        super().__init__(**kwargs)
        self.tensor = tensor
        self.prev_version = prev_version

    def enter(self, tx):
        pass

    def exit(self, tx, *args):
        from ..tensor_version_op import _unsafe_set_version_counter

        return variables.TorchInGraphFunctionVariable(
            _unsafe_set_version_counter
        ).call_function(tx, [self.tensor, self.prev_version], {})

    def reconstruct(self, codegen):
        unimplemented(
            "torch.autograd._unsafe_preserve_version_counter with graph break"
        )


class StreamVariable(VariableTracker):
    def __init__(self, proxy, value, device, **kwargs):
        if proxy is not None and "example_value" in proxy.node.meta:
            assert proxy.node.meta["example_value"] == value
        assert (
            value.device.type == device.type
        ), "stream value is not equal to the passed device"
        super().__init__(**kwargs)
        self.proxy = proxy
        self.value = value
        self.device = device

    def call_method(
        self,
        tx,
        name,
        args: "List[VariableTracker]",
        kwargs: "Dict[str, VariableTracker]",
    ) -> "VariableTracker":
        assert hasattr(self.value, name), f"no stream method found named {name}"
        assert name in [
            "wait_stream",
            "synchronize",
            "query",
            "record_event",
            "wait_event",
        ], f" unsupported stream method {name}"

        from ..utils import proxy_args_kwargs
        from .builder import wrap_fx_proxy_cls

        if name in ("wait_stream", "synchronize", "wait_event"):
            tx.output.create_proxy(
                "call_method", name, *proxy_args_kwargs([self] + args, kwargs)
            )
            return variables.ConstantVariable(None)
        elif name == "query":
            return wrap_fx_proxy_cls(
                target_cls=variables.ConstantVariable,
                tx=tx,
                proxy=tx.output.create_proxy(
                    "call_method", name, *proxy_args_kwargs([self] + args, kwargs)
                ),
            )
        elif name == "record_event":
            return wrap_fx_proxy_cls(
                target_cls=EventVariable,
                tx=tx,
                proxy=tx.output.create_proxy(
                    "call_method", name, *proxy_args_kwargs([self] + args, kwargs)
                ),
            )
        else:
            unimplemented(self.device + " stream method " + name + " unsupported")

    def as_proxy(self):
        return self.proxy

    def reconstruct(self, codegen):
        # If we got here, this stream is fully subsumed by the graph - this means it is
        # not an input or global
        assert not self.source
        # Since we just proved that - for other such structures, like lists and dicts, reconstruction
        # is fine and sound according to dynamo principles of treating collectives. However,
        # streams are special in that we want to preserve the identity of the stream as the same as in the graph
        # Normally, we would do this via codegen for the proxy mapping to an output - we cannot do this yet, as we do not
        # yet have a plan for how we want to handle the case where the stream is used as an input or an output. Pending
        # design, to unblock current work, we lift the stream into a global and then codegen bytecode to load it from there.
        prefix = f"_stream_{self.device}"
        name = codegen.tx.output.install_global_by_id(prefix, self.value)
        codegen.append_output(
            codegen.create_load_global(name, push_null=False, add=True)
        )


class EventVariable(VariableTracker):
    def __init__(self, proxy, value, **kwargs):
        if proxy is not None and "example_value" in proxy.node.meta:
            assert proxy.node.meta["example_value"] == value
        super().__init__(**kwargs)
        self.proxy = proxy
        self.value = value

    def call_method(
        self,
        tx,
        name,
        args: "List[VariableTracker]",
        kwargs: "Dict[str, VariableTracker]",
    ) -> "VariableTracker":
        from ..utils import proxy_args_kwargs
        from .builder import wrap_fx_proxy_cls

        if name in ("wait", "record", "synchronize"):
            tx.output.create_proxy(
                "call_method", name, *proxy_args_kwargs([self] + args, kwargs)
            )
            return variables.ConstantVariable(None)
        elif name == "query":
            return wrap_fx_proxy_cls(
                target_cls=variables.ConstantVariable,
                tx=tx,
                proxy=tx.output.create_proxy(
                    "call_method", name, *proxy_args_kwargs([self] + args, kwargs)
                ),
            )
        else:
            unimplemented(f"event method {name} unsupported")

    def as_proxy(self):
        return self.proxy


class WithExitFunctionVariable(VariableTracker):
    _nonvar_fields = {
        "target",
        *VariableTracker._nonvar_fields,
    }

    def __init__(self, ctx: ContextWrappingVariable, target, **kwargs):
        super().__init__(**kwargs)
        assert isinstance(ctx, ContextWrappingVariable)
        self.ctx = ctx
        self.target = target

    def call_function(
        self, tx, args: "List[VariableTracker]", kwargs: "Dict[str, VariableTracker]"
    ) -> "VariableTracker":
        assert not kwargs
        return self.ctx.exit(tx, *args)

    def reconstruct(self, codegen):
        # Note here we reconstruct the context manager rather than the
        # exit function.  The handler generated by BlockStackEntry
        # will re-enter the context in the resume function.
        codegen(
            AttrSource(
                codegen.tx.import_source(self.ctx.module_name()), self.ctx.fn_name()
            )
        )

        if codegen.tx.output.partial_convert:
            codegen.extend_output(
                [codegen.create_load_const(val) for val in self.ctx.target_values]
            )
            codegen.extend_output(
                create_call_function(len(self.ctx.target_values), True)
            )
            codegen.append_output(create_instruction("SETUP_WITH", target=self.target))
            codegen.append_output(create_instruction("POP_TOP"))<|MERGE_RESOLUTION|>--- conflicted
+++ resolved
@@ -191,8 +191,6 @@
         return variables.ConstantVariable.create(None)
 
 
-<<<<<<< HEAD
-=======
 class JvpIncrementNestingCtxManagerVariable(ContextWrappingVariable):
     """represents torch.func.jvp increment/decrement nesting"""
 
@@ -310,7 +308,6 @@
         return variables.ConstantVariable.create(None)
 
 
->>>>>>> eb5381da
 class GradIncrementNestingCtxManagerVariable(ContextWrappingVariable):
     """represents torch.func.grad increment/decrement nesting"""
 
