<<<<<<< HEAD
=======
# mypy: allow-untyped-defs
import collections
>>>>>>> f2d7f235
import functools
import warnings

from typing import Any, Optional

import torch
from torch.types import _dtype

__all__ = ["autocast_decorator", "autocast", "is_autocast_available"]


def is_autocast_available(device_type: str) -> bool:
    r"""
    Return a bool indicating if autocast is available on :attr:`device_type`.

    Args:
        device_type(str):  Device type to use. Possible values are: 'cuda', 'cpu', 'xpu' and so on.
            The type is the same as the `type` attribute of a :class:`torch.device`.
            Thus, you may obtain the device type of a tensor using `Tensor.device.type`.
    """
    return torch._C._is_autocast_available(device_type)


def autocast_decorator(autocast_instance, func):
    @functools.wraps(func)
    def decorate_autocast(*args, **kwargs):
        with autocast_instance:
            return func(*args, **kwargs)

    decorate_autocast.__script_unsupported = "@autocast() decorator is not supported in script mode"  # type: ignore[attr-defined]
    return decorate_autocast


class autocast:
    r"""
    Instances of :class:`autocast` serve as context managers or decorators that
    allow regions of your script to run in mixed precision.

    In these regions, ops run in an op-specific dtype chosen by autocast
    to improve performance while maintaining accuracy.
    See the :ref:`Autocast Op Reference<autocast-op-reference>` for details.

    When entering an autocast-enabled region, Tensors may be any type.
    You should not call ``half()`` or ``bfloat16()`` on your model(s) or inputs when using autocasting.

    :class:`autocast` should wrap only the forward pass(es) of your network, including the loss
    computation(s).  Backward passes under autocast are not recommended.
    Backward ops run in the same type that autocast used for corresponding forward ops.

    Example for CUDA Devices::

        # Creates model and optimizer in default precision
        model = Net().cuda()
        optimizer = optim.SGD(model.parameters(), ...)

        for input, target in data:
            optimizer.zero_grad()

            # Enables autocasting for the forward pass (model + loss)
            with torch.autocast(device_type="cuda"):
                output = model(input)
                loss = loss_fn(output, target)

            # Exits the context manager before backward()
            loss.backward()
            optimizer.step()

    See the :ref:`CUDA Automatic Mixed Precision examples<amp-examples>` for usage (along with gradient scaling)
    in more complex scenarios (e.g., gradient penalty, multiple models/losses, custom autograd functions).

    :class:`autocast` can also be used as a decorator, e.g., on the ``forward`` method of your model::

        class AutocastModel(nn.Module):
            ...
            @torch.autocast(device_type="cuda")
            def forward(self, input):
                ...

    Floating-point Tensors produced in an autocast-enabled region may be ``float16``.
    After returning to an autocast-disabled region, using them with floating-point
    Tensors of different dtypes may cause type mismatch errors.  If so, cast the Tensor(s)
    produced in the autocast region back to ``float32`` (or other dtype if desired).
    If a Tensor from the autocast region is already ``float32``, the cast is a no-op,
    and incurs no additional overhead.
    CUDA Example::

        # Creates some tensors in default dtype (here assumed to be float32)
        a_float32 = torch.rand((8, 8), device="cuda")
        b_float32 = torch.rand((8, 8), device="cuda")
        c_float32 = torch.rand((8, 8), device="cuda")
        d_float32 = torch.rand((8, 8), device="cuda")

        with torch.autocast(device_type="cuda"):
            # torch.mm is on autocast's list of ops that should run in float16.
            # Inputs are float32, but the op runs in float16 and produces float16 output.
            # No manual casts are required.
            e_float16 = torch.mm(a_float32, b_float32)
            # Also handles mixed input types
            f_float16 = torch.mm(d_float32, e_float16)

        # After exiting autocast, calls f_float16.float() to use with d_float32
        g_float32 = torch.mm(d_float32, f_float16.float())

    CPU Training Example::

        # Creates model and optimizer in default precision
        model = Net()
        optimizer = optim.SGD(model.parameters(), ...)

        for epoch in epochs:
            for input, target in data:
                optimizer.zero_grad()

                # Runs the forward pass with autocasting.
                with torch.autocast(device_type="cpu", dtype=torch.bfloat16):
                    output = model(input)
                    loss = loss_fn(output, target)

                loss.backward()
                optimizer.step()


    CPU Inference Example::

        # Creates model in default precision
        model = Net().eval()

        with torch.autocast(device_type="cpu", dtype=torch.bfloat16):
            for input in data:
                # Runs the forward pass with autocasting.
                output = model(input)

    CPU Inference Example with Jit Trace::

        class TestModel(nn.Module):
            def __init__(self, input_size, num_classes):
                super().__init__()
                self.fc1 = nn.Linear(input_size, num_classes)
            def forward(self, x):
                return self.fc1(x)

        input_size = 2
        num_classes = 2
        model = TestModel(input_size, num_classes).eval()

        # For now, we suggest to disable the Jit Autocast Pass,
        # As the issue: https://github.com/pytorch/pytorch/issues/75956
        torch._C._jit_set_autocast_mode(False)

        with torch.cpu.amp.autocast(cache_enabled=False):
            model = torch.jit.trace(model, torch.randn(1, input_size))
        model = torch.jit.freeze(model)
        # Models Run
        for _ in range(3):
            model(torch.randn(1, input_size))

    Type mismatch errors *in* an autocast-enabled region are a bug; if this is what you observe,
    please file an issue.

    ``autocast(enabled=False)`` subregions can be nested in autocast-enabled regions.
    Locally disabling autocast can be useful, for example, if you want to force a subregion
    to run in a particular ``dtype``.  Disabling autocast gives you explicit control over
    the execution type.  In the subregion, inputs from the surrounding region
    should be cast to ``dtype`` before use::

        # Creates some tensors in default dtype (here assumed to be float32)
        a_float32 = torch.rand((8, 8), device="cuda")
        b_float32 = torch.rand((8, 8), device="cuda")
        c_float32 = torch.rand((8, 8), device="cuda")
        d_float32 = torch.rand((8, 8), device="cuda")

        with torch.autocast(device_type="cuda"):
            e_float16 = torch.mm(a_float32, b_float32)
            with torch.autocast(device_type="cuda", enabled=False):
                # Calls e_float16.float() to ensure float32 execution
                # (necessary because e_float16 was created in an autocasted region)
                f_float32 = torch.mm(c_float32, e_float16.float())

            # No manual casts are required when re-entering the autocast-enabled region.
            # torch.mm again runs in float16 and produces float16 output, regardless of input types.
            g_float16 = torch.mm(d_float32, f_float32)

    The autocast state is thread-local.  If you want it enabled in a new thread, the context manager or decorator
    must be invoked in that thread.  This affects :class:`torch.nn.DataParallel` and
    :class:`torch.nn.parallel.DistributedDataParallel` when used with more than one GPU per process
    (see :ref:`Working with Multiple GPUs<amp-multigpu>`).

    Args:
        device_type(str, required):  Device type to use. Possible values are: 'cuda', 'cpu', 'xpu' and 'hpu'.
                                     The type is the same as the `type` attribute of a :class:`torch.device`.
                                     Thus, you may obtain the device type of a tensor using `Tensor.device.type`.
        enabled(bool, optional):  Whether autocasting should be enabled in the region.
            Default: ``True``
        dtype(torch_dtype, optional):  Data type for ops run in autocast. It uses the default value
            (``torch.float16`` for CUDA and ``torch.bfloat16`` for CPU), given by
            :func:`~torch.get_autocast_dtype`, if :attr:`dtype` is ``None``.
            Default: ``None``
        cache_enabled(bool, optional):  Whether the weight cache inside autocast should be enabled.
            Default: ``True``
    """

    def __init__(
        self,
        device_type: str,
        dtype: Optional[_dtype] = None,
        enabled: bool = True,
        cache_enabled: Optional[bool] = None,
    ):
        if not isinstance(device_type, str):
            raise ValueError(
                f"Expected `device_type` of type `str`, got: `{type(device_type)}`"
            )
        if dtype is None:
            dtype = torch.get_autocast_dtype(device_type)
        if torch._jit_internal.is_scripting():
            self._enabled = enabled
            self.device = device_type
            self.fast_dtype = dtype
            assert dtype is not None
            return
        self.device = device_type
        if not is_autocast_available(self.device):
            raise RuntimeError(
                f"User specified an unsupported autocast device_type '{self.device}'"
            )
        self.custom_backend_name = torch._C._get_privateuse1_backend_name()
        self.fast_dtype = torch.get_autocast_dtype(self.device)
        if self.device == self.custom_backend_name:
            necessary_funcs = [
                "get_amp_supported_dtype",
            ]
            message = f"Tried to use AMP with the `{self.custom_backend_name}` backend, but the backend has not "
            message += "registered a module or  the module miss some necessary funcs. The backend should register "
            message += "a module by `torch._register_device_module`, and the module must have these funcs: \n"
            message += "`get_amp_supported_dtype() -> List[torch.dtype]`. \n"

            assert hasattr(torch, self.custom_backend_name), message
            self.custom_device_mod = getattr(torch, self.custom_backend_name)
            for func in necessary_funcs:
                assert hasattr(self.custom_device_mod, func), (
                    message + f"But the func `{func}` is missing. \n"
                )

        self._cache_enabled = torch.is_autocast_cache_enabled()
        if (
            enabled
            and torch.cuda.amp.common.amp_definitely_not_available()
            and self.device == "cuda"
        ):
            warnings.warn(
                "User provided device_type of 'cuda', but CUDA is not available. Disabling"
            )
            enabled = False
        if dtype is not None:
            self.fast_dtype = dtype
        if cache_enabled is not None:
            self._cache_enabled = cache_enabled

        if self.device == "cpu":
            supported_dtype = [torch.bfloat16, torch.float16]
            if self.fast_dtype not in supported_dtype and enabled:
                error_message = "In CPU autocast, but the target dtype is not supported. Disabling autocast.\n"
                error_message += "CPU Autocast only supports dtype of "
                error_message += (
                    ", ".join(str(dtype) for dtype in supported_dtype) + " currently."
                )
                warnings.warn(error_message)
                enabled = False
        elif self.device == "xpu":
            supported_dtype = [torch.bfloat16, torch.float16]
            if self.fast_dtype not in supported_dtype:
                error_message = "In XPU autocast, but the target dtype is not supported. Disabling autocast.\n"
                error_message += "XPU Autocast only supports dtypes of torch.bfloat16 and torch.float16 currently."
                warnings.warn(error_message)
                enabled = False
        elif self.device == "ipu":
            supported_dtypes = [torch.bfloat16, torch.float16]
            if self.fast_dtype not in supported_dtypes:
                error_message = "In IPU autocast, but the target dtype is not supported. Disabling autocast.\n"
                error_message += "IPU Autocast only supports dtypes of torch.bfloat16 and torch.float16 currently."
                warnings.warn(error_message)
                enabled = False
        elif self.device == "hpu":
            supported_dtype = [torch.bfloat16, torch.float16]
            if self.fast_dtype not in supported_dtype:
                error_message = "In HPU autocast, but the target dtype is not supported. Disabling autocast.\n"
                error_message += "HPU Autocast only supports dtypes of torch.bfloat16 and torch.float16 currently."
                warnings.warn(error_message)
                enabled = False
        elif self.device == self.custom_backend_name:
            supported_dtype = self.custom_device_mod.get_amp_supported_dtype()
            if self.fast_dtype not in supported_dtype:
                error_message = f"In {self.custom_backend_name} autocast, but the target dtype is not supported. "
                error_message += f"Disabling autocast.\n {self.custom_backend_name} Autocast only supports dtypes of "
                error_message += (
                    ", ".join(str(dtype) for dtype in supported_dtype) + " currently."
                )
                warnings.warn(error_message)
                enabled = False
        elif self.device == "cuda":
            if (
                enabled
                and self.fast_dtype == torch.bfloat16
                and not torch.cuda.is_bf16_supported()
            ):
                raise RuntimeError(
                    "Current CUDA Device does not support bfloat16. Please switch dtype to float16."
                )
        elif self.device == "xla":
            supported_dtype = [torch.float16, torch.bfloat16]
            if self.fast_dtype not in supported_dtype:
                error_message = "In XLA autocast, but the target dtype is not supported. Disabling autocast.\n"
                error_message += (
                    "XLA Autocast only supports dtype of torch.bfloat16 currently."
                )
                warnings.warn(error_message)
                enabled = False
        self._enabled = enabled

    def __enter__(self):
        if torch._jit_internal.is_scripting():
            assert self.fast_dtype is not None
            return self

        self.prev_cache_enabled = torch.is_autocast_cache_enabled()
        self.prev = torch.is_autocast_enabled(self.device)
        self.prev_fastdtype = torch.get_autocast_dtype(self.device)
        torch.set_autocast_enabled(self.device, self._enabled)
        torch.set_autocast_dtype(self.device, self.fast_dtype)  # type: ignore[arg-type]
        torch.autocast_increment_nesting()
        torch.set_autocast_cache_enabled(self._cache_enabled)

    def __exit__(self, exc_type: Any, exc_val: Any, exc_tb: Any):  # type: ignore[override]
        if torch._jit_internal.is_scripting():
            return

        # Drop the cache when we exit to a nesting level that's outside any instance of autocast.
        if torch.autocast_decrement_nesting() == 0:
            torch.clear_autocast_cache()
        torch.set_autocast_enabled(self.device, self.prev)
        torch.set_autocast_dtype(self.device, self.prev_fastdtype)
        torch.set_autocast_cache_enabled(self.prev_cache_enabled)
        return False

    def __call__(self, func):
        if torch._jit_internal.is_scripting():
            return func
        return autocast_decorator(self, func)


# These functions aren't meant for public usage.
# They are what we trace into a graph during pre_dispatch tracing
# when we encounter an autocast context manager.
def _enter_autocast(*vals):
    # For pre-dispatch tracing, if a TorchFunction mode is active, we'll want to trace this into a graph.
    if torch._C._is_torch_function_mode_enabled():
        return torch.overrides.handle_torch_function(
            torch.amp._enter_autocast, [], *vals
        )
    mode = torch.amp.autocast(*vals)
    mode.__enter__()
    return mode


def _exit_autocast(mode):
    if torch._C._is_torch_function_mode_enabled():
        return torch.overrides.handle_torch_function(torch.amp._exit_autocast, [], mode)
    mode.__exit__(None, None, None)<|MERGE_RESOLUTION|>--- conflicted
+++ resolved
@@ -1,8 +1,5 @@
-<<<<<<< HEAD
-=======
 # mypy: allow-untyped-defs
 import collections
->>>>>>> f2d7f235
 import functools
 import warnings
 
@@ -11,7 +8,20 @@
 import torch
 from torch.types import _dtype
 
-__all__ = ["autocast_decorator", "autocast", "is_autocast_available"]
+try:
+    import numpy as np
+
+    HAS_NUMPY = True
+except ModuleNotFoundError:
+    np = None  # type: ignore[assignment]
+
+__all__ = [
+    "autocast_decorator",
+    "autocast",
+    "is_autocast_available",
+    "custom_fwd",
+    "custom_bwd",
+]
 
 
 def is_autocast_available(device_type: str) -> bool:
@@ -370,4 +380,124 @@
 def _exit_autocast(mode):
     if torch._C._is_torch_function_mode_enabled():
         return torch.overrides.handle_torch_function(torch.amp._exit_autocast, [], mode)
-    mode.__exit__(None, None, None)+    mode.__exit__(None, None, None)
+
+
+# Casts Tensors and containers of Tensors.  Special-cases passthroughs for strings and np.ndarrays, which
+# may be falsely detected as "Iterables."
+def _cast(value, device_type: str, dtype: _dtype):
+    if isinstance(value, torch.Tensor):
+        is_eligible = (
+            value.is_floating_point()
+            and value.device.type == device_type
+            and (value.dtype is not torch.float64)
+        )
+        return value.to(dtype) if is_eligible else value
+    elif isinstance(value, (str, bytes)):
+        return value
+    elif HAS_NUMPY and isinstance(value, np.ndarray):
+        return value
+    elif isinstance(value, collections.abc.Mapping):
+        return {
+            _cast(k, device_type, dtype): _cast(v, device_type, dtype)
+            for k, v in value.items()
+        }
+    elif isinstance(value, collections.abc.Iterable):
+        iterable = (_cast(v, device_type, dtype) for v in value)
+        if isinstance(value, (list, tuple)):
+            return type(value)(iterable)
+        else:
+            return iterable
+    else:
+        return value
+
+
+def custom_fwd(
+    fwd=None,
+    *,
+    device_type: str,
+    cast_inputs: Optional[_dtype] = None,
+):
+    """
+    Create a helper decorator for ``forward`` methods of custom autograd functions.
+
+    Autograd functions are subclasses of :class:`torch.autograd.Function`.
+    See the :ref:`example page<amp-custom-examples>` for more detail.
+
+    Args:
+        device_type(str):  Device type to use. 'cuda', 'cpu', 'xpu' and so on.
+            The type is the same as the `type` attribute of a :class:`torch.device`.
+            Thus, you may obtain the device type of a tensor using `Tensor.device.type`.
+        cast_inputs (:class:`torch.dtype` or None, optional, default=None):  If not ``None``,
+            when ``forward`` runs in an autocast-enabled region, casts incoming
+            floating-point Tensors to the target dtype (non-floating-point Tensors are not affected),
+            then executes ``forward`` with autocast disabled.
+            If ``None``, ``forward``'s internal ops execute with the current autocast state.
+
+    .. note::
+        If the decorated ``forward`` is called outside an autocast-enabled region,
+        :func:`custom_fwd<custom_fwd>` is a no-op and ``cast_inputs`` has no effect.
+    """
+    if not isinstance(device_type, str):
+        raise ValueError(
+            f"Expected `device_type` of type `str`, got: `{type(device_type)}`"
+        )
+    if fwd is None:
+        return functools.partial(
+            custom_fwd, device_type=device_type, cast_inputs=cast_inputs
+        )
+
+    @functools.wraps(fwd)
+    def decorate_fwd(*args, **kwargs):
+        args[0]._dtype = torch.get_autocast_dtype(device_type)
+        if cast_inputs is None:
+            args[0]._fwd_used_autocast = torch.is_autocast_enabled(device_type)
+            return fwd(*args, **kwargs)
+        else:
+            autocast_context = torch.is_autocast_enabled(device_type)
+            args[0]._fwd_used_autocast = False
+            if autocast_context:
+                with autocast(device_type=device_type, enabled=False):
+                    return fwd(
+                        *_cast(args, device_type, cast_inputs),
+                        **_cast(kwargs, device_type, cast_inputs),
+                    )
+            else:
+                return fwd(*args, **kwargs)
+
+    return decorate_fwd
+
+
+# Autograd ensures incoming gradients are the same type as forward outputs.  Allowing a separate
+# cast_inputs argument on custom_bwd is unnecessary and could cause errors if it doesn't match
+# cast_inputs supplied to custom_fwd.
+def custom_bwd(bwd=None, *, device_type: str):
+    """Create a helper decorator for backward methods of custom autograd functions.
+
+    Autograd functions are subclasses of :class:`torch.autograd.Function`.
+    Ensures that ``backward`` executes with the same autocast state as ``forward``.
+    See the :ref:`example page<amp-custom-examples>` for more detail.
+
+    Args:
+        device_type(str):  Device type to use. 'cuda', 'cpu', 'xpu' and so on.
+            The type is the same as the `type` attribute of a :class:`torch.device`.
+            Thus, you may obtain the device type of a tensor using `Tensor.device.type`.
+    """
+
+    if not isinstance(device_type, str):
+        raise ValueError(
+            f"Expected `device_type` of type `str`, got: `{type(device_type)}`"
+        )
+    if bwd is None:
+        return functools.partial(custom_bwd, device_type=device_type)
+
+    @functools.wraps(bwd)
+    def decorate_bwd(*args, **kwargs):
+        with autocast(
+            device_type=device_type,
+            enabled=args[0]._fwd_used_autocast,
+            dtype=args[0]._dtype,
+        ):
+            return bwd(*args, **kwargs)
+
+    return decorate_bwd