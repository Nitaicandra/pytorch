--- conflicted
+++ resolved
@@ -28,6 +28,9 @@
 
   static void SetAllGraphInputsStatic(bool all_static);
   static std::optional<bool> GetAllGraphInputsStatic();
+
+  static void SetAllGraphInputsReliableComputed(bool computed);
+  static bool GetAllGraphInputsReliableComputed();
 
   static void SetShape(
       const std::string& tensorName,
@@ -70,6 +73,7 @@
   static ShapeDataMap& GetInferredShapeData();
 
   static SymbolDimMap& GetSymbolDimMap();
+  static DimSymbolMap& GetDimSymbolMap();
 
   static void UpdateValueName(
       const std::string& old_name,
@@ -104,14 +108,11 @@
   // during future node-level shape inference.
   ShapeDataMap inferredShapeData;
   SymbolDimMap symbolDimMap;
+  DimSymbolMap dimSymbolMap;
   // Stores if all graph-level inputs have static shape
-<<<<<<< HEAD
-  c10::optional<bool> allGraphInputsStatic;
-=======
   std::optional<bool> allGraphInputsStatic;
   // True if reliable has been computed for all graph inputs
   bool allGraphInputsReliableComputed;
->>>>>>> 0910429d
 };
 
 } // namespace jit
