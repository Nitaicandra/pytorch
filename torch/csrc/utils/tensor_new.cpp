#include <torch/csrc/python_headers.h>
#include <torch/csrc/utils/tensor_new.h>

#include <pybind11/pybind11.h>
#include <torch/csrc/DynamicTypes.h>
#include <torch/csrc/Exceptions.h>
#include <torch/csrc/Size.h>
#include <torch/csrc/autograd/generated/variable_factories.h>
#include <torch/csrc/autograd/variable.h>
#include <torch/csrc/utils/device_lazy_init.h>
#include <torch/csrc/utils/numpy_stub.h>
#include <torch/csrc/utils/pybind.h>
#include <torch/csrc/utils/python_arg_parser.h>
#include <torch/csrc/utils/python_numbers.h>
#include <torch/csrc/utils/python_scalars.h>
#include <torch/csrc/utils/python_strings.h>
#include <torch/csrc/utils/tensor_numpy.h>

#include <ATen/ATen.h>
#include <ATen/DLConvertor.h>
#include <ATen/InitialTensorOptions.h>
#include <ATen/NamedTensorUtils.h>
#include <ATen/NativeFunctions.h>
#include <ATen/SparseCsrTensorUtils.h>
#include <ATen/TracerMode.h>
#include <ATen/dlpack.h>
#include <c10/core/Backend.h>
#include <c10/core/DispatchKeySet.h>
#include <c10/core/Layout.h>
#include <c10/util/Exception.h>
#include <c10/util/Optional.h>
#include <c10/util/irange.h>

#include <stdexcept>
#include <vector>

using at::Device;
using at::IntArrayRef;
using at::kInt;
using at::kLong;
using at::ScalarType;
using at::Storage;
using at::Tensor;
using at::TensorOptions;
using c10::optional;

namespace torch::utils {
namespace {
const int MAX_DIMS = 128;

thread_local bool kOnlyLiftCPUTensors = false;

TensorOptions build_options(
    c10::TensorOptions options,
    at::ScalarType scalar_type,
    const c10::optional<Device>& device = c10::nullopt) {
  options = options.dtype(scalar_type);
  if (device.has_value()) {
    return options.device(device);
  }
  return options;
}

// NB: It appears there is some consistency invariant between options and
// device, where if device is non-empty, its type must be consistent with the
// device type in options.
// TODO: Refactor this so we just pass everything in via options

Tensor new_with_sizes(
    c10::TensorOptions options,
    at::ScalarType scalar_type,
    const optional<Device>& device,
    c10::SymIntArrayRef sizes) {
  maybe_initialize_device(options.device());
  pybind11::gil_scoped_release no_gil;
  return at::empty_symint(sizes, build_options(options, scalar_type, device));
}

Tensor new_with_storage(
    c10::TensorOptions options,
    at::ScalarType scalar_type,
    Storage storage) {
  auto tensor = at::empty({}, build_options(options, scalar_type));
  tensor.set_(std::move(storage));
  return tensor;
}

std::vector<int64_t> compute_sizes(PyObject* seq, ScalarType scalar_type) {
  bool is_storage = isStorage(seq);
  std::vector<int64_t> sizes;
  // Note that after the first iteration, obj is the only thing that keeps
  // the seq raw pointer alive.
  THPObjectPtr obj;
  while (PySequence_Check(seq)) {
    auto length = PySequence_Length(seq);
    if (length < 0)
      throw python_error();
    if (is_storage) {
      length /= static_cast<int64_t>(elementSize(scalar_type));
    }
    sizes.push_back(length);
    TORCH_CHECK_VALUE(
        sizes.size() <= MAX_DIMS,
        "too many dimensions '",
        Py_TYPE(seq)->tp_name,
        "'");
    if (length == 0)
      break;
    PyObject* new_obj = PySequence_GetItem(seq, 0);
    // This line uses seq so we must NOT override obj before this line
    TORCH_CHECK_VALUE(
        new_obj,
        "could not determine the shape of object type '",
        Py_TYPE(seq)->tp_name,
        "'");
    obj = THPObjectPtr(new_obj);
    seq = obj.get();
  }

  return sizes;
}

ScalarType infer_scalar_type(PyObject* obj) {
  if (torch::is_symint(obj)) {
    return ScalarType::Long;
  }
  if (torch::is_symfloat(obj)) {
    return torch::tensors::get_default_scalar_type();
  }
#ifdef USE_NUMPY
  if (is_numpy_available()) {
    if (PyArray_Check(obj)) {
      return numpy_dtype_to_aten(PyArray_TYPE((PyArrayObject*)obj));
    }
    if (PyArray_CheckScalar(obj)) {
      THPObjectPtr arr(PyArray_FromScalar(obj, nullptr));
      return numpy_dtype_to_aten(PyArray_TYPE((PyArrayObject*)arr.get()));
    }
  }
#endif
  if (PyFloat_Check(obj)) {
    // this is always guaranteed to be a floating-point type, and makes it more
    // convenient to write e.g. torch.tensor(0.) than torch.tensor(0.,
    // dtype=torch.Tensor.dtype).
    return torch::tensors::get_default_scalar_type();
  }
  if (THPUtils_checkLong(obj)) {
    return ScalarType::Long;
  }
  if (PyBool_Check(obj)) {
    return ScalarType::Bool;
  }
  if (PyComplex_Check(obj)) {
    switch (torch::tensors::get_default_scalar_type()) {
      case ScalarType::Float:
        return ScalarType::ComplexFloat;
      case ScalarType::Double:
        return ScalarType::ComplexDouble;
      case ScalarType::Half:
        return ScalarType::ComplexHalf;
      default:
        TORCH_CHECK(false, "invalid default scalar type for complex");
    }
  }
  if (THPVariable_Check(obj)) {
    const auto& var = THPVariable_Unpack(obj);
    return var.scalar_type();
  }
  TORCH_CHECK_TYPE(
      !THPUtils_checkString(obj),
      "new(): invalid data type '",
      Py_TYPE(obj)->tp_name,
      "'");
  if (PySequence_Check(obj)) {
    c10::optional<ScalarType> scalarType;
    auto length = PySequence_Length(obj);
    if (length < 0)
      throw python_error();
    // match NumPy semantics, except use default tensor type instead of double.
    if (length == 0)
      return torch::tensors::get_default_scalar_type();
    for (const auto i : c10::irange(length)) {
      THPObjectPtr handle(PySequence_GetItem(obj, i));
      if (!handle)
        throw python_error();
      auto cur_item = handle.get();
      TORCH_CHECK_TYPE(
          cur_item != obj, "new(): self-referential lists are incompatible");
      ScalarType item_scalarType = infer_scalar_type(cur_item);
      scalarType = (scalarType) ? at::promoteTypes(*scalarType, item_scalarType)
                                : item_scalarType;
      if (scalarType == ScalarType::ComplexDouble) {
        // this won't change (unless we hit undefined, but that will fail
        // later).
        return *scalarType;
      }
    }
    // NOLINTNEXTLINE(bugprone-unchecked-optional-access)
    return *scalarType;
  }
  AT_ERROR("Could not infer dtype of ", Py_TYPE(obj)->tp_name);
}

void recursive_store(
    char* data,
    IntArrayRef sizes,
    IntArrayRef strides,
    int64_t dim,
    ScalarType scalarType,
    size_t elementSize,
    PyObject* obj) {
  TORCH_INTERNAL_ASSERT_DEBUG_ONLY(data != nullptr);

  int64_t ndim = static_cast<int64_t>(sizes.size());
  bool is_symfloat = torch::is_symfloat(obj);
  bool is_symint = torch::is_symint(obj);
  if (dim == ndim) {
    if (is_symfloat) {
      auto new_obj = py::reinterpret_borrow<py::object>(obj);
      auto val = new_obj.cast<c10::SymFloat>();
      const double double_val = val.guard_float(__FILE__, __LINE__);
      switch (elementSize) {
        case 8:
          *reinterpret_cast<double*>(data) = double_val;
          break;
        case 4:
          *reinterpret_cast<float*>(data) = static_cast<float>(double_val);
          break;
      }
      return;
    }
    if (is_symint) {
      auto new_obj = py::reinterpret_borrow<py::object>(obj);
      auto val = new_obj.cast<c10::SymInt>();
      const auto int_val = val.guard_int(__FILE__, __LINE__);
      switch (elementSize) {
        case 8:
          *reinterpret_cast<int64_t*>(data) = int_val;
          break;
        case 4:
          *reinterpret_cast<int32_t*>(data) = static_cast<int32_t>(int_val);
          break;
        case 2:
          *reinterpret_cast<int16_t*>(data) = static_cast<int16_t>(int_val);
          break;
        case 1:
          *reinterpret_cast<int8_t*>(data) = static_cast<int8_t>(int_val);
          break;
        default:
          TORCH_CHECK(false, "Unexpected elementSize ", elementSize);
      }
      return;
    }
    torch::utils::store_scalar(data, scalarType, obj);
    return;
  }

  auto n = sizes[dim];
  auto seq = THPObjectPtr(PySequence_Fast(obj, "not a sequence"));
  if (!seq)
    throw python_error();
  // NOLINTNEXTLINE(bugprone-branch-clone)
  auto seq_size = PySequence_Fast_GET_SIZE(seq.get());
  TORCH_CHECK_VALUE(
      seq_size == n,
      "expected sequence of length ",
      n,
      " at dim ",
      dim,
      " (got ",
      seq_size,
      ")");

  PyObject** items = PySequence_Fast_ITEMS(seq.get());
  for (const auto i : c10::irange(n)) {
#ifdef USE_NUMPY
    if (is_numpy_available() && PyArray_Check(items[i])) {
      TORCH_WARN_ONCE(
          "Creating a tensor from a list of numpy.ndarrays is extremely slow. "
          "Please consider converting the list to a single numpy.ndarray with "
          "numpy.array() before converting to a tensor.");
    }
#endif
    recursive_store(
        data, sizes, strides, dim + 1, scalarType, elementSize, items[i]);
    data += strides[dim] * elementSize;
  }
}

Tensor internal_new_from_data(
    c10::TensorOptions options,
    at::ScalarType scalar_type,
    c10::optional<Device> device_opt,
    PyObject* data,
    bool copy_variables,
    bool copy_numpy,
    bool type_inference,
    bool pin_memory = false) {
  TORCH_CHECK_TYPE(
      !THPUtils_checkString(data),
      "new(): invalid data type '",
      Py_TYPE(data)->tp_name,
      "'");

  if (THPVariable_Check(data)) {
    TORCH_CHECK(!pin_memory, "Can't pin tensor constructed from a variable");
    // TODO: use MaybeOwned
    auto var = THPVariable_Unpack(data);
    if (copy_variables) {
      var = var.detach();
    }
    // infer the scalar type and device type; it's not expected to infer the
    // layout since these constructors are defined per-layout-type (e.g. tensor
    // vs sparse_coo_tensor).
    const auto& inferred_scalar_type =
        type_inference ? var.scalar_type() : scalar_type;
    auto device = device_opt.has_value() ? *device_opt : var.device();
    pybind11::gil_scoped_release no_gil;
    maybe_initialize_device(device);
    return var.to(
        device,
        inferred_scalar_type,
        /*non_blocking=*/false,
        /*copy=*/copy_variables);
  }

#ifdef USE_NUMPY
  if (PyObject_HasAttrString(data, "__cuda_array_interface__")) {
    TORCH_CHECK(
        !pin_memory,
        "Can't pin tensor constructed from __cuda_array_interface__");
    auto tensor = tensor_from_cuda_array_interface(data);
    const auto& inferred_scalar_type =
        type_inference ? tensor.scalar_type() : scalar_type;
    auto device = device_opt.has_value() ? *device_opt : options.device();
    pybind11::gil_scoped_release no_gil;
    maybe_initialize_device(device);
    return tensor.to(
        device,
        inferred_scalar_type,
        /*non_blocking=*/false,
        /*copy=*/copy_numpy);
  }

  if (is_numpy_available() && PyArray_Check(data)) {
    TORCH_CHECK(!pin_memory, "Can't pin tensor constructed from numpy");
    auto tensor =
        tensor_from_numpy(data, /*warn_if_not_writeable=*/!copy_numpy);
    const auto& inferred_scalar_type =
        type_inference ? tensor.scalar_type() : scalar_type;
    auto device = device_opt.has_value() ? *device_opt : options.device();
    pybind11::gil_scoped_release no_gil;
    maybe_initialize_device(device);
    return tensor.to(
        device,
        inferred_scalar_type,
        /*non_blocking=*/false,
        /*copy=*/copy_numpy);
  }
#endif

  auto device = device_opt.has_value() ? *device_opt : options.device();

  auto sizes = compute_sizes(data, scalar_type);

  ScalarType inferred_scalar_type =
      type_inference ? infer_scalar_type(data) : scalar_type;
  // This exists to prevent us from tracing the call to empty().  The actual
  // autograd code doesn't really matter, because requires_grad is always false
  // here.
  // What are the semantics of tensor_new()?
  // We manually construct a tensor and place on it on the correct device with
  // empty() and to(). We then have to "lift" the newly constructed tensor in
  // some cases, like when we're performing a functorch transform or running
  // functionalization. The exclude guards are all to ensure that extra logic
  // doesn't run when we're constructing the raw tensor.
  Tensor tensor;
  {
    at::AutoDispatchBelowADInplaceOrView guard;
    c10::impl::ExcludeDispatchKeyGuard torchdispatchmode_guard(
        c10::DispatchKey::Python);
    c10::impl::ExcludeDispatchKeyGuard torchdispatchmode_snapshot_guard(
        c10::DispatchKey::PythonTLSSnapshot);
    // functorch uses FuncTorchDynamicLayerBackMode as a mode key to wrap all
    // tensors returned from operators in special TensorWrapper tensor extension
    c10::impl::ExcludeDispatchKeyGuard functorch_front_guard(
        c10::DispatchKey::FuncTorchDynamicLayerFrontMode);
    c10::impl::ExcludeDispatchKeyGuard functorch_back_guard(
        c10::DispatchKey::FuncTorchDynamicLayerBackMode);
    // We disable Fake and DeferredInit handlers for similar reasons as
    // functorch.
    c10::impl::ExcludeDispatchKeyGuard fake_and_deferred_init_guard(
        c10::DispatchKeySet{
            c10::DispatchKey::Fake, c10::DispatchKey::DeferredInit});
    // Note [Functionalization <> torch.Tensor constructor]
    // Functionalization "lifts" the newly constructed tensor into a wrapper
    // using aten::lift().
    c10::impl::ExcludeDispatchKeyGuard functionalize_guard(
        c10::DispatchKey::Functionalize);
    {
      // Tracing should probably also use the "lift" operator to add the tensor
      // to a trace, but it's technically BC-breaking to do that, since we
      // currently trace .to() calls.
      at::tracer::impl::NoTracerDispatchMode tracer_guard;

      if (isStorage(data)) {
        auto [storage, storage_scalar_type, is_typed_storage] =
            createStorageGetType(data);

        TORCH_CHECK(
            !is_typed_storage || storage_scalar_type == scalar_type,
            "Expected a Storage of type ",
            scalar_type,
            " or an UntypedStorage, but got ",
            storage_scalar_type);
        tensor = at::empty(
            sizes,
            at::initialTensorOptions()
                .dtype(
                    is_typed_storage ? storage_scalar_type
                                     : inferred_scalar_type)
                .pinned_memory(pin_memory)
                .device(storage.device()));
        tensor.set_(storage);

      } else {
        TensorOptions opts =
            at::initialTensorOptions().dtype(inferred_scalar_type);

        // If the device is Meta, take the shortcut. We don't want to allocate
        // an empty CPU tensor which would break our contract for meta tensors.
        if (device == at::kMeta) {
          return at::empty(sizes, opts.device(device));
        }
        tensor = at::empty(sizes, opts.pinned_memory(pin_memory));
        if (c10::multiply_integers(tensor.sizes()) != 0) {
          recursive_store(
              (char*)tensor.data_ptr(),
              tensor.sizes(),
              tensor.strides(),
              0,
              inferred_scalar_type,
              tensor.dtype().itemsize(),
              data);
        }
      }
    }
    pybind11::gil_scoped_release no_gil;
    maybe_initialize_device(device);
    // However, it is VERY important that we trace the to() call here (even
    // though the reason this is important is a hack).  Without *some* factory
    // function call that is traced at construction time, we will consider
    // a tensor constant as originating from "outside" the trace, and if you
    // try to return it directly we will fail with the error saying no
    // "no observable data dependence".  In an ideal world, we wouldn't trace
    // a to() call but I need to think harder about what exactly we should trace
    // in this case.
    if (only_lift_cpu_tensors()) {
      tensor = tensor.to(
          inferred_scalar_type, /*non_blocking=*/false, /*copy=*/false);

    } else {
      tensor = tensor.to(
          device, inferred_scalar_type, /*non_blocking=*/false, /*copy=*/false);
    }
  }

  // torch.jit.trace will continue to trace out `.to()` instead of `.lift()`,
  // since changing it is BC-breaking.
  at::tracer::impl::NoTracerDispatchMode tracer_guard;
  {
    // lift has no autograd implementation, so we need to make sure we don't try
    // to dispatch to it.
    // TODO: arguably it should have an autograd implementation that noops
    at::AutoDispatchBelowADInplaceOrView guard;
    tensor = at::lift_fresh(tensor);
  }
  if (only_lift_cpu_tensors() && device.type() != DeviceType::CPU) {
    if (!device.has_index() &&
        !torch::utils::is_device_initialized(device.type())) {
      // Infer device 0 to avoid device init
      device = c10::Device(device.type(), 0);
    }
    tensor = tensor.to(device, /*non_blocking=*/false, /*copy=*/false);
  }
  return tensor;
}

Tensor new_from_data_copy(
    c10::TensorOptions options,
    at::ScalarType scalar_type,
    c10::optional<Device> device,
    PyObject* data) {
  return internal_new_from_data(
      options,
      scalar_type,
      device,
      data,
      /*copy_variables=*/true,
      /*copy_numpy=*/true,
      /*type_inference=*/false);
}

Tensor legacy_new_from_sequence(
    c10::TensorOptions options,
    at::ScalarType scalar_type,
    c10::optional<Device> device,
    PyObject* data) {
  TORCH_CHECK_TYPE(
      PySequence_Check(data),
      "new(): data must be a sequence (got ",
      Py_TYPE(data)->tp_name,
      ")");
  return internal_new_from_data(
      options,
      scalar_type,
      device,
      data,
      /*copy_variables=*/false,
      /*copy_numpy=*/false,
      /*type_inference=*/false);
}

// "base" here refers to the Tensor type on which the function was invoked,
// e.g.: in x.new(y), 'x' is the base.
// TODO: Rewrite this using dispatchKeyToTensorOptions
void check_base_legacy_new(
    c10::DispatchKey dispatch_key,
    at::Layout expected_layout) {
  if (expected_layout == c10::kStrided) {
    constexpr c10::DispatchKeySet expected_key_set({
        c10::DispatchKey::CPU,
        c10::DispatchKey::CUDA,
        c10::DispatchKey::HIP,
        c10::DispatchKey::XLA,
        c10::DispatchKey::Lazy,
        c10::DispatchKey::IPU,
        c10::DispatchKey::XPU,
        c10::DispatchKey::HPU,
        c10::DispatchKey::MPS,
        c10::DispatchKey::Meta,
        c10::DispatchKey::PrivateUse1,
    });
    TORCH_CHECK(
        expected_key_set.has(dispatch_key),
        "new(): expected key in ",
        expected_key_set,
        " but got: ",
        dispatch_key);
  } else if (expected_layout == c10::kSparse) {
    // NOTE: no sparse XLA or Lazy
    constexpr c10::DispatchKeySet expected_key_set({
        c10::DispatchKey::SparseCPU,
        c10::DispatchKey::SparseCUDA,
        c10::DispatchKey::SparseHIP,
        c10::DispatchKey::SparseXPU,
        c10::DispatchKey::SparsePrivateUse1,
    });
    TORCH_CHECK(
        expected_key_set.has(dispatch_key),
        "new(): expected key in ",
        expected_key_set,
        " but got: ",
        dispatch_key);
  } else {
    TORCH_INTERNAL_ASSERT(false, "unexpected layout");
  }
}

// TODO: Make this accept options instead of dispatch key
void check_legacy_ctor_device(
    c10::DispatchKey dispatch_key,
    c10::optional<Device> device) {
  if (device.has_value()) {
    TORCH_CHECK(
        dispatchKeyToDeviceType(dispatch_key) == device.value().type(),
        "legacy constructor expects device type: ",
        dispatchKeyToDeviceType(dispatch_key),
        " but device type: ",
        device.value().type(),
        " was passed");
  }
}

enum class CtorOrNew {
  BASE_CTOR,
  CTOR,
  NEW,
};

Tensor legacy_sparse_tensor_generic_ctor_new(
    c10::DispatchKey dispatch_key,
    at::ScalarType scalar_type,
    PyObject* args,
    PyObject* kwargs,
    CtorOrNew ctor_or_new) {
  auto options = dispatchKeyToTensorOptions(dispatch_key);
  static PythonArgParser parser({
      "new(*, Device? device=None)",
      "new(*, int64_t cdata)|hidden",
      "new(Tensor indices, Tensor values, *, Device? device=None)",
      "new(Tensor indices, Tensor values, IntArrayRef size, *, Device? device=None)",
      "new(SymIntArrayRef size, *, Device? device=None)",
  });
  if (ctor_or_new == CtorOrNew::NEW)
    check_base_legacy_new(dispatch_key, c10::kSparse);
  ParsedArgs<4> parsed_args;
  auto r = parser.parse(args, kwargs, parsed_args);
  if (r.idx == 0) {
    if (ctor_or_new == CtorOrNew::CTOR) {
      TORCH_WARN_ONCE(
          "torch.sparse.SparseTensor() is deprecated."
          "  Please use torch.sparse_coo_tensor((0,), dtype=).");
    }
    auto deviceOptional = r.deviceOptional(0);
    check_legacy_ctor_device(dispatch_key, deviceOptional);
    return at::empty({0}, build_options(options, scalar_type, deviceOptional));
  } else if (r.idx == 1) {
    if (ctor_or_new == CtorOrNew::CTOR) {
      TORCH_WARN_ONCE(
          "torch.sparse.SparseTensor(cdata=x._cdata) is deprecated."
          "  Please use torch.sparse_coo_tensor(x._indices(), x._values(), x.shape).");
    }
    // NOLINTNEXTLINE(performance-no-int-to-ptr)
    auto cdata = reinterpret_cast<void*>(r.toInt64(0));
    return at::unsafeTensorFromTH(cdata, true);
  } else if (r.idx == 2) {
    if (ctor_or_new == CtorOrNew::CTOR) {
      TORCH_WARN_ONCE(
          "torch.sparse.SparseTensor(indices, values, *, device=) is deprecated."
          "  Please use torch.sparse_coo_tensor(indices, values, dtype=, device=).");
    }
    // Note: this signature doesn't have a dtype, even though it has a device;
    // it probably shouldn't have a device (we should infer it).
    auto deviceOptional = r.deviceOptional(2);
    check_legacy_ctor_device(dispatch_key, deviceOptional);
    at::OptionalDeviceGuard device_guard(deviceOptional);
    return at::sparse_coo_tensor(r.tensor(0), r.tensor(1));
  } else if (r.idx == 3) {
    if (ctor_or_new == CtorOrNew::CTOR) {
      TORCH_WARN_ONCE(
          "torch.sparse.SparseTensor(indices, values, shape, *, device=) is deprecated."
          "  Please use torch.sparse_coo_tensor(indices, values, shape, dtype=, device=).");
    }
    // Note: this signature doesn't have a dtype, even though it has a device;
    // it probably shouldn't have a device (we should infer it).
    auto deviceOptional = r.deviceOptional(3);
    check_legacy_ctor_device(dispatch_key, deviceOptional);
    at::OptionalDeviceGuard device_guard(deviceOptional);
    return at::sparse_coo_tensor(r.tensor(0), r.tensor(1), r.intlist(2));
  } else if (r.idx == 4) {
    PyObject* arg = r.pyobject(0);
    auto deviceOptional = r.deviceOptional(1);
    check_legacy_ctor_device(dispatch_key, deviceOptional);
    if (!THPSize_Check(arg) && PyTuple_GET_SIZE(args) >= 1 &&
        arg == PyTuple_GET_ITEM(args, 0)) {
      // new(sequence) binds to this signature but should be treated differently
      // unless the sequences is a torch.Size
      if (ctor_or_new == CtorOrNew::CTOR) {
        throw TypeError(
            "torch.sparse.SparseTensor(sequence) only accepts sizes.  Please use torch.sparse_coo_tensor() "
            "or construct a strided tensor and convert it to sparse via to_sparse.");
      } else {
        throw TypeError(
            "SparseTensor.new(sequence) only accepts sizes.  Please use torch.sparse_coo_tensor() "
            "or construct a strided tensor and convert it to sparse via to_sparse.");
      }
    }
    if (ctor_or_new == CtorOrNew::CTOR) {
      TORCH_WARN_ONCE(
          "torch.sparse.SparseTensor(shape, *, device=) is deprecated."
          "  Please use torch.sparse_coo_tensor(shape, dtype=, device=).");
    }
    return new_with_sizes(
        options, scalar_type, r.deviceOptional(1), r.symintlist(0));
  }
  throw std::runtime_error("new(): invalid arguments");
}

// NB: device_idx here is NOT a DeviceIndex, but index into PythonArgs
c10::TensorOptions typeIdWithDefault(
    PythonArgs& r,
    int64_t device_idx,
    c10::DispatchKey dispatch_key) {
  auto options = dispatchKeyToTensorOptions(dispatch_key);
  if (!r.isNone(static_cast<int>(device_idx))) {
    // TODO: This line doesn't seem to be exercised at all in tests
    options = options.device(r.device(static_cast<int>(device_idx)).type());
  }
  return options;
}

} // namespace

Tensor legacy_tensor_generic_ctor_new(
    c10::DispatchKey dispatch_key,
    at::ScalarType scalar_type,
    PyObject* args,
    PyObject* kwargs,
    CtorOrNew ctor_or_new) {
  auto options = dispatchKeyToTensorOptions(dispatch_key);
  static PythonArgParser parser({
      "new(*, Device? device=None)",
      "new(Storage storage)",
      "new(*, int64_t cdata)|hidden",
      // This constructor is no longer legacy, it will also be usable for
      // subclass initialization
      "new(Tensor other)",
      "new(Tensor other, *, Device? device=None)|hidden", // prevent Tensor
                                                          // matching with
                                                          // IntArrayRef,
                                                          // PyObject*
      "new(SymIntArrayRef size, *, Device? device=None)",
      "new(PyObject* data, *, Device? device=None)",
  });

  if (isSparse(dispatchKeyToBackend(dispatch_key))) {
    return legacy_sparse_tensor_generic_ctor_new(
        dispatch_key, scalar_type, args, kwargs, ctor_or_new);
  }

  if (ctor_or_new == CtorOrNew::NEW)
    check_base_legacy_new(dispatch_key, c10::kStrided);

  ParsedArgs<2> parsed_args;
  auto r = parser.parse(args, kwargs, parsed_args);
  if (r.idx == 0) {
    auto deviceOptional = r.deviceOptional(0);
    check_legacy_ctor_device(dispatch_key, deviceOptional);
    at::OptionalDeviceGuard device_guard(deviceOptional);
    return at::empty({0}, build_options(options, scalar_type));
  } else if (r.idx == 1) {
    at::ScalarType storage_scalar_type{at::ScalarType::Undefined};
    bool is_typed_storage = false;
    at::Storage storage = r.storage(0, storage_scalar_type, is_typed_storage);
    if (storage_scalar_type != at::ScalarType::Undefined && is_typed_storage) {
      TORCH_CHECK(
          storage_scalar_type == scalar_type,
          "Expected a Storage of type ",
          scalar_type,
          " or an UntypedStorage, but got type ",
          storage_scalar_type,
          " for argument 1 'storage'");
    }
    return new_with_storage(options, scalar_type, storage);
  } else if (r.idx == 2) {
    // NOLINTNEXTLINE(performance-no-int-to-ptr)
    auto cdata = reinterpret_cast<void*>(r.toInt64(0));
    return at::unsafeTensorFromTH(cdata, true);
  } else if (r.idx == 3) {
    const auto& other = r.tensor(0);
    // BASE_CTOR (aka torch.Tensor) is now relaxed to accept any
    // dtype; previously it was "float" biased
    if (ctor_or_new != CtorOrNew::BASE_CTOR) {
      options = options.dtype(scalar_type);
      TORCH_CHECK_TYPE(
          other.options().type_equal(options),
          "expected ",
          options,
          " (got ",
          other.options(),
          ")");
    }
    return other.alias();
  } else if (r.idx == 4) {
    if (ctor_or_new == CtorOrNew::CTOR || ctor_or_new == CtorOrNew::BASE_CTOR) {
      TORCH_CHECK(
          false,
          "Legacy tensor constructor of the form torch.Tensor(tensor, device=device) "
          "is not supported.  Use torch.tensor(...) or torch.as_tensor(...) instead.");
    } else {
      TORCH_CHECK(
          false,
          "Legacy tensor new of the form tensor.new(tensor, device=device) "
          "is not supported.  Use torch.as_tensor(...) instead.");
    }
  } else if (r.idx == 5) {
    PyObject* arg = r.pyobject(0);
    auto deviceOptional = r.deviceOptional(1);
    check_legacy_ctor_device(dispatch_key, deviceOptional);
    if (!THPSize_Check(arg) && PyTuple_GET_SIZE(args) >= 1 &&
        arg == PyTuple_GET_ITEM(args, 0)) {
      // new(sequence) binds to this signature but should be treated differently
      // unless the sequences is a torch.Size
      return legacy_new_from_sequence(
          options, scalar_type, deviceOptional, r.pyobject(0));
    }
    return new_with_sizes(
        options, scalar_type, r.deviceOptional(1), r.symintlist(0));
  } else if (r.idx == 6) {
    auto deviceOptional = r.deviceOptional(1);
    check_legacy_ctor_device(dispatch_key, deviceOptional);
    return legacy_new_from_sequence(
        options, scalar_type, deviceOptional, r.pyobject(0));
  }
  throw std::runtime_error("new(): invalid arguments");
}

// Handles ONLY torch.Tensor
// Unlike the legacy dtype/device specialized constructors, this one is
// relaxed to accept any device/dtype input tensor (even if it doesn't
// match the default)
Tensor base_tensor_ctor(PyObject* args, PyObject* kwargs) {
  return legacy_tensor_generic_ctor_new(
      torch::tensors::get_default_dispatch_key(),
      torch::tensors::get_default_scalar_type(),
      args,
      kwargs,
      CtorOrNew::BASE_CTOR);
}

// Handles calls like torch.DoubleTensor, torch.cuda.FloatTensor,
// torch.sparse.FloatTensor, etc.
Tensor legacy_tensor_ctor(
    c10::DispatchKey dispatch_key,
    at::ScalarType scalar_type,
    PyObject* args,
    PyObject* kwargs) {
  return legacy_tensor_generic_ctor_new(
      dispatch_key, scalar_type, args, kwargs, CtorOrNew::CTOR);
}

// Handles tensor.new(...)
Tensor legacy_tensor_new(
    c10::DispatchKey dispatch_key,
    at::ScalarType scalar_type,
    PyObject* args,
    PyObject* kwargs) {
  return legacy_tensor_generic_ctor_new(
      dispatch_key, scalar_type, args, kwargs, CtorOrNew::NEW);
}

Tensor indexing_tensor_from_data(
    c10::TensorOptions options,
    at::ScalarType scalar_type,
    c10::optional<Device> device,
    PyObject* data) {
  // Specific to tensor indexing, converts an indexing list to an
  // indexing tensor (type Byte or Long)
  ScalarType inferred_scalar_type = infer_scalar_type(data);
  if (inferred_scalar_type == ScalarType::Byte ||
      inferred_scalar_type == ScalarType::Bool) {
    return internal_new_from_data(
        options,
        inferred_scalar_type,
        device,
        data,
        /*copy_variables=*/false,
        /*copy_numpy=*/false,
        /*type_inference=*/false);
  } else {
    return internal_new_from_data(
        options,
        scalar_type,
        device,
        data,
        /*copy_variables=*/false,
        /*copy_numpy=*/false,
        /*type_inference=*/false);
  }
}

class CheckSparseTensorInvariantsContext {
 public:
  CheckSparseTensorInvariantsContext()
      : state{at::globalContext().checkSparseTensorInvariants()} {}
  ~CheckSparseTensorInvariantsContext() {
    at::globalContext().setCheckSparseTensorInvariants(state);
  }

 private:
  bool state;
};

static Tensor sparse_compressed_tensor_ctor_worker(
    const std::string& name,
    c10::DispatchKey dispatch_key,
    at::ScalarType scalar_type,
    PythonArgs& r,
    c10::optional<c10::Layout> required_layout) {
  TORCH_INTERNAL_ASSERT(!isSparseCsr(dispatchKeyToBackend(dispatch_key)));
  TORCH_INTERNAL_ASSERT(!isSparse(dispatchKeyToBackend(dispatch_key)));
  enum {
    ARG_COMPRESSED_INDICES = 0,
    ARG_PLAIN_INDICES,
    ARG_VALUES,
    ARG_SIZE,
    ARG_TYPE,
    ARG_LAYOUT,
    ARG_DEVICE,
    ARG_PIN_MEMORY,
    ARG_REQUIRES_GRAD,
    ARG_CHECK_INVARIANTS,
    ARGS_COUNT
  };
  enum {
    ARG_VALUES1 = ARG_VALUES,
    ARG_TYPE1,
    ARG_LAYOUT1,
    ARG_DEVICE1,
    ARG_PIN_MEMORY1,
    ARG_REQUIRES_GRAD1,
    ARG_CHECK_INVARIANTS1,
    ARGS_COUNT1
  };

  auto safe_get_attr_string = [](PyObject* o,
                                 const char* attr_name) -> PyObject* {
    // Clear error indicator if attribute does not exists.
    // Otherwise subsequent Python C API calls might return bogus values.
    // See https://github.com/pytorch/pytorch/issues/58520 for more details
    auto rc = PyObject_GetAttrString(o, attr_name);
    if (!rc) {
      if (!PyErr_ExceptionMatches(PyExc_AttributeError)) {
        throw python_error();
      }
      // Warning: a wrong attribute error may be suppressed here
      PyErr_Clear();
    }
    return rc;
  };
  THPObjectPtr compressed_indices_dtype_attr(
      safe_get_attr_string(r.pyobject(ARG_COMPRESSED_INDICES), "dtype"));
  THPObjectPtr plain_indices_dtype_attr(
      safe_get_attr_string(r.pyobject(ARG_PLAIN_INDICES), "dtype"));
  at::ScalarType compressed_indices_scalar_type = compressed_indices_dtype_attr
      ? reinterpret_cast<THPDtype*>(compressed_indices_dtype_attr.get())
            ->scalar_type
      : kInt;
  at::ScalarType plain_indices_scalar_type = plain_indices_dtype_attr
      ? reinterpret_cast<THPDtype*>(plain_indices_dtype_attr.get())->scalar_type
      : kInt;
  CheckSparseTensorInvariantsContext
      restores_check_sparse_tensor_invariants_global_state{};
  bool default_check_invariants =
      at::globalContext().checkSparseTensorInvariants();

  if (r.idx == 0) {
    bool type_inference = r.isNone(ARG_TYPE);
    const auto inferred_options =
        typeIdWithDefault(r, ARG_DEVICE, dispatch_key);
    const auto inferred_scalar_type =
        r.scalartypeWithDefault(ARG_TYPE, scalar_type);
    at::OptionalDeviceGuard device_guard(r.deviceOptional(ARG_DEVICE));
    // the global state of invariants check flag will be restored via
    // CheckSparseTensorInvariantsContext destructor
    at::globalContext().setCheckSparseTensorInvariants(
        r.toBoolWithDefault(ARG_CHECK_INVARIANTS, default_check_invariants));

    Tensor values = internal_new_from_data(
        inferred_options,
        inferred_scalar_type,
        r.deviceOptional(ARG_DEVICE),
        r.pyobject(ARG_VALUES),
        /*copy_variables=*/false,
        /*copy_numpy=*/true,
        /*type_inference=*/type_inference);
    Tensor compressed_indices = internal_new_from_data(
        values.options(),
        compressed_indices_scalar_type,
        r.deviceOptional(ARG_DEVICE),
        r.pyobject(ARG_COMPRESSED_INDICES),
        /*copy_variables=*/false,
        /*copy_numpy=*/true,
        /*type_inference=*/true);
    Tensor plain_indices = internal_new_from_data(
        values.options(),
        plain_indices_scalar_type,
        r.deviceOptional(ARG_DEVICE),
        r.pyobject(ARG_PLAIN_INDICES),
        /*copy_variables=*/false,
        /*copy_numpy=*/true,
        /*type_inference=*/true);
    c10::optional<c10::Layout> layout =
        (required_layout
             ? r.layoutWithDefault(ARG_LAYOUT, required_layout.value())
             : r.layoutOptional(ARG_LAYOUT));
    if (required_layout && layout) {
      TORCH_CHECK(
          layout.value() == required_layout.value(),
          name,
          ": layout must be ",
          required_layout.value(),
          " but got ",
          layout.value());
    }
    return at::sparse_compressed_tensor(
               compressed_indices,
               plain_indices,
               values,
               r.intlist(ARG_SIZE),
               values.options().layout(layout))
        .set_requires_grad(r.toBool(ARG_REQUIRES_GRAD));
  } else if (r.idx == 1) {
    bool type_inference = r.isNone(ARG_TYPE1);
    const auto inferred_options =
        typeIdWithDefault(r, ARG_DEVICE1, dispatch_key);
    const auto inferred_scalar_type =
        r.scalartypeWithDefault(ARG_TYPE1, scalar_type);
    at::OptionalDeviceGuard device_guard(r.deviceOptional(ARG_DEVICE1));
    // the global state of invariants check flag will be restored via
    // CheckSparseTensorInvariantsContext destructor
    at::globalContext().setCheckSparseTensorInvariants(
        r.toBoolWithDefault(ARG_CHECK_INVARIANTS1, default_check_invariants));

    Tensor values = internal_new_from_data(
        inferred_options,
        inferred_scalar_type,
        r.deviceOptional(ARG_DEVICE1),
        r.pyobject(ARG_VALUES),
        /*copy_variables=*/false,
        /*copy_numpy=*/true,
        /*type_inference=*/type_inference);
    Tensor compressed_indices = internal_new_from_data(
        values.options(),
        compressed_indices_scalar_type,
        r.deviceOptional(ARG_DEVICE1),
        r.pyobject(ARG_COMPRESSED_INDICES),
        /*copy_variables=*/false,
        /*copy_numpy=*/true,
        /*type_inference=*/true);
    Tensor plain_indices = internal_new_from_data(
        values.options(),
        plain_indices_scalar_type,
        r.deviceOptional(ARG_DEVICE1),
        r.pyobject(ARG_PLAIN_INDICES),
        /*copy_variables=*/false,
        /*copy_numpy=*/true,
        /*type_inference=*/true);
    c10::optional<c10::Layout> layout =
        (required_layout
             ? r.layoutWithDefault(ARG_LAYOUT1, required_layout.value())
             : r.layoutOptional(ARG_LAYOUT1));
    if (required_layout && layout) {
      TORCH_CHECK(
          layout.value() == required_layout.value(),
          name,
          ": layout must be ",
          required_layout.value(),
          " but got ",
          layout.value());
    }
    return at::sparse_compressed_tensor(
               compressed_indices,
               plain_indices,
               values,
               values.options().layout(layout))
        .set_requires_grad(r.toBool(ARG_REQUIRES_GRAD1));
  }
  throw std::runtime_error(name + ": invalid arguments");
}

Tensor sparse_compressed_tensor_ctor(
    c10::DispatchKey dispatch_key,
    at::ScalarType scalar_type,
    PythonArgs& r) {
  c10::optional<c10::Layout> required_layout{};
  return sparse_compressed_tensor_ctor_worker(
      "sparse_compressed_tensor",
      dispatch_key,
      scalar_type,
      r,
      required_layout);
}

Tensor sparse_csr_tensor_ctor(
    c10::DispatchKey dispatch_key,
    at::ScalarType scalar_type,
    PythonArgs& r) {
  c10::optional<c10::Layout> required_layout(c10::Layout::SparseCsr);
  return sparse_compressed_tensor_ctor_worker(
      "sparse_csr_tensor", dispatch_key, scalar_type, r, required_layout);
}

Tensor sparse_csc_tensor_ctor(
    c10::DispatchKey dispatch_key,
    at::ScalarType scalar_type,
    PythonArgs& r) {
  c10::optional<c10::Layout> required_layout(c10::Layout::SparseCsc);
  return sparse_compressed_tensor_ctor_worker(
      "sparse_csc_tensor", dispatch_key, scalar_type, r, required_layout);
}

Tensor sparse_bsr_tensor_ctor(
    c10::DispatchKey dispatch_key,
    at::ScalarType scalar_type,
    PythonArgs& r) {
  c10::optional<c10::Layout> required_layout(c10::Layout::SparseBsr);
  return sparse_compressed_tensor_ctor_worker(
      "sparse_bsr_tensor", dispatch_key, scalar_type, r, required_layout);
}

Tensor sparse_bsc_tensor_ctor(
    c10::DispatchKey dispatch_key,
    at::ScalarType scalar_type,
    PythonArgs& r) {
  c10::optional<c10::Layout> required_layout(c10::Layout::SparseBsc);
  return sparse_compressed_tensor_ctor_worker(
      "sparse_bsc_tensor", dispatch_key, scalar_type, r, required_layout);
}

// Note [Ensuring sparse values and indices match devices]
// ~~~~~~~~~~~~~~~~~~~~~~~~~~~~~~~~~~~~~~~~~~~~~~~~~~~~~~~
// In all places where we construct indices, we read out options from values
// (rather than use inferred_options).  Why?  This handles the case when
// values is a CUDA tensor, but indices is a non-Tensor value (and the device
// argument is not set).  Example:
//
//  torch.sparse_coo_tensor(([0, 1],), self.empty(2, 0).cuda(), (4, 0))
//
// Sparse tensors require both indices and values to live on the same device.
// If values lives on CUDA, we can infer where the indices should live, and
// should accept even ordinary index sequences (and just make sure we write them
// into the correct device).  values is the ONLY way we know that the index
// tensor should go to CUDA, so we have to get the information in somehow.
//
// This code is kind of jank.  For one, the dtype in options is silently ignored
// by internal_new_from_data.  Also, in classic janky code style, it used to
// not work quite right: if values lives on "cuda:1", before all we said was
// "this needs to be CUDA" and indices would be allocated on the wrong tensor.
// Options is more right and gets this correct.

Tensor sparse_coo_tensor_ctor(
    c10::DispatchKey dispatch_key,
    at::ScalarType scalar_type,
    PythonArgs& r) {
  TORCH_INTERNAL_ASSERT(!isSparse(dispatchKeyToBackend(dispatch_key)));
  TORCH_INTERNAL_ASSERT(!isSparseCsr(dispatchKeyToBackend(dispatch_key)));
  enum {
    ARG_INDICES = 0,
    ARG_VALUES,
    ARG_TYPE,
    ARG_DEVICE,
    ARG_REQUIRES_GRAD,
    ARG_CHECK_INVARIANTS,
    ARGS_COUNT
  };
  enum {
    ARG_INDICES1 = 0,
    ARG_VALUES1,
    ARG_SIZE1,
    ARG_TYPE1,
    ARG_DEVICE1,
    ARG_REQUIRES_GRAD1,
    ARG_CHECK_INVARIANTS1,
    ARG_IS_COALESCED1,
    ARGS_COUNT1
  };
  enum {
    ARG_SIZE2 = 0,
    ARG_TYPE2,
    ARG_DEVICE2,
    ARG_REQUIRES_GRAD2,
    ARG_CHECK_INVARIANTS2,
    ARGS_COUNT2
  };

  CheckSparseTensorInvariantsContext
      restores_check_sparse_tensor_invariants_global_state{};
  bool default_check_invariants =
      at::globalContext().checkSparseTensorInvariants();

  if (r.idx == 0) {
    bool type_inference = r.isNone(ARG_TYPE);
    const auto inferred_options =
        typeIdWithDefault(r, ARG_DEVICE, dispatch_key);
    const auto inferred_scalar_type =
        r.scalartypeWithDefault(ARG_TYPE, scalar_type);
    at::OptionalDeviceGuard device_guard(r.deviceOptional(ARG_DEVICE));
    at::globalContext().setCheckSparseTensorInvariants(
        r.toBoolWithDefault(ARG_CHECK_INVARIANTS, default_check_invariants));

    // if no dtype provided, infer type based on value type.
    Tensor values = internal_new_from_data(
        inferred_options,
        inferred_scalar_type,
        r.deviceOptional(ARG_DEVICE),
        r.pyobject(ARG_VALUES),
        /*copy_variables=*/false,
        /*copy_numpy=*/true,
        /*type_inference=*/type_inference);
    // See Note [Ensuring sparse values and indices match devices]
    Tensor indices = internal_new_from_data(
        values.options(),
        kLong,
        r.deviceOptional(ARG_DEVICE),
        r.pyobject(ARG_INDICES),
        /*copy_variables=*/false,
        /*copy_numpy=*/true,
        /*type_inference=*/false);
    return at::sparse_coo_tensor(
               indices, values, values.options().layout(at::kSparse))
        .set_requires_grad(r.toBool(ARG_REQUIRES_GRAD));
  } else if (r.idx == 1) {
    bool type_inference = r.isNone(ARG_TYPE1);
    const auto inferred_options =
        typeIdWithDefault(r, ARG_DEVICE1, dispatch_key);
    const auto inferred_scalar_type =
        r.scalartypeWithDefault(ARG_TYPE1, scalar_type);
    at::OptionalDeviceGuard device_guard(r.deviceOptional(ARG_DEVICE1));
    at::globalContext().setCheckSparseTensorInvariants(
        r.toBoolWithDefault(ARG_CHECK_INVARIANTS1, default_check_invariants));

    Tensor values = internal_new_from_data(
        inferred_options,
        inferred_scalar_type,
        r.deviceOptional(ARG_DEVICE1),
        r.pyobject(ARG_VALUES1),
        /*copy_variables=*/false,
        /*copy_numpy=*/true,
        /*type_inference=*/type_inference);
    // See Note [Ensuring sparse values and indices match devices]
    Tensor indices = internal_new_from_data(
        values.options(),
        kLong,
        r.deviceOptional(ARG_DEVICE1),
        r.pyobject(ARG_INDICES1),
        /*copy_variables=*/false,
        /*copy_numpy=*/true,
        /*type_inference=*/false);
    return at::sparse_coo_tensor(
               indices,
               values,
               r.intlist(ARG_SIZE1),
               values.options().layout(at::kSparse),
               r.toBoolOptional(ARG_IS_COALESCED1))
        .set_requires_grad(r.toBool(ARG_REQUIRES_GRAD1));
  } else if (r.idx == 2) {
    const auto inferred_options =
        typeIdWithDefault(r, ARG_DEVICE2, dispatch_key);
    const auto inferred_scalar_type =
        r.scalartypeWithDefault(ARG_TYPE2, scalar_type);
    at::OptionalDeviceGuard device_guard(r.deviceOptional(ARG_DEVICE2));
    at::globalContext().setCheckSparseTensorInvariants(
        r.toBoolWithDefault(ARG_CHECK_INVARIANTS2, default_check_invariants));

    return at::sparse_coo_tensor(
               r.intlist(ARG_SIZE2),
               inferred_options.dtype(inferred_scalar_type).layout(at::kSparse))
        .set_requires_grad(r.toBool(ARG_REQUIRES_GRAD2));
  }
  throw std::runtime_error("sparse_coo_tensor(): invalid arguments");
}

void _validate_sparse_coo_tensor_args(
    c10::DispatchKey dispatch_key,
    at::ScalarType scalar_type,
    PyObject* args,
    PyObject* kwargs) {
  auto options = dispatchKeyToTensorOptions(dispatch_key);
  static PythonArgParser parser({
      "_validate_sparse_coo_tensor(PyObject* indices, PyObject* values, IntArrayRef size)",
  });

  ParsedArgs<3> parsed_args;
  auto r = parser.parse(args, kwargs, parsed_args);
  Tensor values = internal_new_from_data(
      options,
      scalar_type,
      c10::nullopt,
      r.pyobject(1),
      /*copy_variables=*/false,
      /*copy_numpy=*/true,
      /*type_inference=*/true);
  // See Note [Ensuring sparse values and indices match devices]
  Tensor indices = internal_new_from_data(
      values.options(),
      kLong,
      c10::nullopt,
      r.pyobject(0),
      /*copy_variables=*/false,
      /*copy_numpy=*/true,
      /*type_inference=*/false);
  at::native::_validate_sparse_coo_tensor_args(indices, values, r.intlist(2));
}

void _validate_sparse_compressed_tensor_args(
    c10::DispatchKey dispatch_key,
    at::ScalarType scalar_type,
    PyObject* args,
    PyObject* kwargs) {
  auto options = dispatchKeyToTensorOptions(dispatch_key);
  enum {
    ARG_COMPRESSED_INDICES = 0,
    ARG_PLAIN_INDICES,
    ARG_VALUES,
    ARG_SIZE,
    ARG_LAYOUT,
    ARGS_COUNT
  };

  const std::string signature =
      "_validate_sparse_compressed_tensor(PyObject* compressed_indices, PyObject* plain_indices, PyObject* values, IntArrayRef size, Layout layout)";
  static PythonArgParser parser({signature});

  ParsedArgs<ARGS_COUNT> parsed_args;
  auto r = parser.parse(args, kwargs, parsed_args);
  Tensor values = internal_new_from_data(
      options,
      scalar_type,
      c10::nullopt,
      r.pyobject(ARG_VALUES),
      /*copy_variables=*/false,
      /*copy_numpy=*/true,
      /*type_inference=*/true);
  // See Note [Ensuring sparse values and indices match devices]
  Tensor compressed_indices = internal_new_from_data(
      values.options(),
      kInt,
      c10::nullopt,
      r.pyobject(ARG_COMPRESSED_INDICES),
      /*copy_variables=*/false,
      /*copy_numpy=*/true,
      /*type_inference=*/true);
  Tensor plain_indices = internal_new_from_data(
      values.options(),
      kInt,
      c10::nullopt,
      r.pyobject(ARG_PLAIN_INDICES),
      /*copy_variables=*/false,
      /*copy_numpy=*/true,
      /*type_inference=*/true);
  at::native::_validate_sparse_compressed_tensor_args(
      compressed_indices,
      plain_indices,
      values,
      r.intlist(ARG_SIZE),
      r.layout(ARG_LAYOUT));
}

template <c10::Layout required_layout>
void _validate_sparse_compressed_tensor_args_template(
    c10::DispatchKey dispatch_key,
    at::ScalarType scalar_type,
    PyObject* args,
    PyObject* kwargs) {
  auto options = dispatchKeyToTensorOptions(dispatch_key);
  enum {
    ARG_COMPRESSED_INDICES = 0,
    ARG_PLAIN_INDICES,
    ARG_VALUES,
    ARG_SIZE,
    ARGS_COUNT
  };
  static std::string sig;
  switch (required_layout) {
    case c10::Layout::SparseCsr:
      sig =
          "_validate_sparse_csr_tensor(PyObject* crow_indices, PyObject* col_indices, PyObject* values, IntArrayRef size)";
      break;
    case c10::Layout::SparseCsc:
      sig =
          "_validate_sparse_csc_tensor(PyObject* ccol_indices, PyObject* row_indices, PyObject* values, IntArrayRef size)";
      break;
    case c10::Layout::SparseBsr:
      sig =
          "_validate_sparse_bsr_tensor(PyObject* crow_indices, PyObject* col_indices, PyObject* values, IntArrayRef size)";
      break;
    case c10::Layout::SparseBsc:
      sig =
          "_validate_sparse_bsc_tensor(PyObject* ccol_indices, PyObject* row_indices, PyObject* values, IntArrayRef size)";
      break;
    default:;
  }
  static PythonArgParser parser({sig});

  ParsedArgs<ARGS_COUNT> parsed_args;
  auto r = parser.parse(args, kwargs, parsed_args);
  Tensor values = internal_new_from_data(
      options,
      scalar_type,
      c10::nullopt,
      r.pyobject(ARG_VALUES),
      /*copy_variables=*/false,
      /*copy_numpy=*/true,
      /*type_inference=*/true);
  // See Note [Ensuring sparse values and indices match devices]
  Tensor compressed_indices = internal_new_from_data(
      values.options(),
      kInt,
      c10::nullopt,
      r.pyobject(ARG_COMPRESSED_INDICES),
      /*copy_variables=*/false,
      /*copy_numpy=*/true,
      /*type_inference=*/true);
  Tensor plain_indices = internal_new_from_data(
      values.options(),
      kInt,
      c10::nullopt,
      r.pyobject(ARG_PLAIN_INDICES),
      /*copy_variables=*/false,
      /*copy_numpy=*/true,
      /*type_inference=*/true);

  at::native::_validate_sparse_compressed_tensor_args(
      compressed_indices, plain_indices, values, r.intlist(3), required_layout);
}

void _validate_sparse_csr_tensor_args(
    c10::DispatchKey dispatch_key,
    at::ScalarType scalar_type,
    PyObject* args,
    PyObject* kwargs) {
  _validate_sparse_compressed_tensor_args_template<c10::Layout::SparseCsr>(
      dispatch_key, scalar_type, args, kwargs);
}

void _validate_sparse_csc_tensor_args(
    c10::DispatchKey dispatch_key,
    at::ScalarType scalar_type,
    PyObject* args,
    PyObject* kwargs) {
  _validate_sparse_compressed_tensor_args_template<c10::Layout::SparseCsc>(
      dispatch_key, scalar_type, args, kwargs);
}

void _validate_sparse_bsr_tensor_args(
    c10::DispatchKey dispatch_key,
    at::ScalarType scalar_type,
    PyObject* args,
    PyObject* kwargs) {
  _validate_sparse_compressed_tensor_args_template<c10::Layout::SparseBsr>(
      dispatch_key, scalar_type, args, kwargs);
}

void _validate_sparse_bsc_tensor_args(
    c10::DispatchKey dispatch_key,
    at::ScalarType scalar_type,
    PyObject* args,
    PyObject* kwargs) {
  _validate_sparse_compressed_tensor_args_template<c10::Layout::SparseBsc>(
      dispatch_key, scalar_type, args, kwargs);
}

Tensor tensor_ctor(
    c10::DispatchKey dispatch_key,
    at::ScalarType scalar_type,
    PythonArgs& r) {
  if (r.idx == 0) {
    PyObject* data = r.pyobject(0);
    if (THPVariable_Check(data)) {
      auto ret = PyErr_WarnEx(
          PyExc_UserWarning,
          "To copy construct from a tensor, it is recommended to use sourceTensor.clone().detach() "
          "or sourceTensor.clone().detach().requires_grad_(True), rather than torch.tensor(sourceTensor).",
          1);
      if (ret != 0)
        throw python_error();
    }

    bool type_inference = r.isNone(1);
    bool pin_memory = r.toBool(3);
    bool args_requires_grad = r.toBool(4);
    auto new_tensor = internal_new_from_data(
        typeIdWithDefault(r, 2, dispatch_key),
        r.scalartypeWithDefault(1, scalar_type),
        r.deviceOptional(2),
        data,
        /*copy_variables=*/true,
        /*copy_numpy=*/true,
        /*type_inference=*/type_inference,
        pin_memory);
    auto names = r.toDimnameListOptional(5);
    if (names) {
      at::namedinference::propagate_names(
          new_tensor, *names, /*validate_names=*/true);
    }
    new_tensor.detach_(); // ensure new_tensor a leaf node
    new_tensor.set_requires_grad(args_requires_grad);
    return new_tensor;
  }
  throw std::runtime_error("tensor(): invalid arguments");
}

Tensor as_tensor(
    c10::DispatchKey dispatch_key,
    at::ScalarType scalar_type,
    PythonArgs& r) {
  // TODO: add requires_grad once we decide on semantics for sharing data.
  if (r.idx == 0) {
    bool type_inference = r.isNone(1);
    return internal_new_from_data(
        typeIdWithDefault(r, 2, dispatch_key),
        r.scalartypeWithDefault(1, scalar_type),
        r.deviceOptional(2),
        r.pyobject(0),
        /*copy_variables=*/false,
        /*copy_numpy=*/false,
        /*type_inference=*/type_inference);
  }
  throw std::runtime_error("tensor(): invalid arguments");
}

Tensor new_tensor(
    c10::DispatchKey dispatch_key,
    at::ScalarType scalar_type,
    PyObject* args,
    PyObject* kwargs) {
  static PythonArgParser parser({
      "new_tensor(PyObject* data, *, ScalarType dtype=None, Device? device=None, bool requires_grad=False)",
  });

  ParsedArgs<4> parsed_args;
  auto r = parser.parse(args, kwargs, parsed_args);
  if (r.idx == 0) {
    PyObject* data = r.pyobject(0);
    if (THPVariable_Check(data)) {
      auto ret = PyErr_WarnEx(
          PyExc_UserWarning,
          "To copy construct from a tensor, it is recommended to use sourceTensor.clone().detach() "
          "or sourceTensor.clone().detach().requires_grad_(True), rather than tensor.new_tensor(sourceTensor).",
          1);
      if (ret != 0)
        throw python_error();
    }

    bool args_requires_grad = r.toBool(3);
    auto new_tensor = new_from_data_copy(
        typeIdWithDefault(r, 2, dispatch_key),
        r.scalartypeWithDefault(1, scalar_type),
        r.deviceOptional(2),
        data);
    new_tensor.detach_(); // ensure new_tensor a leaf node
    new_tensor.set_requires_grad(args_requires_grad);
    return new_tensor;
  }
  throw std::runtime_error("new_tensor(): invalid arguments");
}

Tensor tensor_frombuffer(
    PyObject* buffer,
    ScalarType dtype,
    int64_t count,
    int64_t offset,
    bool requires_grad) {
  auto elsize = at::elementSize(dtype);
  size_t actual_count = 0;

  Py_buffer view;
  if (PyObject_GetBuffer(buffer, &view, PyBUF_WRITABLE) < 0) {
    TORCH_CHECK(
        PyObject_GetBuffer(buffer, &view, PyBUF_SIMPLE) >= 0,
        "could not retrieve buffer from object");
    TORCH_WARN_ONCE(
        "The given buffer is not writable, and PyTorch does "
        "not support non-writable tensors. This means you can write to the "
        "underlying (supposedly non-writable) buffer using the tensor. "
        "You may want to copy the buffer to protect its data or make it writable "
        "before converting it to a tensor. This type of warning will be "
        "suppressed for the rest of this program.");
    PyErr_Clear();
  }

  Py_INCREF(view.obj);
  THPObjectPtr obj(view.obj);

  auto len = view.len;
  auto buf = view.buf;
  PyBuffer_Release(&view);

  TORCH_CHECK_VALUE(
      len > 0 && count != 0,
      "both buffer length (",
      len,
      ") and count (",
      count,
      ") must not be 0");
  TORCH_CHECK_VALUE(
      offset >= 0 && offset < len,
      "offset (",
      offset,
      " bytes) must be non-negative and no greater than "
      "buffer length (",
      len,
      " bytes) minus 1");
  TORCH_CHECK_VALUE(
      count > 0 || (len - offset) % elsize == 0,
      "buffer length (",
      len - offset,
      " bytes) after offset (",
      offset,
      " bytes) "
      "must be a multiple of element size (",
      elsize,
      ")");

  if (count < 0) {
    actual_count = (len - offset) / elsize;
  } else {
    actual_count = static_cast<size_t>(count);
  }

  TORCH_CHECK_VALUE(
      static_cast<size_t>(offset) + actual_count * elsize <=
          static_cast<size_t>(len),
      "requested buffer length (",
      actual_count,
      " * ",
      elsize,
      " bytes) "
      "after offset (",
      offset,
      " bytes) must not be greater than actual "
      "buffer length (",
      len,
      " bytes)");

  auto offset_buf = static_cast<char*>(buf) + offset;
  auto options = TensorOptions().dtype(dtype).device(c10::kCPU);

  auto tensor = at::for_blob(offset_buf, static_cast<int64_t>(actual_count))
                    .options(options)
                    .deleter([obj = obj.release()](void*) {
                      pybind11::gil_scoped_acquire gil;
                      Py_DECREF(obj);
                    })
                    .make_tensor();
  tensor.set_requires_grad(requires_grad);
  return tensor;
}

Tensor tensor_fromDLPack(PyObject* data) {
  DLManagedTensor* dlMTensor =
      (DLManagedTensor*)PyCapsule_GetPointer(data, "dltensor");
  TORCH_CHECK(
      dlMTensor,
      "from_dlpack received an invalid capsule. "
      "Note that DLTensor capsules can be consumed only once, "
      "so you might have already constructed a tensor from it once.");

  auto deleter_with_gil = [dlMTensor](void*) {
    if (dlMTensor->deleter) {
      pybind11::gil_scoped_acquire gil;
      dlMTensor->deleter(dlMTensor);
    }
  };

  // atensor steals the ownership of the underlying storage. It also passes a
  // destructor function that will be called when the underlying storage goes
  // out of scope. When the destructor is called, the dlMTensor is destructed
  // too.
  // HACK: Ensure that we hold the GIL here just in case the
  // managed tensor originating from a buggy NumPy build.
  auto atensor = torch::utils::is_numpy_dlpack_deleter_bugged()
      ? at::fromDLPack(dlMTensor, std::move(deleter_with_gil))
      : at::fromDLPack(dlMTensor);

  // Make sure this capsule will never be used again.
  PyCapsule_SetName(data, "used_dltensor");

  // It is possible that the call to at::fromDLPack is the very first
  // call to create a Tensor in PyTorch. If so, then _lazy_init has
  // not been called, and the attempt to call createPyObject will fail
  // because cuda ATen types have not been registered in Python yet.
  // so if we have a cuda tensor, then we need to make sure
  // we have called _lazy_init here
  maybe_initialize_device(atensor.device());
  return atensor;
}

Tensor asarray(
    PyObject* obj,
    c10::optional<ScalarType> dtype,
    c10::optional<Device> device,
    c10::optional<bool> copy,
    bool requires_grad) {
  Tensor tensor;

  bool force_copy = copy.value_or(false);
  bool force_alias = !copy.value_or(true);
  bool should_warn_numpy_not_writable = false;

  // Used when:
  // 1. 'obj' implements the buffer protocol and no type is given.
  // 2. creating a new tensor from a Python sequence.
  auto dtype_unwrapped =
      dtype.value_or(torch::tensors::get_default_scalar_type());

  // Check whether 'obj' is a 'Tensor'
  if (THPVariable_Check(obj)) {
    tensor = THPVariable_Unpack(obj);
  }

#ifdef USE_NUMPY
  if (is_numpy_available()) {
    // Check whether 'obj' is a NumPy Array or Scalar.
    bool is_numpy_array = PyArray_Check(obj);
    bool is_numpy_scalar = PyArray_CheckScalar(obj);

    if (is_numpy_array || is_numpy_scalar) {
      THPObjectPtr ptr;
      auto arr = obj;

      // PyArray_CheckScalar is true for both scalars and 0-dim arrays, per
      // https://numpy.org/devdocs/reference/c-api/array.html#c.PyArray_CheckScalar
      // But for 0-dim arrays no `PyArray_FromScalar` call is needed
      if (is_numpy_scalar && !is_numpy_array) {
        TORCH_CHECK(
            !force_alias,
            "can't alias NumPy scalars. ",
            "Either remove copy=False or transform it in a ndarray. ")

        ptr = PyArray_FromScalar(obj, nullptr);
        arr = ptr.get();
      }

      tensor = tensor_from_numpy(arr, /*warn_if_not_writeable=*/false);
      should_warn_numpy_not_writable =
          !PyArray_ISWRITEABLE((PyArrayObject*)arr);

      if (is_numpy_scalar) {
        // Uses a newly cloned storage, instead of the shared one.
        // The THPObjectPtr will delete the previous storage in the
        // end of the previous scope.
        tensor = tensor.clone();

        // No need to clone again, later.
        force_copy = false;
      }
    }
  }
#endif

  // Check whether 'obj' is a 'DLPack' capsule
  if (!tensor.defined() && PyCapsule_IsValid(obj, "dltensor") != 0) {
    tensor = tensor_fromDLPack(obj);
  }

  // Check whether 'obj' implements the buffer protocol
  if (!tensor.defined() && PyObject_CheckBuffer(obj) != 0) {
    tensor = tensor_frombuffer(obj, dtype_unwrapped, -1, 0, requires_grad);
  }

  if (tensor.defined()) {
    // Given an aliasable tensor, should we copy it?
    bool wrong_device = device.has_value() && device.value() != tensor.device();
    bool wrong_dtype =
        dtype.has_value() && dtype.value() != tensor.scalar_type();
    bool needs_copying = !copy.has_value() && (wrong_device || wrong_dtype);

    // Given a defined tensor, we copy it if either we have to (copy=True) or
    // if we need to (copy=None) because of mismatched device or dtype.
    if (force_copy || needs_copying) {
      if (wrong_device || wrong_dtype) {
        tensor = tensor.to(
            device.value_or(tensor.device()),
            dtype.value_or(tensor.scalar_type()),
            /*non_blocking=*/false,
            /*copy=*/force_copy);
      } else {
        tensor = tensor.clone();
      }
    } else {
      // If we are not copying, we have to check whther we have the tensor
      // in the right device, with the right dtype.
      TORCH_CHECK_VALUE(
          !wrong_device,
          "can't alias tensor from device '",
          tensor.device(),
          "' to '",
          device.value(),
          "'.");
      TORCH_CHECK_VALUE(
          !wrong_dtype,
          "can't alias tensor with dtype '",
          tensor.scalar_type(),
          "' into dtype '",
          dtype.value(),
          "'.");
      // If tensor is a NumPy Array view, we warn the user about non-writeable
      // arrays if this is the case.
      if (should_warn_numpy_not_writable) {
        warn_numpy_not_writeable();
      }
    }

    // Setting 'requires_grad' when the tensor is not a leaf does not work.
    // Whenever that happens, we have to use 'detach'.
    if (!tensor.is_leaf() && !requires_grad) {
      tensor = tensor.detach();
    } else {
      tensor.set_requires_grad(requires_grad);
    }
  } else {
    // Undefined tensor means it does not implement neither DLPack nor
    // the buffer protocol. Last case is a sequence, in which case we must
    // copy (copy can't be false).
    TORCH_CHECK_VALUE(
        !force_alias, "can't alias arbitrary sequence into a tensor.");

    // Make tensor from sequence, inferring its type, and then convert
    // it to the desired type.
    // Type inference is activated only if the dtype has not been specified.
    // Otherwise, we force the unwrapped dtype.
    tensor = internal_new_from_data(
        TensorOptions(),
        dtype_unwrapped,
        device,
        obj,
        /* copy_variables = */ false,
        /* copy_numpy = */ false,
        /* type_inference = */ !dtype.has_value());
    tensor.set_requires_grad(requires_grad);
  }

  return tensor;
}

<<<<<<< HEAD
=======
bool only_lift_cpu_tensors() {
  return kOnlyLiftCPUTensors;
}

void set_only_lift_cpu_tensors(bool value) {
  kOnlyLiftCPUTensors = value;
}

>>>>>>> f34905f6
} // namespace torch::utils<|MERGE_RESOLUTION|>--- conflicted
+++ resolved
@@ -1806,8 +1806,6 @@
   return tensor;
 }
 
-<<<<<<< HEAD
-=======
 bool only_lift_cpu_tensors() {
   return kOnlyLiftCPUTensors;
 }
@@ -1816,5 +1814,4 @@
   kOnlyLiftCPUTensors = value;
 }
 
->>>>>>> f34905f6
 } // namespace torch::utils